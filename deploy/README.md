# Using deploy api

deploy hook usage:

<<<<<<< HEAD
Here are the scripts to deploy the certs/key to the server/services.

## 1. Deploy the certs to your cpanel host

If you want to deploy using cpanel UAPI see 7.

(cpanel deploy hook is not finished yet, this is just an example.)



Then you can deploy now:

```sh
export DEPLOY_CPANEL_USER=myusername
export DEPLOY_CPANEL_PASSWORD=PASSWORD
acme.sh --deploy -d example.com --deploy-hook cpanel
```

## 2. Deploy ssl cert on kong proxy engine based on api

Before you can deploy your cert, you must [issue the cert first](https://github.com/Neilpang/acme.sh/wiki/How-to-issue-a-cert).
Currently supports Kong-v0.10.x.

```sh
acme.sh --deploy -d ftp.example.com --deploy-hook kong
```

## 3. Deploy the cert to remote server through SSH access

The ssh deploy plugin allows you to deploy certificates to a remote host
using SSH command to connect to the remote server.  The ssh plugin is invoked
with the following command...

```sh
acme.sh --deploy -d example.com --deploy-hook ssh
```
Prior to running this for the first time you must tell the plugin where
and how to deploy the certificates.  This is done by exporting the following
environment variables.  This is not required for subsequent runs as the
values are stored by acme.sh in the domain configuration files.

Required...
```
export DEPLOY_SSH_USER=username
```
Optional...
```
export DEPLOY_SSH_CMD=custom ssh command
export DEPLOY_SSH_SERVER=url or ip address of remote host
export DEPLOY_SSH_KEYFILE=filename for private key
export DEPLOY_SSH_CERTFILE=filename for certificate file
export DEPLOY_SSH_CAFILE=filename for intermediate CA file
export DEPLOY_SSH_FULLCHAIN=filename for fullchain file
export DEPLOY_SSH_REMOTE_CMD=command to execute on remote host
export DEPLOY_SSH_BACKUP=yes or no
```

**DEPLOY_SSH_USER**
Username at the remote host that SSH will login with. Note that
SSH must be able to login to remote host without a password... SSH Keys
must have been exchanged with the remote host. Validate and test that you
can login to USER@URL from the host running acme.sh before using this script.

The USER@URL at the remote server must also have has permissions to write to
the target location of the certificate files and to execute any commands
(e.g. to stop/start services).

**DEPLOY_SSH_CMD**
You can customize the ssh command used to connect to the remote host. For example
if you need to connect to a specific port at the remote server you can set this
to, for example, "ssh -p 22" or to use `sshpass` to provide password inline
instead of exchanging ssh keys (this is not recommended, using keys is
more secure).

**DEPLOY_SSH_SERVER**
URL or IP Address of the remote server.  If not provided then the domain
name provided on the acme.sh --deploy command line is used.

**DEPLOY_SSH_KEYFILE**
Target filename for the private key issued by LetsEncrypt.

**DEPLOY_SSH_CERTFILE**
Target filename for the certificate issued by LetsEncrypt.
If this is the same as the previous filename (for keyfile) then it is
appended to the same file.

**DEPLOY_SSH_CAFILE**
Target filename for the CA intermediate certificate issued by LetsEncrypt.
If this is the same as a previous filename (for keyfile or certfile) then
it is appended to the same file.

**DEPLOY_SSH_FULLCHAIN**
Target filename for the fullchain certificate issued by LetsEncrypt.
If this is the same as a previous filename (for keyfile, certfile or
cafile) then it is appended to the same file.

**DEPLOY_SSH_REMOTE_CMD**
Command to execute on the remote server after copying any certificates.  This
could be any additional command required for example to stop and restart
the service.

**DEPLOY_SSH_BACKUP**
Before writing a certificate file to the remote server the existing
certificate will be copied to a backup directory on the remote server.
These are placed in a hidden directory in the home directory of the SSH
user
```sh
~/.acme_ssh_deploy/[domain name]-backup-[timestamp]
```
Any backups older than 180 days will be deleted when new certificates
are deployed.  This defaults to "yes" set to "no" to disable backup.

###Examples using SSH deploy
The following example illustrates deploying certificates to a QNAP NAS
(tested with QTS version 4.2.3)

```sh
export DEPLOY_SSH_USER="admin"
export DEPLOY_SSH_KEYFILE="/etc/stunnel/stunnel.pem"
export DEPLOY_SSH_CERTFILE="/etc/stunnel/stunnel.pem"
export DEPLOY_SSH_CAFILE="/etc/stunnel/uca.pem"
export DEPLOY_SSH_REMOTE_CMD="/etc/init.d/stunnel.sh restart"

acme.sh --deploy -d qnap.example.com --deploy-hook ssh
```
Note how in this example both the private key and certificate point to
the same file.  This will result in the certificate being appended
to the same file as the private key... a common requirement of several
services.

The next example illustrates deploying certificates to a Unifi
Controller (tested with version 5.4.11).

```sh
export DEPLOY_SSH_USER="root"
export DEPLOY_SSH_KEYFILE="/var/lib/unifi/unifi.example.com.key"
export DEPLOY_SSH_FULLCHAIN="/var/lib/unifi/unifi.example.com.cer"
export DEPLOY_SSH_REMOTE_CMD="openssl pkcs12 -export \
   -inkey /var/lib/unifi/unifi.example.com.key \
   -in /var/lib/unifi/unifi.example.com.cer \
   -out /var/lib/unifi/unifi.example.com.p12 \
   -name ubnt -password pass:temppass \
 && keytool -importkeystore -deststorepass aircontrolenterprise \
   -destkeypass aircontrolenterprise \
   -destkeystore /var/lib/unifi/keystore \
   -srckeystore /var/lib/unifi/unifi.example.com.p12 \
   -srcstoretype PKCS12 -srcstorepass temppass -alias ubnt -noprompt \
 && service unifi restart"

acme.sh --deploy -d unifi.example.com --deploy-hook ssh
```
In this example we execute several commands on the remote host
after the certificate files have been copied... to generate a pkcs12 file
compatible with Unifi, to import it into the Unifi keystore and then finally
to restart the service.

Note also that once the certificate is imported
into the keystore the individual certificate files are no longer
required. We could if we desired delete those files immediately. If we
do that then we should disable backup at the remote host (as there are
no files to backup -- they were erased during deployment). For example...
```sh
export DEPLOY_SSH_BACKUP=no
# modify the end of the remote command...
&& rm /var/lib/unifi/unifi.example.com.key \
      /var/lib/unifi/unifi.example.com.cer \
      /var/lib/unifi/unifi.example.com.p12 \
&& service unifi restart
```

## 4. Deploy the cert to local vsftpd server

```sh
acme.sh --deploy -d ftp.example.com --deploy-hook vsftpd
```

The default vsftpd conf file is `/etc/vsftpd.conf`,  if your vsftpd conf is not in the default location, you can specify one:

```sh
export DEPLOY_VSFTPD_CONF="/etc/vsftpd.conf"

acme.sh --deploy -d ftp.example.com --deploy-hook vsftpd
```

The default command to restart vsftpd server is `service vsftpd restart`, if it doesn't work, you can specify one:

```sh
export DEPLOY_VSFTPD_RELOAD="/etc/init.d/vsftpd restart"

acme.sh --deploy -d ftp.example.com --deploy-hook vsftpd
```

## 5. Deploy the cert to local exim4 server

```sh
acme.sh --deploy -d ftp.example.com --deploy-hook exim4
```

The default exim4 conf file is `/etc/exim/exim.conf`,  if your exim4 conf is not in the default location, you can specify one:

```sh
export DEPLOY_EXIM4_CONF="/etc/exim4/exim4.conf.template"

acme.sh --deploy -d ftp.example.com --deploy-hook exim4
```

The default command to restart exim4 server is `service exim4 restart`, if it doesn't work, you can specify one:

```sh
export DEPLOY_EXIM4_RELOAD="/etc/init.d/exim4 restart"

acme.sh --deploy -d ftp.example.com --deploy-hook exim4
```

## 6. Deploy the cert to OSX Keychain

```sh
acme.sh --deploy -d ftp.example.com --deploy-hook keychain
```

## 7. Deploy to cpanel host using UAPI

This hook is using UAPI and works in cPanel & WHM version 56 or newer.
```
acme.sh  --deploy  -d example.com  --deploy-hook cpanel_uapi
```
DEPLOY_CPANEL_USER is required only if you run the script as root and it should contain cpanel username.
```sh
export DEPLOY_CPANEL_USER=username
acme.sh  --deploy  -d example.com  --deploy-hook cpanel_uapi
```
Please note, that the cpanel_uapi hook will deploy only the first domain when your certificate will automatically renew. Therefore you should issue a separate certificate for each domain. 

## 8. Deploy the cert to your FRITZ!Box router

You must specify the credentials that have administrative privileges on the FRITZ!Box in order to deploy the certificate, plus the URL of your FRITZ!Box, through the following environment variables:
```sh
$ export DEPLOY_FRITZBOX_USERNAME=my_username
$ export DEPLOY_FRITZBOX_PASSWORD=the_password
$ export DEPLOY_FRITZBOX_URL=https://fritzbox.example.com
```

After the first deployment, these values will be stored in your $HOME/.acme.sh/account.conf. You may now deploy the certificate like this:

```sh
acme.sh --deploy -d fritzbox.example.com --deploy-hook fritzbox
```

## 9. Deploy the cert to strongswan

```sh
acme.sh --deploy -d ftp.example.com --deploy-hook strongswan
```

## 10. Deploy the cert to HAProxy

You must specify the path where you want the concatenated key and certificate chain written.
```sh
export DEPLOY_HAPROXY_PEM_PATH=/etc/haproxy
```

You may optionally define the command to reload HAProxy. The value shown below will be used as the default if you don't set this environment variable.

```sh
export DEPLOY_HAPROXY_RELOAD="/usr/sbin/service haproxy restart"
```

You can then deploy the certificate as follows
```sh
acme.sh --deploy -d haproxy.example.com --deploy-hook haproxy
```

The path for the PEM file will be stored with the domain configuration and will be available when renewing, so that deploy will happen automatically when renewed.

## 11. Deploy your cert to Gitlab pages

You must define the API key and the informations for the project and Gitlab page you are updating the certificate for.

```sh
# The token can be created in your user settings under "Access Tokens"
export GITLAB_TOKEN="xxxxxxxxxxx"

# The project ID is displayed on the home page of the project
export GITLAB_PROJECT_ID=12345678

# The domain must match the one defined for the Gitlab page, without "https://"
export GITLAB_DOMAIN="www.mydomain.com"
```

You can then deploy the certificate as follows

```sh
acme.sh --deploy -d www.mydomain.com --deploy-hook gitlab
```

## 12. Deploy the cert to your AliCDN account

You must specify the aliyun account credentials in order to deploy the certificate, optionally specify the prefix of your domain if you use wildcard in cdn domain, through the following environment variables:
```sh
export DEPLOY_CDN_Ali_Key="AK"
export DEPLOY_CDN_Ali_Secret="SK"
export DEPLOY_CDN_Ali_Prefix=""
```

After the first deployment, these values will be stored in your domain deploy conf. You may now deploy the certificate like this:

```sh
acme.sh --deploy -d example.com --deploy-hook cdn_ali
```

If your cdn domain is cdn.example.com and cert domain is also cdn.example.com, you can leave the prefix empty in deployment: 
```sh
export DEPLOY_CDN_Ali_Key="AK"
export DEPLOY_CDN_Ali_Secret="SK"
export DEPLOY_CDN_Ali_Prefix=""
acme.sh --deploy -d cdn.example.com --deploy-hook cdn_ali
```

If your cdn domain is cdn.example.com but cert domain is example.com(subject alternative names: example.com,\*.example.com), you must specify the prefix in deployment: 
```sh
export DEPLOY_CDN_Ali_Key="AK"
export DEPLOY_CDN_Ali_Secret="SK"
export DEPLOY_CDN_Ali_Prefix="cdn."
acme.sh --deploy -d example.com --deploy-hook cdn_ali
```

If your cdn domain is \*.example.com (added wildcard domain in AliCDN console) but cert domain is example.com(subject alternative names: example.com,\*.example.com), you must specify the prefix only a dot(.) in deployment: 
```sh
export DEPLOY_CDN_Ali_Key="AK"
export DEPLOY_CDN_Ali_Secret="SK"
export DEPLOY_CDN_Ali_Prefix="."
acme.sh --deploy -d example.com --deploy-hook cdn_ali
```
=======
https://github.com/acmesh-official/acme.sh/wiki/deployhooks
>>>>>>> 2e58cf11
<|MERGE_RESOLUTION|>--- conflicted
+++ resolved
@@ -2,340 +2,4 @@
 
 deploy hook usage:
 
-<<<<<<< HEAD
-Here are the scripts to deploy the certs/key to the server/services.
-
-## 1. Deploy the certs to your cpanel host
-
-If you want to deploy using cpanel UAPI see 7.
-
-(cpanel deploy hook is not finished yet, this is just an example.)
-
-
-
-Then you can deploy now:
-
-```sh
-export DEPLOY_CPANEL_USER=myusername
-export DEPLOY_CPANEL_PASSWORD=PASSWORD
-acme.sh --deploy -d example.com --deploy-hook cpanel
-```
-
-## 2. Deploy ssl cert on kong proxy engine based on api
-
-Before you can deploy your cert, you must [issue the cert first](https://github.com/Neilpang/acme.sh/wiki/How-to-issue-a-cert).
-Currently supports Kong-v0.10.x.
-
-```sh
-acme.sh --deploy -d ftp.example.com --deploy-hook kong
-```
-
-## 3. Deploy the cert to remote server through SSH access
-
-The ssh deploy plugin allows you to deploy certificates to a remote host
-using SSH command to connect to the remote server.  The ssh plugin is invoked
-with the following command...
-
-```sh
-acme.sh --deploy -d example.com --deploy-hook ssh
-```
-Prior to running this for the first time you must tell the plugin where
-and how to deploy the certificates.  This is done by exporting the following
-environment variables.  This is not required for subsequent runs as the
-values are stored by acme.sh in the domain configuration files.
-
-Required...
-```
-export DEPLOY_SSH_USER=username
-```
-Optional...
-```
-export DEPLOY_SSH_CMD=custom ssh command
-export DEPLOY_SSH_SERVER=url or ip address of remote host
-export DEPLOY_SSH_KEYFILE=filename for private key
-export DEPLOY_SSH_CERTFILE=filename for certificate file
-export DEPLOY_SSH_CAFILE=filename for intermediate CA file
-export DEPLOY_SSH_FULLCHAIN=filename for fullchain file
-export DEPLOY_SSH_REMOTE_CMD=command to execute on remote host
-export DEPLOY_SSH_BACKUP=yes or no
-```
-
-**DEPLOY_SSH_USER**
-Username at the remote host that SSH will login with. Note that
-SSH must be able to login to remote host without a password... SSH Keys
-must have been exchanged with the remote host. Validate and test that you
-can login to USER@URL from the host running acme.sh before using this script.
-
-The USER@URL at the remote server must also have has permissions to write to
-the target location of the certificate files and to execute any commands
-(e.g. to stop/start services).
-
-**DEPLOY_SSH_CMD**
-You can customize the ssh command used to connect to the remote host. For example
-if you need to connect to a specific port at the remote server you can set this
-to, for example, "ssh -p 22" or to use `sshpass` to provide password inline
-instead of exchanging ssh keys (this is not recommended, using keys is
-more secure).
-
-**DEPLOY_SSH_SERVER**
-URL or IP Address of the remote server.  If not provided then the domain
-name provided on the acme.sh --deploy command line is used.
-
-**DEPLOY_SSH_KEYFILE**
-Target filename for the private key issued by LetsEncrypt.
-
-**DEPLOY_SSH_CERTFILE**
-Target filename for the certificate issued by LetsEncrypt.
-If this is the same as the previous filename (for keyfile) then it is
-appended to the same file.
-
-**DEPLOY_SSH_CAFILE**
-Target filename for the CA intermediate certificate issued by LetsEncrypt.
-If this is the same as a previous filename (for keyfile or certfile) then
-it is appended to the same file.
-
-**DEPLOY_SSH_FULLCHAIN**
-Target filename for the fullchain certificate issued by LetsEncrypt.
-If this is the same as a previous filename (for keyfile, certfile or
-cafile) then it is appended to the same file.
-
-**DEPLOY_SSH_REMOTE_CMD**
-Command to execute on the remote server after copying any certificates.  This
-could be any additional command required for example to stop and restart
-the service.
-
-**DEPLOY_SSH_BACKUP**
-Before writing a certificate file to the remote server the existing
-certificate will be copied to a backup directory on the remote server.
-These are placed in a hidden directory in the home directory of the SSH
-user
-```sh
-~/.acme_ssh_deploy/[domain name]-backup-[timestamp]
-```
-Any backups older than 180 days will be deleted when new certificates
-are deployed.  This defaults to "yes" set to "no" to disable backup.
-
-###Examples using SSH deploy
-The following example illustrates deploying certificates to a QNAP NAS
-(tested with QTS version 4.2.3)
-
-```sh
-export DEPLOY_SSH_USER="admin"
-export DEPLOY_SSH_KEYFILE="/etc/stunnel/stunnel.pem"
-export DEPLOY_SSH_CERTFILE="/etc/stunnel/stunnel.pem"
-export DEPLOY_SSH_CAFILE="/etc/stunnel/uca.pem"
-export DEPLOY_SSH_REMOTE_CMD="/etc/init.d/stunnel.sh restart"
-
-acme.sh --deploy -d qnap.example.com --deploy-hook ssh
-```
-Note how in this example both the private key and certificate point to
-the same file.  This will result in the certificate being appended
-to the same file as the private key... a common requirement of several
-services.
-
-The next example illustrates deploying certificates to a Unifi
-Controller (tested with version 5.4.11).
-
-```sh
-export DEPLOY_SSH_USER="root"
-export DEPLOY_SSH_KEYFILE="/var/lib/unifi/unifi.example.com.key"
-export DEPLOY_SSH_FULLCHAIN="/var/lib/unifi/unifi.example.com.cer"
-export DEPLOY_SSH_REMOTE_CMD="openssl pkcs12 -export \
-   -inkey /var/lib/unifi/unifi.example.com.key \
-   -in /var/lib/unifi/unifi.example.com.cer \
-   -out /var/lib/unifi/unifi.example.com.p12 \
-   -name ubnt -password pass:temppass \
- && keytool -importkeystore -deststorepass aircontrolenterprise \
-   -destkeypass aircontrolenterprise \
-   -destkeystore /var/lib/unifi/keystore \
-   -srckeystore /var/lib/unifi/unifi.example.com.p12 \
-   -srcstoretype PKCS12 -srcstorepass temppass -alias ubnt -noprompt \
- && service unifi restart"
-
-acme.sh --deploy -d unifi.example.com --deploy-hook ssh
-```
-In this example we execute several commands on the remote host
-after the certificate files have been copied... to generate a pkcs12 file
-compatible with Unifi, to import it into the Unifi keystore and then finally
-to restart the service.
-
-Note also that once the certificate is imported
-into the keystore the individual certificate files are no longer
-required. We could if we desired delete those files immediately. If we
-do that then we should disable backup at the remote host (as there are
-no files to backup -- they were erased during deployment). For example...
-```sh
-export DEPLOY_SSH_BACKUP=no
-# modify the end of the remote command...
-&& rm /var/lib/unifi/unifi.example.com.key \
-      /var/lib/unifi/unifi.example.com.cer \
-      /var/lib/unifi/unifi.example.com.p12 \
-&& service unifi restart
-```
-
-## 4. Deploy the cert to local vsftpd server
-
-```sh
-acme.sh --deploy -d ftp.example.com --deploy-hook vsftpd
-```
-
-The default vsftpd conf file is `/etc/vsftpd.conf`,  if your vsftpd conf is not in the default location, you can specify one:
-
-```sh
-export DEPLOY_VSFTPD_CONF="/etc/vsftpd.conf"
-
-acme.sh --deploy -d ftp.example.com --deploy-hook vsftpd
-```
-
-The default command to restart vsftpd server is `service vsftpd restart`, if it doesn't work, you can specify one:
-
-```sh
-export DEPLOY_VSFTPD_RELOAD="/etc/init.d/vsftpd restart"
-
-acme.sh --deploy -d ftp.example.com --deploy-hook vsftpd
-```
-
-## 5. Deploy the cert to local exim4 server
-
-```sh
-acme.sh --deploy -d ftp.example.com --deploy-hook exim4
-```
-
-The default exim4 conf file is `/etc/exim/exim.conf`,  if your exim4 conf is not in the default location, you can specify one:
-
-```sh
-export DEPLOY_EXIM4_CONF="/etc/exim4/exim4.conf.template"
-
-acme.sh --deploy -d ftp.example.com --deploy-hook exim4
-```
-
-The default command to restart exim4 server is `service exim4 restart`, if it doesn't work, you can specify one:
-
-```sh
-export DEPLOY_EXIM4_RELOAD="/etc/init.d/exim4 restart"
-
-acme.sh --deploy -d ftp.example.com --deploy-hook exim4
-```
-
-## 6. Deploy the cert to OSX Keychain
-
-```sh
-acme.sh --deploy -d ftp.example.com --deploy-hook keychain
-```
-
-## 7. Deploy to cpanel host using UAPI
-
-This hook is using UAPI and works in cPanel & WHM version 56 or newer.
-```
-acme.sh  --deploy  -d example.com  --deploy-hook cpanel_uapi
-```
-DEPLOY_CPANEL_USER is required only if you run the script as root and it should contain cpanel username.
-```sh
-export DEPLOY_CPANEL_USER=username
-acme.sh  --deploy  -d example.com  --deploy-hook cpanel_uapi
-```
-Please note, that the cpanel_uapi hook will deploy only the first domain when your certificate will automatically renew. Therefore you should issue a separate certificate for each domain. 
-
-## 8. Deploy the cert to your FRITZ!Box router
-
-You must specify the credentials that have administrative privileges on the FRITZ!Box in order to deploy the certificate, plus the URL of your FRITZ!Box, through the following environment variables:
-```sh
-$ export DEPLOY_FRITZBOX_USERNAME=my_username
-$ export DEPLOY_FRITZBOX_PASSWORD=the_password
-$ export DEPLOY_FRITZBOX_URL=https://fritzbox.example.com
-```
-
-After the first deployment, these values will be stored in your $HOME/.acme.sh/account.conf. You may now deploy the certificate like this:
-
-```sh
-acme.sh --deploy -d fritzbox.example.com --deploy-hook fritzbox
-```
-
-## 9. Deploy the cert to strongswan
-
-```sh
-acme.sh --deploy -d ftp.example.com --deploy-hook strongswan
-```
-
-## 10. Deploy the cert to HAProxy
-
-You must specify the path where you want the concatenated key and certificate chain written.
-```sh
-export DEPLOY_HAPROXY_PEM_PATH=/etc/haproxy
-```
-
-You may optionally define the command to reload HAProxy. The value shown below will be used as the default if you don't set this environment variable.
-
-```sh
-export DEPLOY_HAPROXY_RELOAD="/usr/sbin/service haproxy restart"
-```
-
-You can then deploy the certificate as follows
-```sh
-acme.sh --deploy -d haproxy.example.com --deploy-hook haproxy
-```
-
-The path for the PEM file will be stored with the domain configuration and will be available when renewing, so that deploy will happen automatically when renewed.
-
-## 11. Deploy your cert to Gitlab pages
-
-You must define the API key and the informations for the project and Gitlab page you are updating the certificate for.
-
-```sh
-# The token can be created in your user settings under "Access Tokens"
-export GITLAB_TOKEN="xxxxxxxxxxx"
-
-# The project ID is displayed on the home page of the project
-export GITLAB_PROJECT_ID=12345678
-
-# The domain must match the one defined for the Gitlab page, without "https://"
-export GITLAB_DOMAIN="www.mydomain.com"
-```
-
-You can then deploy the certificate as follows
-
-```sh
-acme.sh --deploy -d www.mydomain.com --deploy-hook gitlab
-```
-
-## 12. Deploy the cert to your AliCDN account
-
-You must specify the aliyun account credentials in order to deploy the certificate, optionally specify the prefix of your domain if you use wildcard in cdn domain, through the following environment variables:
-```sh
-export DEPLOY_CDN_Ali_Key="AK"
-export DEPLOY_CDN_Ali_Secret="SK"
-export DEPLOY_CDN_Ali_Prefix=""
-```
-
-After the first deployment, these values will be stored in your domain deploy conf. You may now deploy the certificate like this:
-
-```sh
-acme.sh --deploy -d example.com --deploy-hook cdn_ali
-```
-
-If your cdn domain is cdn.example.com and cert domain is also cdn.example.com, you can leave the prefix empty in deployment: 
-```sh
-export DEPLOY_CDN_Ali_Key="AK"
-export DEPLOY_CDN_Ali_Secret="SK"
-export DEPLOY_CDN_Ali_Prefix=""
-acme.sh --deploy -d cdn.example.com --deploy-hook cdn_ali
-```
-
-If your cdn domain is cdn.example.com but cert domain is example.com(subject alternative names: example.com,\*.example.com), you must specify the prefix in deployment: 
-```sh
-export DEPLOY_CDN_Ali_Key="AK"
-export DEPLOY_CDN_Ali_Secret="SK"
-export DEPLOY_CDN_Ali_Prefix="cdn."
-acme.sh --deploy -d example.com --deploy-hook cdn_ali
-```
-
-If your cdn domain is \*.example.com (added wildcard domain in AliCDN console) but cert domain is example.com(subject alternative names: example.com,\*.example.com), you must specify the prefix only a dot(.) in deployment: 
-```sh
-export DEPLOY_CDN_Ali_Key="AK"
-export DEPLOY_CDN_Ali_Secret="SK"
-export DEPLOY_CDN_Ali_Prefix="."
-acme.sh --deploy -d example.com --deploy-hook cdn_ali
-```
-=======
-https://github.com/acmesh-official/acme.sh/wiki/deployhooks
->>>>>>> 2e58cf11
+https://github.com/acmesh-official/acme.sh/wiki/deployhooks