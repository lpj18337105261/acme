#!/usr/bin/env sh

# Deploy certificates to a proxmox virtual environment node using the API.
#
# Environment variables that can be set are:
# `DEPLOY_PROXMOXVE_SERVER`: The hostname of the proxmox ve node. Defaults to
#                            _cdomain.
# `DEPLOY_PROXMOXVE_SERVER_PORT`: The port number the management interface is on.
#                                 Defaults to 8006.
# `DEPLOY_PROXMOXVE_NODE_NAME`: The name of the node we'll be connecting to.
#                               Defaults to the host portion of the server
#                               domain name.
# `DEPLOY_PROXMOXVE_USER`: The user we'll connect as. Defaults to root.
# `DEPLOY_PROXMOXVE_USER_REALM`: The authentication realm the user authenticates
#                                with. Defaults to pam.
# `DEPLOY_PROXMOXVE_API_TOKEN_NAME`: The name of the API token created for the
#                                    user account. Defaults to acme.
# `DEPLOY_PROXMOXVE_API_TOKEN_KEY`: The API token. Required.

proxmoxve_deploy() {
  _cdomain="$1"
  _ckey="$2"
  _ccert="$3"
  _cca="$4"
  _cfullchain="$5"

  _debug _cdomain "$_cdomain"
  _debug2 _ckey "$_ckey"
  _debug _ccert "$_ccert"
  _debug _cca "$_cca"
  _debug _cfullchain "$_cfullchain"

  # "Sane" defaults.
  _getdeployconf DEPLOY_PROXMOXVE_SERVER
  if [ -z "$DEPLOY_PROXMOXVE_SERVER" ]; then
    _target_hostname="$_cdomain"
  else
    _target_hostname="$DEPLOY_PROXMOXVE_SERVER"
    _savedeployconf DEPLOY_PROXMOXVE_SERVER "$DEPLOY_PROXMOXVE_SERVER"
  fi
  _debug2 DEPLOY_PROXMOXVE_SERVER "$_target_hostname"

  _getdeployconf DEPLOY_PROXMOXVE_SERVER_PORT
  if [ -z "$DEPLOY_PROXMOXVE_SERVER_PORT" ]; then
    _target_port="8006"
  else
    _target_port="$DEPLOY_PROXMOXVE_SERVER_PORT"
    _savedeployconf DEPLOY_PROXMOXVE_SERVER_PORT "$DEPLOY_PROXMOXVE_SERVER_PORT"
  fi
  _debug2 DEPLOY_PROXMOXVE_SERVER_PORT "$_target_port"

  _getdeployconf DEPLOY_PROXMOXVE_NODE_NAME
  if [ -z "$DEPLOY_PROXMOXVE_NODE_NAME" ]; then
    _node_name=$(echo "$_target_hostname" | cut -d. -f1)
  else
    _node_name="$DEPLOY_PROXMOXVE_NODE_NAME"
    _savedeployconf DEPLOY_PROXMOXVE_NODE_NAME "$DEPLOY_PROXMOXVE_NODE_NAME"
  fi
  _debug2 DEPLOY_PROXMOXVE_NODE_NAME "$_node_name"

  # Complete URL.
  _target_url="https://${_target_hostname}:${_target_port}/api2/json/nodes/${_node_name}/certificates/custom"
  _debug TARGET_URL "$_target_url"

  # More "sane" defaults.
  _getdeployconf DEPLOY_PROXMOXVE_USER
  if [ -z "$DEPLOY_PROXMOXVE_USER" ]; then
    _proxmoxve_user="root"
  else
    _proxmoxve_user="$DEPLOY_PROXMOXVE_USER"
    _savedeployconf DEPLOY_PROXMOXVE_USER "$DEPLOY_PROXMOXVE_USER"
  fi
  _debug2 DEPLOY_PROXMOXVE_USER "$_proxmoxve_user"

  _getdeployconf DEPLOY_PROXMOXVE_USER_REALM
  if [ -z "$DEPLOY_PROXMOXVE_USER_REALM" ]; then
    _proxmoxve_user_realm="pam"
  else
    _proxmoxve_user_realm="$DEPLOY_PROXMOXVE_USER_REALM"
    _savedeployconf DEPLOY_PROXMOXVE_USER_REALM "$DEPLOY_PROXMOXVE_USER_REALM"
  fi
  _debug2 DEPLOY_PROXMOXVE_USER_REALM "$_proxmoxve_user_realm"

  _getdeployconf DEPLOY_PROXMOXVE_API_TOKEN_NAME
  if [ -z "$DEPLOY_PROXMOXVE_API_TOKEN_NAME" ]; then
    _proxmoxve_api_token_name="acme"
  else
    _proxmoxve_api_token_name="$DEPLOY_PROXMOXVE_API_TOKEN_NAME"
    _savedeployconf DEPLOY_PROXMOXVE_API_TOKEN_NAME "$DEPLOY_PROXMOXVE_API_TOKEN_NAME"
  fi
  _debug2 DEPLOY_PROXMOXVE_API_TOKEN_NAME "$_proxmoxve_api_token_name"

  # This is required.
  _getdeployconf DEPLOY_PROXMOXVE_API_TOKEN_KEY
  if [ -z "$DEPLOY_PROXMOXVE_API_TOKEN_KEY" ]; then
    _err "API key not provided."
    return 1
  else
    _proxmoxve_api_token_key="$DEPLOY_PROXMOXVE_API_TOKEN_KEY"
    _savedeployconf DEPLOY_PROXMOXVE_API_TOKEN_KEY "$DEPLOY_PROXMOXVE_API_TOKEN_KEY"
  fi
  _debug2 DEPLOY_PROXMOXVE_API_TOKEN_KEY "$_proxmoxve_api_token_key"

  # PVE API Token header value. Used in "Authorization: PVEAPIToken".
  _proxmoxve_header_api_token="${_proxmoxve_user}@${_proxmoxve_user_realm}!${_proxmoxve_api_token_name}=${_proxmoxve_api_token_key}"
  _debug2 "Auth Header" "$_proxmoxve_header_api_token"

  # Ugly. I hate putting heredocs inside functions because heredocs don't
  # account for whitespace correctly but it _does_ work and is several times
  # cleaner than anything else I had here.
  #
  # This dumps the json payload to a variable that should be passable to the
  # _post function.
  _json_payload=$(
    cat <<HEREDOC
{
  "certificates": "$(tr '\n' ':' <"$_cfullchain" | sed 's/:/\\n/g')",
  "key": "$(tr '\n' ':' <"$_ckey" | sed 's/:/\\n/g')",
  "node":"$_node_name",
  "restart":"1",
  "force":"1"
}
HEREDOC
  )
  _debug2 Payload "$_json_payload"

<<<<<<< HEAD
  # Push certificates to server.
=======
  _info "Push certificates to server"
>>>>>>> d8e2b96b
  export HTTPS_INSECURE=1
  export _H1="Authorization: PVEAPIToken=${_proxmoxve_header_api_token}"
  _post "$_json_payload" "$_target_url" "" POST "application/json"

}<|MERGE_RESOLUTION|>--- conflicted
+++ resolved
@@ -124,11 +124,7 @@
   )
   _debug2 Payload "$_json_payload"
 
-<<<<<<< HEAD
-  # Push certificates to server.
-=======
   _info "Push certificates to server"
->>>>>>> d8e2b96b
   export HTTPS_INSECURE=1
   export _H1="Authorization: PVEAPIToken=${_proxmoxve_header_api_token}"
   _post "$_json_payload" "$_target_url" "" POST "application/json"
