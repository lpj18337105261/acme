--- conflicted
+++ resolved
@@ -68,12 +68,7 @@
   # Defaulting to localhost & http, because it's localhost…
   [ -n "${SYNO_Scheme}" ] || SYNO_Scheme="http"
   [ -n "${SYNO_Hostname}" ] || SYNO_Hostname="localhost"
-<<<<<<< HEAD
   [ -n "${SYNO_Port}" ] || SYNO_Port=$( [ "$(echo $SYNO_Scheme | tr '[:upper:]' '[:lower:]')" = "https" ] && echo '5001' || echo '5000' )
-
-=======
-  [ -n "${SYNO_Port}" ] || SYNO_Port="5000"
->>>>>>> 86521ec4
   _savedeployconf SYNO_Scheme "$SYNO_Scheme"
   _savedeployconf SYNO_Hostname "$SYNO_Hostname"
   _savedeployconf SYNO_Port "$SYNO_Port"
