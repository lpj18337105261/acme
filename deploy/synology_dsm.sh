--- conflicted
+++ resolved
@@ -161,19 +161,11 @@
   export _H1
   _debug2 H1 "${_H1}"
 
-<<<<<<< HEAD
-  # Now that we know the username and password are good, save them
+  # Now that we know the username & password are good, save them
   _savedeployconf SYNO_Username "$SYNO_Username" "base64"
   _savedeployconf SYNO_Password "$SYNO_Password" "base64"
   _savedeployconf SYNO_DID "$SYNO_DID" "base64"
   _savedeployconf SYNO_TOTP_SECRET "$SYNO_TOTP_SECRET" "base64"
-=======
-  # Now that we know the username & password are good, save them
-  _savedeployconf SYNO_Username "$SYNO_Username"
-  _savedeployconf SYNO_Password "$SYNO_Password"
-  _savedeployconf SYNO_Device_Name "$SYNO_Device_Name"
-  _savedeployconf SYNO_Device_ID "$SYNO_Device_ID"
->>>>>>> 86521ec4
 
   _info "Getting certificates in Synology DSM"
   response=$(_post "api=SYNO.Core.Certificate.CRT&method=list&version=1&_sid=$sid" "$_base_url/webapi/entry.cgi")
