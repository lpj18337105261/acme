#!/bin/bash

################################################################################
# ACME.sh 3rd party deploy plugin for Synology DSM
################################################################################
# Authors: Brian Hartvigsen (creator), https://github.com/tresni
#          Martin Arndt (contributor), https://troublezone.net/
# Updated: 2023-07-03
# Issues:  https://github.com/acmesh-official/acme.sh/issues/2727
################################################################################
# Usage:
# - Create temp admin user automatically:
#   export SYNO_USE_TEMP_ADMIN=1
# - Or provide your own admin user credential:
#   1. export SYNO_Username="adminUser"
#   2. export SYNO_Password="adminPassword"
# Optional exports (shown values are the defaults):
# - export SYNO_Certificate="" to replace a specific certificate via description
# - export SYNO_Scheme="http"
# - export SYNO_Hostname="localhost"
# - export SYNO_Port="5000"
# - export SYNO_Device_Name="CertRenewal" - required for skipping 2FA-OTP
# - export SYNO_Device_ID=""              - required for skipping 2FA-OTP
# 3. acme.sh --deploy --deploy-hook synology_dsm -d example.com
################################################################################
# Dependencies:
# - jq & curl
# - synouser & synogroup (When available and SYNO_USE_TEMP_ADMIN is set)
################################################################################
# Return value:
# 0 means success, otherwise error.
################################################################################

########## Public functions ####################################################
#domain keyfile certfile cafile fullchain
synology_dsm_deploy() {
  _cdomain="$1"
  _ckey="$2"
  _ccert="$3"
  _cca="$4"

  _debug _cdomain "$_cdomain"

  # Get username & password, but don't save until we authenticated successfully
  _getdeployconf SYNO_USE_TEMP_ADMIN
  _getdeployconf SYNO_Username
  _getdeployconf SYNO_Password
  _getdeployconf SYNO_Create
  _getdeployconf SYNO_DID
  _getdeployconf SYNO_TOTP_SECRET
  _getdeployconf SYNO_Device_Name
  _getdeployconf SYNO_Device_ID

  # Prepare temp admin user info if SYNO_USE_TEMP_ADMIN is set
  if [ -n "${SYNO_USE_TEMP_ADMIN:-}" ]; then
    if ! _exists synouser; then
      if ! _exists synogroup; then
        _err "Tools are missing for creating temp admin user, please set SYNO_Username & SYNO_Password instead."
        return 1
      fi
    fi
    _debug "Setting temp admin user credential..."
    SYNO_Username=sc-acmesh-tmp
    SYNO_Password=$(head /dev/urandom | tr -dc A-Za-z0-9 | head -c 16)
    # Ignore 2FA-OTP settings which won't be needed.
    SYNO_Device_Name=
    SYNO_Device_ID=
  fi

  if [ -z "${SYNO_Username:-}" ] || [ -z "${SYNO_Password:-}" ]; then
    _err "You must set either SYNO_USE_TEMP_ADMIN, or set both SYNO_Username and SYNO_Password."
    return 1
  fi
  _debug2 SYNO_Username "$SYNO_Username"
  _secure_debug2 SYNO_Password "$SYNO_Password"
  _debug2 SYNO_Create "$SYNO_Create"
  _debug2 SYNO_Device_Name "$SYNO_Device_Name"
  _secure_debug2 SYNO_Device_ID "$SYNO_Device_ID"

  # Optional scheme, hostname & port for Synology DSM
  _getdeployconf SYNO_Scheme
  _getdeployconf SYNO_Hostname
  _getdeployconf SYNO_Port

  # Default values for scheme, hostname & port
  # Defaulting to localhost & http, because it's localhost…
  [ -n "${SYNO_Scheme}" ] || SYNO_Scheme="http"
  [ -n "${SYNO_Hostname}" ] || SYNO_Hostname="localhost"
  [ -n "${SYNO_Port}" ] || SYNO_Port="5000"
  _savedeployconf SYNO_USE_TEMP_ADMIN "$SYNO_USE_TEMP_ADMIN"
  _savedeployconf SYNO_Scheme "$SYNO_Scheme"
  _savedeployconf SYNO_Hostname "$SYNO_Hostname"
  _savedeployconf SYNO_Port "$SYNO_Port"
  _debug2 SYNO_Scheme "$SYNO_Scheme"
  _debug2 SYNO_Hostname "$SYNO_Hostname"
  _debug2 SYNO_Port "$SYNO_Port"

  # Get the certificate description, but don't save it until we verify it's real
  _getdeployconf SYNO_Certificate
  _debug SYNO_Certificate "${SYNO_Certificate:-}"

  # shellcheck disable=SC1003 # We are not trying to escape a single quote
  if printf "%s" "$SYNO_Certificate" | grep '\\'; then
    _err "Do not use a backslash (\) in your certificate description"
    return 1
  fi

  _base_url="$SYNO_Scheme://$SYNO_Hostname:$SYNO_Port"
  _debug _base_url "$_base_url"

  _debug "Getting API version"
  response=$(_get "$_base_url/webapi/query.cgi?api=SYNO.API.Info&version=1&method=query&query=SYNO.API.Auth")
  api_path=$(echo "$response" | grep "SYNO.API.Auth" | sed -n 's/.*"path" *: *"\([0-9]*\)".*/\1/p')
  api_version=$(echo "$response" | grep "SYNO.API.Auth" | sed -n 's/.*"maxVersion" *: *\([0-9]*\).*/\1/p')
  _debug3 response "$response"
  _debug3 api_path "$api_path"
  _debug3 api_version "$api_version"

  # Login, get the session ID & SynoToken from JSON
  _info "Logging into $SYNO_Hostname:$SYNO_Port"
  encoded_username="$(printf "%s" "$SYNO_Username" | _url_encode)"
  encoded_password="$(printf "%s" "$SYNO_Password" | _url_encode)"

  otp_code=""
  # START - DEPRECATED, only kept for legacy compatibility reasons
  if [ -n "$SYNO_TOTP_SECRET" ]; then
    _info "WARNING: Usage of SYNO_TOTP_SECRET is deprecated!"
    _info "         See synology_dsm.sh script or ACME.sh Wiki page for details:"
    _info "         https://github.com/acmesh-official/acme.sh/wiki/Synology-NAS-Guide"
    if ! _exists oathtool; then
      _err "oathtool could not be found, install oathtool to use SYNO_TOTP_SECRET"
      return 1
    fi
    DEPRECATED_otp_code="$(oathtool --base32 --totp "${SYNO_TOTP_SECRET}" 2>/dev/null)"

    if [ -n "$SYNO_DID" ]; then
      _H1="Cookie: did=$SYNO_DID"
      export _H1
      _debug3 H1 "${_H1}"
    fi

    response=$(_post "method=login&account=$encoded_username&passwd=$encoded_password&api=SYNO.API.Auth&version=$api_version&enable_syno_token=yes&otp_code=$DEPRECATED_otp_code&device_name=certrenewal&device_id=$SYNO_DID" "$_base_url/webapi/auth.cgi?enable_syno_token=yes")
    _debug3 response "$response"
  # END - DEPRECATED, only kept for legacy compatibility reasons
  # If SYNO_DeviceDevice_ID & SYNO_Device_Name both empty, just log in normally
  elif [ -z "${SYNO_Device_ID:-}" ] && [ -z "${SYNO_Device_Name:-}" ]; then
    if [ -n "$SYNO_USE_TEMP_ADMIN" ]; then
      _debug "Creating temp admin user in Synology DSM"
      synouser --del "$SYNO_Username" >/dev/null 2>/dev/null
      synouser --add "$SYNO_Username" "$SYNO_Password" "" 0 "" 0 >/dev/null
      synogroup --memberadd administrators "$SYNO_Username" >/dev/null
    fi
    response=$(_get "$_base_url/webapi/entry.cgi?api=SYNO.API.Auth&version=$api_version&method=login&format=sid&account=$encoded_username&passwd=$encoded_password&enable_syno_token=yes")
    _debug3 response "$response"
  # Get device ID if still empty first, otherwise log in right away
  elif [ -n "${SYNO_Device_Name:-}" ] && [ -z "${SYNO_Device_ID:-}" ]; then
    printf "Enter OTP code for user '%s': " "$SYNO_Username"
    read -r otp_code
<<<<<<< HEAD
    response=$(_get "$_base_url/webapi/entry.cgi?api=SYNO.API.Auth&version=$api_version&method=login&format=sid&account=$encoded_username&passwd=$encoded_password&otp_code=$otp_code&enable_syno_token=yes&enable_device_token=yes&device_name=$SYNO_Device_Name")
    _debug3 response "$response"
    SYNO_Device_ID=$(echo "$response" | grep "device_id" | sed -n 's/.*"device_id" *: *"\([^"]*\).*/\1/p')
    _secure_debug2 SYNO_Device_ID "$SYNO_Device_ID"
  else
    if [ -z "${SYNO_Device_Name:-}" ]; then
      printf "Enter device name or leave empty for default (CertRenewal): "
      read -r SYNO_Device_Name
      [ -n "${SYNO_Device_Name}" ] || SYNO_Device_Name="CertRenewal"
    fi
    response=$(_get "$_base_url/webapi/entry.cgi?api=SYNO.API.Auth&version=$api_version&method=login&format=sid&account=$encoded_username&passwd=$encoded_password&enable_syno_token=yes&device_name=$SYNO_Device_Name&device_id=$SYNO_Device_ID")
=======
    if [ -z "${SYNO_Device_Name:-}" ]; then
      printf "Enter device name or leave empty for default (CertRenewal): "
      read -r SYNO_Device_Name
      [ -n "${SYNO_Device_Name}" ] || SYNO_Device_Name="CertRenewal"
    fi

    response=$(_get "$_base_url/webapi/$api_path?api=SYNO.API.Auth&version=$api_version&method=login&format=sid&account=$encoded_username&passwd=$encoded_password&otp_code=$otp_code&enable_syno_token=yes&enable_device_token=yes&device_name=$SYNO_Device_Name")
    _secure_debug3 response "$response"

    id_property='device_id'
    [ "${api_version}" -gt '6' ] || id_property='did'
    SYNO_Device_ID=$(echo "$response" | grep "$id_property" | sed -n 's/.*"'$id_property'" *: *"\([^"]*\).*/\1/p')
    _secure_debug2 SYNO_Device_ID "$SYNO_Device_ID"
  else
    response=$(_get "$_base_url/webapi/$api_path?api=SYNO.API.Auth&version=$api_version&method=login&format=sid&account=$encoded_username&passwd=$encoded_password&enable_syno_token=yes&device_name=$SYNO_Device_Name&device_id=$SYNO_Device_ID")
>>>>>>> 86521ec4
    _debug3 response "$response"
  fi

  sid=$(echo "$response" | grep "sid" | sed -n 's/.*"sid" *: *"\([^"]*\).*/\1/p')
  token=$(echo "$response" | grep "synotoken" | sed -n 's/.*"synotoken" *: *"\([^"]*\).*/\1/p')
  _debug "Session ID" "$sid"
  _debug SynoToken "$token"
  if [ -z "$sid" ] || [ -z "$token" ]; then
    _err "Unable to authenticate to $_base_url - check your username & password."
    _err "If two-factor authentication is enabled for the user:"
    _err "- set SYNO_Device_Name then input *correct* OTP-code manually"
    _err "- get & set SYNO_Device_ID via your browser cookies"
    _remove_temp_admin "$SYNO_USE_TEMP_ADMIN" "$SYNO_Username"
    return 1
  fi

  _H1="X-SYNO-TOKEN: $token"
  export _H1
  _debug2 H1 "${_H1}"

  # Now that we know the username & password are good, save them
  _savedeployconf SYNO_Username "$SYNO_Username"
  _savedeployconf SYNO_Password "$SYNO_Password"
  if [ -z "${SYNO_USE_TEMP_ADMIN:-}" ]; then
    _savedeployconf SYNO_Device_Name "$SYNO_Device_Name"
    _savedeployconf SYNO_Device_ID "$SYNO_Device_ID"
  fi

  _info "Getting certificates in Synology DSM"
  response=$(_post "api=SYNO.Core.Certificate.CRT&method=list&version=1&_sid=$sid" "$_base_url/webapi/entry.cgi")
  _debug3 response "$response"
  escaped_certificate="$(printf "%s" "$SYNO_Certificate" | sed 's/\([].*^$[]\)/\\\1/g;s/"/\\\\"/g')"
  _debug escaped_certificate "$escaped_certificate"
  id=$(echo "$response" | sed -n "s/.*\"desc\":\"$escaped_certificate\",\"id\":\"\([^\"]*\).*/\1/p")
  _debug2 id "$id"

  if [ -z "$id" ] && [ -z "${SYNO_Create:-}" ]; then
    _err "Unable to find certificate: $SYNO_Certificate & \$SYNO_Create is not set"
    _remove_temp_admin "$SYNO_USE_TEMP_ADMIN" "$SYNO_Username"
    return 1
  fi

  # We've verified this certificate description is a thing, so save it
  _savedeployconf SYNO_Certificate "$SYNO_Certificate" "base64"

  _info "Generate form POST request"
  nl="\0015\0012"
  delim="--------------------------$(_utc_date | tr -d -- '-: ')"
  content="--$delim${nl}Content-Disposition: form-data; name=\"key\"; filename=\"$(basename "$_ckey")\"${nl}Content-Type: application/octet-stream${nl}${nl}$(cat "$_ckey")\0012"
  content="$content${nl}--$delim${nl}Content-Disposition: form-data; name=\"cert\"; filename=\"$(basename "$_ccert")\"${nl}Content-Type: application/octet-stream${nl}${nl}$(cat "$_ccert")\0012"
  content="$content${nl}--$delim${nl}Content-Disposition: form-data; name=\"inter_cert\"; filename=\"$(basename "$_cca")\"${nl}Content-Type: application/octet-stream${nl}${nl}$(cat "$_cca")\0012"
  content="$content${nl}--$delim${nl}Content-Disposition: form-data; name=\"id\"${nl}${nl}$id"
  content="$content${nl}--$delim${nl}Content-Disposition: form-data; name=\"desc\"${nl}${nl}${SYNO_Certificate}"
  if echo "$response" | sed -n "s/.*\"desc\":\"$escaped_certificate\",\([^{]*\).*/\1/p" | grep -- 'is_default":true' >/dev/null; then
    _debug2 default "This is the default certificate"
    content="$content${nl}--$delim${nl}Content-Disposition: form-data; name=\"as_default\"${nl}${nl}true"
  else
    _debug2 default "This is NOT the default certificate"
  fi
  content="$content${nl}--$delim--${nl}"
  content="$(printf "%b_" "$content")"
  content="${content%_}" # protect trailing \n

  _info "Upload certificate to the Synology DSM"
  response=$(_post "$content" "$_base_url/webapi/entry.cgi?api=SYNO.Core.Certificate&method=import&version=1&SynoToken=$token&_sid=$sid" "" "POST" "multipart/form-data; boundary=${delim}")
  _debug3 response "$response"

  if ! echo "$response" | grep '"error":' >/dev/null; then
    if echo "$response" | grep '"restart_httpd":true' >/dev/null; then
      _info "Restarting HTTP services succeeded"
    else
      _info "Restarting HTTP services failed"
    fi
    _remove_temp_admin "$SYNO_USE_TEMP_ADMIN" "$SYNO_Username"
    _logout
    return 0
  else
    _remove_temp_admin "$SYNO_USE_TEMP_ADMIN" "$SYNO_Username"
    _err "Unable to update certificate, error code $response"
    _logout
    return 1
  fi
}

####################  Private functions below ##################################
_logout() {
  # Logout to not occupy a permanent session, e.g. in DSM's "Connected Users" widget
  response=$(_get "$_base_url/webapi/entry.cgi?api=SYNO.API.Auth&version=$api_version&method=logout")
  _debug3 response "$response"
}

_remove_temp_admin() {
  flag=$1
  username=$2

  if [ -n "${flag}" ]; then
    _debug "Removing temp admin user in Synology DSM"
    synouser --del "$username" >/dev/null
  fi
}<|MERGE_RESOLUTION|>--- conflicted
+++ resolved
@@ -15,11 +15,12 @@
 #   1. export SYNO_Username="adminUser"
 #   2. export SYNO_Password="adminPassword"
 # Optional exports (shown values are the defaults):
-# - export SYNO_Certificate="" to replace a specific certificate via description
+# - export SYNO_Certificate="" - to replace a specific certificate via description
 # - export SYNO_Scheme="http"
 # - export SYNO_Hostname="localhost"
 # - export SYNO_Port="5000"
-# - export SYNO_Device_Name="CertRenewal" - required for skipping 2FA-OTP
+# - export SYNO_Create=1 to allow creating the certificate if it doesn't exist
+# - export SYNO_Device_Name="CertRenewal" - required if 2FA-OTP enabled
 # - export SYNO_Device_ID=""              - required for skipping 2FA-OTP
 # 3. acme.sh --deploy --deploy-hook synology_dsm -d example.com
 ################################################################################
@@ -153,39 +154,26 @@
     response=$(_get "$_base_url/webapi/entry.cgi?api=SYNO.API.Auth&version=$api_version&method=login&format=sid&account=$encoded_username&passwd=$encoded_password&enable_syno_token=yes")
     _debug3 response "$response"
   # Get device ID if still empty first, otherwise log in right away
+  # If SYNO_Device_Name is set, we treat that account enabled two-factor authorization, consider SYNO_Device_ID is not set, so it won't be able to login without requiring the OTP code.
   elif [ -n "${SYNO_Device_Name:-}" ] && [ -z "${SYNO_Device_ID:-}" ]; then
     printf "Enter OTP code for user '%s': " "$SYNO_Username"
     read -r otp_code
-<<<<<<< HEAD
-    response=$(_get "$_base_url/webapi/entry.cgi?api=SYNO.API.Auth&version=$api_version&method=login&format=sid&account=$encoded_username&passwd=$encoded_password&otp_code=$otp_code&enable_syno_token=yes&enable_device_token=yes&device_name=$SYNO_Device_Name")
-    _debug3 response "$response"
-    SYNO_Device_ID=$(echo "$response" | grep "device_id" | sed -n 's/.*"device_id" *: *"\([^"]*\).*/\1/p')
+    response=$(_get "$_base_url/webapi/$api_path?api=SYNO.API.Auth&version=$api_version&method=login&format=sid&account=$encoded_username&passwd=$encoded_password&otp_code=$otp_code&enable_syno_token=yes&enable_device_token=yes&device_name=$SYNO_Device_Name")
+    _secure_debug3 response "$response"
+
+    id_property='device_id'
+    [ "${api_version}" -gt '6' ] || id_property='did'
+    SYNO_Device_ID=$(echo "$response" | grep "$id_property" | sed -n 's/.*"'$id_property'" *: *"\([^"]*\).*/\1/p')
     _secure_debug2 SYNO_Device_ID "$SYNO_Device_ID"
+  # Otherwise, if SYNO_Device_ID is set, we can just use it to login.
   else
     if [ -z "${SYNO_Device_Name:-}" ]; then
       printf "Enter device name or leave empty for default (CertRenewal): "
       read -r SYNO_Device_Name
       [ -n "${SYNO_Device_Name}" ] || SYNO_Device_Name="CertRenewal"
     fi
-    response=$(_get "$_base_url/webapi/entry.cgi?api=SYNO.API.Auth&version=$api_version&method=login&format=sid&account=$encoded_username&passwd=$encoded_password&enable_syno_token=yes&device_name=$SYNO_Device_Name&device_id=$SYNO_Device_ID")
-=======
-    if [ -z "${SYNO_Device_Name:-}" ]; then
-      printf "Enter device name or leave empty for default (CertRenewal): "
-      read -r SYNO_Device_Name
-      [ -n "${SYNO_Device_Name}" ] || SYNO_Device_Name="CertRenewal"
-    fi
-
-    response=$(_get "$_base_url/webapi/$api_path?api=SYNO.API.Auth&version=$api_version&method=login&format=sid&account=$encoded_username&passwd=$encoded_password&otp_code=$otp_code&enable_syno_token=yes&enable_device_token=yes&device_name=$SYNO_Device_Name")
+    response=$(_get "$_base_url/webapi/$api_path?api=SYNO.API.Auth&version=$api_version&method=login&format=sid&account=$encoded_username&passwd=$encoded_password&enable_syno_token=yes&device_name=$SYNO_Device_Name&device_id=$SYNO_Device_ID")
     _secure_debug3 response "$response"
-
-    id_property='device_id'
-    [ "${api_version}" -gt '6' ] || id_property='did'
-    SYNO_Device_ID=$(echo "$response" | grep "$id_property" | sed -n 's/.*"'$id_property'" *: *"\([^"]*\).*/\1/p')
-    _secure_debug2 SYNO_Device_ID "$SYNO_Device_ID"
-  else
-    response=$(_get "$_base_url/webapi/$api_path?api=SYNO.API.Auth&version=$api_version&method=login&format=sid&account=$encoded_username&passwd=$encoded_password&enable_syno_token=yes&device_name=$SYNO_Device_Name&device_id=$SYNO_Device_ID")
->>>>>>> 86521ec4
-    _debug3 response "$response"
   fi
 
   sid=$(echo "$response" | grep "sid" | sed -n 's/.*"sid" *: *"\([^"]*\).*/\1/p')
@@ -203,7 +191,7 @@
 
   _H1="X-SYNO-TOKEN: $token"
   export _H1
-  _debug2 H1 "${_H1}"
+  _debug2 H1 "${_H1}" 
 
   # Now that we know the username & password are good, save them
   _savedeployconf SYNO_Username "$SYNO_Username"
