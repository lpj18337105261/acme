name: DNS
on:
  push:
    paths:
      - 'dnsapi/*.sh'
      - '.github/workflows/DNS.yml'
  pull_request:
    branches:
      - 'dev'
    paths:
      - 'dnsapi/*.sh'
      - '.github/workflows/DNS.yml'


jobs:
  CheckToken:
    runs-on: ubuntu-latest
    outputs:
      hasToken: ${{ steps.step_one.outputs.hasToken }}
    steps:
      - name: Set the value
        id: step_one
        run: |
          if [ "${{secrets.TokenName1}}" ] ; then
            echo "::set-output name=hasToken::true"
          else
            echo "::set-output name=hasToken::false"
          fi
      - name: Check the value
        run: echo ${{ steps.step_one.outputs.hasToken }}

  Fail:
    runs-on: ubuntu-latest
    needs: CheckToken
    if: "contains(needs.CheckToken.outputs.hasToken, 'false')"
    steps:
    - name: "Read this:   https://github.com/acmesh-official/acme.sh/wiki/DNS-API-Test"
      run: |
        echo "Read this:   https://github.com/acmesh-official/acme.sh/wiki/DNS-API-Test"
        if [ "${{github.actor}}" != "Neilpang" ]; then
          false
        fi

  Docker:
    runs-on: ubuntu-latest
    needs: CheckToken
    if: "contains(needs.CheckToken.outputs.hasToken, 'true')"
    env:
      TEST_DNS : ${{ secrets.TEST_DNS }}
      TestingDomain: ${{ secrets.TestingDomain }}
      TEST_DNS_NO_WILDCARD: ${{ secrets.TEST_DNS_NO_WILDCARD }}
      TEST_DNS_SLEEP: ${{ secrets.TEST_DNS_SLEEP }}
      CASE: le_test_dnsapi
      TEST_LOCAL: 1
      DEBUG: 1
    steps:
    - uses: actions/checkout@v2
    - name: Clone acmetest
      run: cd .. && git clone https://github.com/acmesh-official/acmetest.git  && cp -r acme.sh acmetest/
    - name: Set env file
      run: |
        cd ../acmetest 
        if [ "${{ secrets.TokenName1}}" ] ; then
          echo "${{ secrets.TokenName1}}=${{ secrets.TokenValue1}}" >> env.list
        fi
        if [ "${{ secrets.TokenName2}}" ] ; then
          echo "${{ secrets.TokenName2}}=${{ secrets.TokenValue2}}" >> env.list
        fi
        if [ "${{ secrets.TokenName3}}" ] ; then
          echo "${{ secrets.TokenName3}}=${{ secrets.TokenValue3}}" >> env.list
        fi
        if [ "${{ secrets.TokenName4}}" ] ; then
          echo "${{ secrets.TokenName4}}=${{ secrets.TokenValue4}}" >> env.list
        fi
        if [ "${{ secrets.TokenName5}}" ] ; then
          echo "${{ secrets.TokenName5}}=${{ secrets.TokenValue5}}" >> env.list
        fi
        echo "TEST_DNS_NO_WILDCARD" >> env.list 
        echo "TEST_DNS_SLEEP" >> env.list
    - name: Run acmetest
      run: cd ../acmetest && ./rundocker.sh  testall

  MacOS:
    runs-on: macos-latest
    needs: Docker
    env:
      TEST_DNS : ${{ secrets.TEST_DNS }}
      TestingDomain: ${{ secrets.TestingDomain }}
      TEST_DNS_NO_WILDCARD: ${{ secrets.TEST_DNS_NO_WILDCARD }}
      TEST_DNS_SLEEP: ${{ secrets.TEST_DNS_SLEEP }}
      CASE: le_test_dnsapi
      TEST_LOCAL: 1
      DEBUG: 1
    steps:
    - uses: actions/checkout@v2
    - name: Install tools
      run:  brew update && brew install socat;
    - name: Clone acmetest
      run: cd .. && git clone https://github.com/acmesh-official/acmetest.git  && cp -r acme.sh acmetest/
    - name: Run acmetest
      run: |
        if [ "${{ secrets.TokenName1}}" ] ; then
          export ${{ secrets.TokenName1}}=${{ secrets.TokenValue1}}
        fi
        if [ "${{ secrets.TokenName2}}" ] ; then
          export ${{ secrets.TokenName2}}=${{ secrets.TokenValue2}}
        fi
        if [ "${{ secrets.TokenName3}}" ] ; then
          export ${{ secrets.TokenName3}}=${{ secrets.TokenValue3}}
        fi
        if [ "${{ secrets.TokenName4}}" ] ; then
          export ${{ secrets.TokenName4}}=${{ secrets.TokenValue4}}
        fi
        if [ "${{ secrets.TokenName5}}" ] ; then
          export ${{ secrets.TokenName5}}=${{ secrets.TokenValue5}}
        fi
        cd ../acmetest
        ./letest.sh

  Windows:
    runs-on: windows-latest
    needs: MacOS
    env:
      TEST_DNS : ${{ secrets.TEST_DNS }}
      TestingDomain: ${{ secrets.TestingDomain }}
      TEST_DNS_NO_WILDCARD: ${{ secrets.TEST_DNS_NO_WILDCARD }}
      TEST_DNS_SLEEP: ${{ secrets.TEST_DNS_SLEEP }}
      CASE: le_test_dnsapi
      TEST_LOCAL: 1
      DEBUG: 1
    steps:
    - name: Set git to use LF
      run: |
          git config --global core.autocrlf false
    - uses: actions/checkout@v2
    - name: Install cygwin base packages with chocolatey
      run: |
          choco config get cacheLocation
          choco install --no-progress cygwin
      shell: cmd
    - name: Install cygwin additional packages
      run: |
          C:\tools\cygwin\cygwinsetup.exe -qgnNdO -R C:/tools/cygwin -s http://mirrors.kernel.org/sourceware/cygwin/ -P socat,curl,cron,unzip,git
      shell: cmd
    - name: Set ENV
      run: |
          echo '::set-env name=PATH::C:\tools\cygwin\bin;C:\tools\cygwin\usr\bin'
    - name: Clone acmetest
      run: cd .. && git clone https://github.com/acmesh-official/acmetest.git  && cp -r acme.sh acmetest/
    - name: Run acmetest
      shell: bash
      run: |
        if [ "${{ secrets.TokenName1}}" ] ; then
          export ${{ secrets.TokenName1}}=${{ secrets.TokenValue1}}
        fi
        if [ "${{ secrets.TokenName2}}" ] ; then
          export ${{ secrets.TokenName2}}=${{ secrets.TokenValue2}}
        fi
        if [ "${{ secrets.TokenName3}}" ] ; then
          export ${{ secrets.TokenName3}}=${{ secrets.TokenValue3}}
        fi
        if [ "${{ secrets.TokenName4}}" ] ; then
          export ${{ secrets.TokenName4}}=${{ secrets.TokenValue4}}
        fi
        if [ "${{ secrets.TokenName5}}" ] ; then
          export ${{ secrets.TokenName5}}=${{ secrets.TokenValue5}}
        fi
        cd ../acmetest
        ./letest.sh
<<<<<<< HEAD


=======

  FreeBSD:
    runs-on: macos-latest
    needs: Windows
    env:
      TEST_DNS : ${{ secrets.TEST_DNS }}
      TestingDomain: ${{ secrets.TestingDomain }}
      TEST_DNS_NO_WILDCARD: ${{ secrets.TEST_DNS_NO_WILDCARD }}
      TEST_DNS_SLEEP: ${{ secrets.TEST_DNS_SLEEP }}
      CASE: le_test_dnsapi
      TEST_LOCAL: 1
      DEBUG: 1
    steps:
    - uses: actions/checkout@v2
    - name: Clone acmetest
      run: cd .. && git clone https://github.com/acmesh-official/acmetest.git  && cp -r acme.sh acmetest/
    - uses: vmactions/freebsd@main
      with:
        envs: 'TEST_DNS TestingDomain TEST_DNS_NO_WILDCARD TEST_DNS_SLEEP CASE TEST_LOCAL DEBUG ${{ secrets.TokenName1}} ${{ secrets.TokenName2}} ${{ secrets.TokenName3}} ${{ secrets.TokenName4}} ${{ secrets.TokenName5}}'
        prepare: pkg install -y socat curl
        run: |
          if [ "${{ secrets.TokenName1}}" ] ; then
            export ${{ secrets.TokenName1}}=${{ secrets.TokenValue1}}
          fi
          if [ "${{ secrets.TokenName2}}" ] ; then
            export ${{ secrets.TokenName2}}=${{ secrets.TokenValue2}}
          fi
          if [ "${{ secrets.TokenName3}}" ] ; then
            export ${{ secrets.TokenName3}}=${{ secrets.TokenValue3}}
          fi
          if [ "${{ secrets.TokenName4}}" ] ; then
            export ${{ secrets.TokenName4}}=${{ secrets.TokenValue4}}
          fi
          if [ "${{ secrets.TokenName5}}" ] ; then
            export ${{ secrets.TokenName5}}=${{ secrets.TokenValue5}}
          fi
          cd ../acmetest
          ./letest.sh

        

>>>>>>> be7b87cd
<|MERGE_RESOLUTION|>--- conflicted
+++ resolved
@@ -1,215 +1,209 @@
-name: DNS
-on:
-  push:
-    paths:
-      - 'dnsapi/*.sh'
-      - '.github/workflows/DNS.yml'
-  pull_request:
-    branches:
-      - 'dev'
-    paths:
-      - 'dnsapi/*.sh'
-      - '.github/workflows/DNS.yml'
-
-
-jobs:
-  CheckToken:
-    runs-on: ubuntu-latest
-    outputs:
-      hasToken: ${{ steps.step_one.outputs.hasToken }}
-    steps:
-      - name: Set the value
-        id: step_one
-        run: |
-          if [ "${{secrets.TokenName1}}" ] ; then
-            echo "::set-output name=hasToken::true"
-          else
-            echo "::set-output name=hasToken::false"
-          fi
-      - name: Check the value
-        run: echo ${{ steps.step_one.outputs.hasToken }}
-
-  Fail:
-    runs-on: ubuntu-latest
-    needs: CheckToken
-    if: "contains(needs.CheckToken.outputs.hasToken, 'false')"
-    steps:
-    - name: "Read this:   https://github.com/acmesh-official/acme.sh/wiki/DNS-API-Test"
-      run: |
-        echo "Read this:   https://github.com/acmesh-official/acme.sh/wiki/DNS-API-Test"
-        if [ "${{github.actor}}" != "Neilpang" ]; then
-          false
-        fi
-
-  Docker:
-    runs-on: ubuntu-latest
-    needs: CheckToken
-    if: "contains(needs.CheckToken.outputs.hasToken, 'true')"
-    env:
-      TEST_DNS : ${{ secrets.TEST_DNS }}
-      TestingDomain: ${{ secrets.TestingDomain }}
-      TEST_DNS_NO_WILDCARD: ${{ secrets.TEST_DNS_NO_WILDCARD }}
-      TEST_DNS_SLEEP: ${{ secrets.TEST_DNS_SLEEP }}
-      CASE: le_test_dnsapi
-      TEST_LOCAL: 1
-      DEBUG: 1
-    steps:
-    - uses: actions/checkout@v2
-    - name: Clone acmetest
-      run: cd .. && git clone https://github.com/acmesh-official/acmetest.git  && cp -r acme.sh acmetest/
-    - name: Set env file
-      run: |
-        cd ../acmetest 
-        if [ "${{ secrets.TokenName1}}" ] ; then
-          echo "${{ secrets.TokenName1}}=${{ secrets.TokenValue1}}" >> env.list
-        fi
-        if [ "${{ secrets.TokenName2}}" ] ; then
-          echo "${{ secrets.TokenName2}}=${{ secrets.TokenValue2}}" >> env.list
-        fi
-        if [ "${{ secrets.TokenName3}}" ] ; then
-          echo "${{ secrets.TokenName3}}=${{ secrets.TokenValue3}}" >> env.list
-        fi
-        if [ "${{ secrets.TokenName4}}" ] ; then
-          echo "${{ secrets.TokenName4}}=${{ secrets.TokenValue4}}" >> env.list
-        fi
-        if [ "${{ secrets.TokenName5}}" ] ; then
-          echo "${{ secrets.TokenName5}}=${{ secrets.TokenValue5}}" >> env.list
-        fi
-        echo "TEST_DNS_NO_WILDCARD" >> env.list 
-        echo "TEST_DNS_SLEEP" >> env.list
-    - name: Run acmetest
-      run: cd ../acmetest && ./rundocker.sh  testall
-
-  MacOS:
-    runs-on: macos-latest
-    needs: Docker
-    env:
-      TEST_DNS : ${{ secrets.TEST_DNS }}
-      TestingDomain: ${{ secrets.TestingDomain }}
-      TEST_DNS_NO_WILDCARD: ${{ secrets.TEST_DNS_NO_WILDCARD }}
-      TEST_DNS_SLEEP: ${{ secrets.TEST_DNS_SLEEP }}
-      CASE: le_test_dnsapi
-      TEST_LOCAL: 1
-      DEBUG: 1
-    steps:
-    - uses: actions/checkout@v2
-    - name: Install tools
-      run:  brew update && brew install socat;
-    - name: Clone acmetest
-      run: cd .. && git clone https://github.com/acmesh-official/acmetest.git  && cp -r acme.sh acmetest/
-    - name: Run acmetest
-      run: |
-        if [ "${{ secrets.TokenName1}}" ] ; then
-          export ${{ secrets.TokenName1}}=${{ secrets.TokenValue1}}
-        fi
-        if [ "${{ secrets.TokenName2}}" ] ; then
-          export ${{ secrets.TokenName2}}=${{ secrets.TokenValue2}}
-        fi
-        if [ "${{ secrets.TokenName3}}" ] ; then
-          export ${{ secrets.TokenName3}}=${{ secrets.TokenValue3}}
-        fi
-        if [ "${{ secrets.TokenName4}}" ] ; then
-          export ${{ secrets.TokenName4}}=${{ secrets.TokenValue4}}
-        fi
-        if [ "${{ secrets.TokenName5}}" ] ; then
-          export ${{ secrets.TokenName5}}=${{ secrets.TokenValue5}}
-        fi
-        cd ../acmetest
-        ./letest.sh
-
-  Windows:
-    runs-on: windows-latest
-    needs: MacOS
-    env:
-      TEST_DNS : ${{ secrets.TEST_DNS }}
-      TestingDomain: ${{ secrets.TestingDomain }}
-      TEST_DNS_NO_WILDCARD: ${{ secrets.TEST_DNS_NO_WILDCARD }}
-      TEST_DNS_SLEEP: ${{ secrets.TEST_DNS_SLEEP }}
-      CASE: le_test_dnsapi
-      TEST_LOCAL: 1
-      DEBUG: 1
-    steps:
-    - name: Set git to use LF
-      run: |
-          git config --global core.autocrlf false
-    - uses: actions/checkout@v2
-    - name: Install cygwin base packages with chocolatey
-      run: |
-          choco config get cacheLocation
-          choco install --no-progress cygwin
-      shell: cmd
-    - name: Install cygwin additional packages
-      run: |
-          C:\tools\cygwin\cygwinsetup.exe -qgnNdO -R C:/tools/cygwin -s http://mirrors.kernel.org/sourceware/cygwin/ -P socat,curl,cron,unzip,git
-      shell: cmd
-    - name: Set ENV
-      run: |
-          echo '::set-env name=PATH::C:\tools\cygwin\bin;C:\tools\cygwin\usr\bin'
-    - name: Clone acmetest
-      run: cd .. && git clone https://github.com/acmesh-official/acmetest.git  && cp -r acme.sh acmetest/
-    - name: Run acmetest
-      shell: bash
-      run: |
-        if [ "${{ secrets.TokenName1}}" ] ; then
-          export ${{ secrets.TokenName1}}=${{ secrets.TokenValue1}}
-        fi
-        if [ "${{ secrets.TokenName2}}" ] ; then
-          export ${{ secrets.TokenName2}}=${{ secrets.TokenValue2}}
-        fi
-        if [ "${{ secrets.TokenName3}}" ] ; then
-          export ${{ secrets.TokenName3}}=${{ secrets.TokenValue3}}
-        fi
-        if [ "${{ secrets.TokenName4}}" ] ; then
-          export ${{ secrets.TokenName4}}=${{ secrets.TokenValue4}}
-        fi
-        if [ "${{ secrets.TokenName5}}" ] ; then
-          export ${{ secrets.TokenName5}}=${{ secrets.TokenValue5}}
-        fi
-        cd ../acmetest
-        ./letest.sh
-<<<<<<< HEAD
-
-
-=======
-
-  FreeBSD:
-    runs-on: macos-latest
-    needs: Windows
-    env:
-      TEST_DNS : ${{ secrets.TEST_DNS }}
-      TestingDomain: ${{ secrets.TestingDomain }}
-      TEST_DNS_NO_WILDCARD: ${{ secrets.TEST_DNS_NO_WILDCARD }}
-      TEST_DNS_SLEEP: ${{ secrets.TEST_DNS_SLEEP }}
-      CASE: le_test_dnsapi
-      TEST_LOCAL: 1
-      DEBUG: 1
-    steps:
-    - uses: actions/checkout@v2
-    - name: Clone acmetest
-      run: cd .. && git clone https://github.com/acmesh-official/acmetest.git  && cp -r acme.sh acmetest/
-    - uses: vmactions/freebsd@main
-      with:
-        envs: 'TEST_DNS TestingDomain TEST_DNS_NO_WILDCARD TEST_DNS_SLEEP CASE TEST_LOCAL DEBUG ${{ secrets.TokenName1}} ${{ secrets.TokenName2}} ${{ secrets.TokenName3}} ${{ secrets.TokenName4}} ${{ secrets.TokenName5}}'
-        prepare: pkg install -y socat curl
-        run: |
-          if [ "${{ secrets.TokenName1}}" ] ; then
-            export ${{ secrets.TokenName1}}=${{ secrets.TokenValue1}}
-          fi
-          if [ "${{ secrets.TokenName2}}" ] ; then
-            export ${{ secrets.TokenName2}}=${{ secrets.TokenValue2}}
-          fi
-          if [ "${{ secrets.TokenName3}}" ] ; then
-            export ${{ secrets.TokenName3}}=${{ secrets.TokenValue3}}
-          fi
-          if [ "${{ secrets.TokenName4}}" ] ; then
-            export ${{ secrets.TokenName4}}=${{ secrets.TokenValue4}}
-          fi
-          if [ "${{ secrets.TokenName5}}" ] ; then
-            export ${{ secrets.TokenName5}}=${{ secrets.TokenValue5}}
-          fi
-          cd ../acmetest
-          ./letest.sh
-
-        
-
->>>>>>> be7b87cd
+name: DNS
+on:
+  push:
+    paths:
+      - 'dnsapi/*.sh'
+      - '.github/workflows/DNS.yml'
+  pull_request:
+    branches:
+      - 'dev'
+    paths:
+      - 'dnsapi/*.sh'
+      - '.github/workflows/DNS.yml'
+
+
+jobs:
+  CheckToken:
+    runs-on: ubuntu-latest
+    outputs:
+      hasToken: ${{ steps.step_one.outputs.hasToken }}
+    steps:
+      - name: Set the value
+        id: step_one
+        run: |
+          if [ "${{secrets.TokenName1}}" ] ; then
+            echo "::set-output name=hasToken::true"
+          else
+            echo "::set-output name=hasToken::false"
+          fi
+      - name: Check the value
+        run: echo ${{ steps.step_one.outputs.hasToken }}
+
+  Fail:
+    runs-on: ubuntu-latest
+    needs: CheckToken
+    if: "contains(needs.CheckToken.outputs.hasToken, 'false')"
+    steps:
+    - name: "Read this:   https://github.com/acmesh-official/acme.sh/wiki/DNS-API-Test"
+      run: |
+        echo "Read this:   https://github.com/acmesh-official/acme.sh/wiki/DNS-API-Test"
+        if [ "${{github.actor}}" != "Neilpang" ]; then
+          false
+        fi
+
+  Docker:
+    runs-on: ubuntu-latest
+    needs: CheckToken
+    if: "contains(needs.CheckToken.outputs.hasToken, 'true')"
+    env:
+      TEST_DNS : ${{ secrets.TEST_DNS }}
+      TestingDomain: ${{ secrets.TestingDomain }}
+      TEST_DNS_NO_WILDCARD: ${{ secrets.TEST_DNS_NO_WILDCARD }}
+      TEST_DNS_SLEEP: ${{ secrets.TEST_DNS_SLEEP }}
+      CASE: le_test_dnsapi
+      TEST_LOCAL: 1
+      DEBUG: 1
+    steps:
+    - uses: actions/checkout@v2
+    - name: Clone acmetest
+      run: cd .. && git clone https://github.com/acmesh-official/acmetest.git  && cp -r acme.sh acmetest/
+    - name: Set env file
+      run: |
+        cd ../acmetest 
+        if [ "${{ secrets.TokenName1}}" ] ; then
+          echo "${{ secrets.TokenName1}}=${{ secrets.TokenValue1}}" >> env.list
+        fi
+        if [ "${{ secrets.TokenName2}}" ] ; then
+          echo "${{ secrets.TokenName2}}=${{ secrets.TokenValue2}}" >> env.list
+        fi
+        if [ "${{ secrets.TokenName3}}" ] ; then
+          echo "${{ secrets.TokenName3}}=${{ secrets.TokenValue3}}" >> env.list
+        fi
+        if [ "${{ secrets.TokenName4}}" ] ; then
+          echo "${{ secrets.TokenName4}}=${{ secrets.TokenValue4}}" >> env.list
+        fi
+        if [ "${{ secrets.TokenName5}}" ] ; then
+          echo "${{ secrets.TokenName5}}=${{ secrets.TokenValue5}}" >> env.list
+        fi
+        echo "TEST_DNS_NO_WILDCARD" >> env.list 
+        echo "TEST_DNS_SLEEP" >> env.list
+    - name: Run acmetest
+      run: cd ../acmetest && ./rundocker.sh  testall
+
+  MacOS:
+    runs-on: macos-latest
+    needs: Docker
+    env:
+      TEST_DNS : ${{ secrets.TEST_DNS }}
+      TestingDomain: ${{ secrets.TestingDomain }}
+      TEST_DNS_NO_WILDCARD: ${{ secrets.TEST_DNS_NO_WILDCARD }}
+      TEST_DNS_SLEEP: ${{ secrets.TEST_DNS_SLEEP }}
+      CASE: le_test_dnsapi
+      TEST_LOCAL: 1
+      DEBUG: 1
+    steps:
+    - uses: actions/checkout@v2
+    - name: Install tools
+      run:  brew update && brew install socat;
+    - name: Clone acmetest
+      run: cd .. && git clone https://github.com/acmesh-official/acmetest.git  && cp -r acme.sh acmetest/
+    - name: Run acmetest
+      run: |
+        if [ "${{ secrets.TokenName1}}" ] ; then
+          export ${{ secrets.TokenName1}}=${{ secrets.TokenValue1}}
+        fi
+        if [ "${{ secrets.TokenName2}}" ] ; then
+          export ${{ secrets.TokenName2}}=${{ secrets.TokenValue2}}
+        fi
+        if [ "${{ secrets.TokenName3}}" ] ; then
+          export ${{ secrets.TokenName3}}=${{ secrets.TokenValue3}}
+        fi
+        if [ "${{ secrets.TokenName4}}" ] ; then
+          export ${{ secrets.TokenName4}}=${{ secrets.TokenValue4}}
+        fi
+        if [ "${{ secrets.TokenName5}}" ] ; then
+          export ${{ secrets.TokenName5}}=${{ secrets.TokenValue5}}
+        fi
+        cd ../acmetest
+        ./letest.sh
+
+  Windows:
+    runs-on: windows-latest
+    needs: MacOS
+    env:
+      TEST_DNS : ${{ secrets.TEST_DNS }}
+      TestingDomain: ${{ secrets.TestingDomain }}
+      TEST_DNS_NO_WILDCARD: ${{ secrets.TEST_DNS_NO_WILDCARD }}
+      TEST_DNS_SLEEP: ${{ secrets.TEST_DNS_SLEEP }}
+      CASE: le_test_dnsapi
+      TEST_LOCAL: 1
+      DEBUG: 1
+    steps:
+    - name: Set git to use LF
+      run: |
+          git config --global core.autocrlf false
+    - uses: actions/checkout@v2
+    - name: Install cygwin base packages with chocolatey
+      run: |
+          choco config get cacheLocation
+          choco install --no-progress cygwin
+      shell: cmd
+    - name: Install cygwin additional packages
+      run: |
+          C:\tools\cygwin\cygwinsetup.exe -qgnNdO -R C:/tools/cygwin -s http://mirrors.kernel.org/sourceware/cygwin/ -P socat,curl,cron,unzip,git
+      shell: cmd
+    - name: Set ENV
+      run: |
+          echo '::set-env name=PATH::C:\tools\cygwin\bin;C:\tools\cygwin\usr\bin'
+    - name: Clone acmetest
+      run: cd .. && git clone https://github.com/acmesh-official/acmetest.git  && cp -r acme.sh acmetest/
+    - name: Run acmetest
+      shell: bash
+      run: |
+        if [ "${{ secrets.TokenName1}}" ] ; then
+          export ${{ secrets.TokenName1}}=${{ secrets.TokenValue1}}
+        fi
+        if [ "${{ secrets.TokenName2}}" ] ; then
+          export ${{ secrets.TokenName2}}=${{ secrets.TokenValue2}}
+        fi
+        if [ "${{ secrets.TokenName3}}" ] ; then
+          export ${{ secrets.TokenName3}}=${{ secrets.TokenValue3}}
+        fi
+        if [ "${{ secrets.TokenName4}}" ] ; then
+          export ${{ secrets.TokenName4}}=${{ secrets.TokenValue4}}
+        fi
+        if [ "${{ secrets.TokenName5}}" ] ; then
+          export ${{ secrets.TokenName5}}=${{ secrets.TokenValue5}}
+        fi
+        cd ../acmetest
+        ./letest.sh
+
+  FreeBSD:
+    runs-on: macos-latest
+    needs: Windows
+    env:
+      TEST_DNS : ${{ secrets.TEST_DNS }}
+      TestingDomain: ${{ secrets.TestingDomain }}
+      TEST_DNS_NO_WILDCARD: ${{ secrets.TEST_DNS_NO_WILDCARD }}
+      TEST_DNS_SLEEP: ${{ secrets.TEST_DNS_SLEEP }}
+      CASE: le_test_dnsapi
+      TEST_LOCAL: 1
+      DEBUG: 1
+    steps:
+    - uses: actions/checkout@v2
+    - name: Clone acmetest
+      run: cd .. && git clone https://github.com/acmesh-official/acmetest.git  && cp -r acme.sh acmetest/
+    - uses: vmactions/freebsd@main
+      with:
+        envs: 'TEST_DNS TestingDomain TEST_DNS_NO_WILDCARD TEST_DNS_SLEEP CASE TEST_LOCAL DEBUG ${{ secrets.TokenName1}} ${{ secrets.TokenName2}} ${{ secrets.TokenName3}} ${{ secrets.TokenName4}} ${{ secrets.TokenName5}}'
+        prepare: pkg install -y socat curl
+        run: |
+          if [ "${{ secrets.TokenName1}}" ] ; then
+            export ${{ secrets.TokenName1}}=${{ secrets.TokenValue1}}
+          fi
+          if [ "${{ secrets.TokenName2}}" ] ; then
+            export ${{ secrets.TokenName2}}=${{ secrets.TokenValue2}}
+          fi
+          if [ "${{ secrets.TokenName3}}" ] ; then
+            export ${{ secrets.TokenName3}}=${{ secrets.TokenValue3}}
+          fi
+          if [ "${{ secrets.TokenName4}}" ] ; then
+            export ${{ secrets.TokenName4}}=${{ secrets.TokenValue4}}
+          fi
+          if [ "${{ secrets.TokenName5}}" ] ; then
+            export ${{ secrets.TokenName5}}=${{ secrets.TokenValue5}}
+          fi
+          cd ../acmetest
+          ./letest.sh
+
+        