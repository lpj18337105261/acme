FROM alpine:3.10

RUN apk update -f \
  && apk --no-cache add -f \
  openssl \
  coreutils \
  bind-tools \
  curl \
  socat \
  tzdata \
<<<<<<< HEAD
  oath-toolkit-oathtool \
=======
  tar \
>>>>>>> a2738e85
  && rm -rf /var/cache/apk/*

ENV LE_CONFIG_HOME /acme.sh

ENV AUTO_UPGRADE 1

#Install
ADD ./ /install_acme.sh/
RUN cd /install_acme.sh && ([ -f /install_acme.sh/acme.sh ] && /install_acme.sh/acme.sh --install || curl https://get.acme.sh | sh) && rm -rf /install_acme.sh/


RUN ln -s  /root/.acme.sh/acme.sh  /usr/local/bin/acme.sh && crontab -l | grep acme.sh | sed 's#> /dev/null##' | crontab -

RUN for verb in help \
  version \
  install \
  uninstall \
  upgrade \
  issue \
  signcsr \
  deploy \
  install-cert \
  renew \
  renew-all \
  revoke \
  remove \
  list \
  showcsr \
  install-cronjob \
  uninstall-cronjob \
  cron \
  toPkcs \
  toPkcs8 \
  update-account \
  register-account \
  create-account-key \
  create-domain-key \
  createCSR \
  deactivate \
  deactivate-account \
  set-notify \
  ; do \
    printf -- "%b" "#!/usr/bin/env sh\n/root/.acme.sh/acme.sh --${verb} --config-home /acme.sh \"\$@\"" >/usr/local/bin/--${verb} && chmod +x /usr/local/bin/--${verb} \
  ; done

RUN printf "%b" '#!'"/usr/bin/env sh\n \
if [ \"\$1\" = \"daemon\" ];  then \n \
 trap \"echo stop && killall crond && exit 0\" SIGTERM SIGINT \n \
 crond && while true; do sleep 1; done;\n \
else \n \
 exec -- \"\$@\"\n \
fi" >/entry.sh && chmod +x /entry.sh

VOLUME /acme.sh

ENTRYPOINT ["/entry.sh"]
CMD ["--help"]<|MERGE_RESOLUTION|>--- conflicted
+++ resolved
@@ -8,11 +8,8 @@
   curl \
   socat \
   tzdata \
-<<<<<<< HEAD
   oath-toolkit-oathtool \
-=======
   tar \
->>>>>>> a2738e85
   && rm -rf /var/cache/apk/*
 
 ENV LE_CONFIG_HOME /acme.sh
