--- conflicted
+++ resolved
@@ -100,16 +100,12 @@
   plesk_api "$request"
 
   if ! _contains "${response}" '<status>ok</status>'; then
-<<<<<<< HEAD
     # check if record already exists
     if ! _contains "${response}" '<errcode>1007</errcode>'; then
       return 1
     else
       return 0
     fi
-=======
-    return 1
->>>>>>> 595bf2ae
   fi
     return 0
 }
