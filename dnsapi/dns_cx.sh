#!/usr/bin/env sh

# Cloudxns.com Domain api
#
#CX_Key="1234"
#
#CX_Secret="sADDsdasdgdsf"

CX_Api="https://www.cloudxns.net/api2"

#REST_API
########  Public functions #####################

#Usage: add  _acme-challenge.www.domain.com   "XKrxpRBosdIKFzxW_CT3KLZNf6q0HG9i01zxXp5CPBs"
dns_cx_add() {
  fulldomain=$1
  txtvalue=$2

  if [ -z "$CX_Key" ] || [ -z "$CX_Secret" ]; then
    CX_Key=""
    CX_Secret=""
    _err "You don't specify cloudxns.com  api key or secret yet."
    _err "Please create you key and try again."
    return 1
  fi

  REST_API="$CX_Api"

  #save the api key and email to the account conf file.
  _saveaccountconf CX_Key "$CX_Key"
  _saveaccountconf CX_Secret "$CX_Secret"

  _debug "First detect the root zone"
  if ! _get_root "$fulldomain"; then
    _err "invalid domain"
    return 1
  fi

  existing_records "$_domain" "$_sub_domain"
  _debug count "$count"
  if [ "$?" != "0" ]; then
    _err "Error get existing records."
    return 1
  fi

  if [ "$count" = "0" ]; then
    add_record "$_domain" "$_sub_domain" "$txtvalue"
  else
    update_record "$_domain" "$_sub_domain" "$txtvalue"
  fi

  if [ "$?" = "0" ]; then
    return 0
  fi
  return 1
}

#fulldomain
dns_cx_rm() {
  fulldomain=$1

}

#usage:  root  sub
#return if the sub record already exists.
#echos the existing records count.
# '0' means doesn't exist
existing_records() {
  _debug "Getting txt records"
  root=$1
  sub=$2
  count=0
  if ! _rest GET "record/$_domain_id?:domain_id?host_id=0&offset=0&row_num=100"; then
    return 1
  fi

<<<<<<< HEAD
  seg=$(printf "%s\n" "$response" | _egrep_o '{[^{]*host":"'"$_sub_domain"'"[^}]*\}')
=======
  seg=$(printf "%s\n" "$response" | _egrep_o "{[^\{]*host\":\"$_sub_domain\"[^\}]*\}")
>>>>>>> c572ce94
  _debug seg "$seg"
  if [ -z "$seg" ]; then
    return 0
  fi

  if printf "%s" "$response" | grep '"type":"TXT"' >/dev/null; then
    count=1
    record_id=$(printf "%s\n" "$seg" | _egrep_o '"record_id":"[^"]*"' | cut -d : -f 2 | tr -d \" | _head_n 1)
    _debug record_id "$record_id"
    return 0
  fi

}

#add the txt record.
#usage: root  sub  txtvalue
add_record() {
  root=$1
  sub=$2
  txtvalue=$3
  fulldomain="$sub.$root"

  _info "Adding record"

  if ! _rest POST "record" "{\"domain_id\": $_domain_id, \"host\":\"$_sub_domain\", \"value\":\"$txtvalue\", \"type\":\"TXT\",\"ttl\":600, \"line_id\":1}"; then
    return 1
  fi

  return 0
}

#update the txt record
#Usage: root sub txtvalue
update_record() {
  root=$1
  sub=$2
  txtvalue=$3
  fulldomain="$sub.$root"

  _info "Updating record"

  if _rest PUT "record/$record_id" "{\"domain_id\": $_domain_id, \"host\":\"$_sub_domain\", \"value\":\"$txtvalue\", \"type\":\"TXT\",\"ttl\":600, \"line_id\":1}"; then
    return 0
  fi

  return 1
}

####################  Private functions bellow ##################################
#_acme-challenge.www.domain.com
#returns
# _sub_domain=_acme-challenge.www
# _domain=domain.com
# _domain_id=sdjkglgdfewsdfg
_get_root() {
  domain=$1
  i=2
  p=1

  if ! _rest GET "domain"; then
    return 1
  fi

  while true; do
    h=$(printf "%s" "$domain" | cut -d . -f $i-100)
    _debug h "$h"
    if [ -z "$h" ]; then
      #not valid
      return 1
    fi

    if _contains "$response" "$h."; then
      seg=$(printf "%s" "$response" | _egrep_o "\{[^\{]*\"$h\.\"[^\}]*\}")
      _debug seg "$seg"
      _domain_id=$(printf "%s" "$seg" | _egrep_o "\"id\":\"[^\"]*\"" | cut -d : -f 2 | tr -d \")
      _debug _domain_id "$_domain_id"
      if [ "$_domain_id" ]; then
        _sub_domain=$(printf "%s" "$domain" | cut -d . -f 1-$p)
        _debug _sub_domain "$_sub_domain"
        _domain="$h"
        _debug _domain "$_domain"
        return 0
      fi
      return 1
    fi
    p="$i"
    i=$(_math "$i" + 1)
  done
  return 1
}

#Usage: method  URI  data
_rest() {
  m=$1
  ep="$2"
  _debug ep "$ep"
  url="$REST_API/$ep"
  _debug url "$url"

  cdate=$(date -u "+%Y-%m-%d %H:%M:%S UTC")
  _debug cdate "$cdate"

  data="$3"
  _debug data "$data"

  sec="$CX_Key$url$data$cdate$CX_Secret"
  _debug sec "$sec"
  hmac=$(printf "%s" "$sec" | _digest md5 hex)
  _debug hmac "$hmac"

  _H1="API-KEY: $CX_Key"
  _H2="API-REQUEST-DATE: $cdate"
  _H3="API-HMAC: $hmac"
  _H4="Content-Type: application/json"

  if [ "$data" ]; then
    response="$(_post "$data" "$url" "" "$m")"
  else
    response="$(_get "$url")"
  fi

  if [ "$?" != "0" ]; then
    _err "error $ep"
    return 1
  fi
  _debug2 response "$response"
  if ! _contains "$response" '"message":"success"'; then
    return 1
  fi
  return 0
}<|MERGE_RESOLUTION|>--- conflicted
+++ resolved
@@ -74,11 +74,7 @@
     return 1
   fi
 
-<<<<<<< HEAD
   seg=$(printf "%s\n" "$response" | _egrep_o '{[^{]*host":"'"$_sub_domain"'"[^}]*\}')
-=======
-  seg=$(printf "%s\n" "$response" | _egrep_o "{[^\{]*host\":\"$_sub_domain\"[^\}]*\}")
->>>>>>> c572ce94
   _debug seg "$seg"
   if [ -z "$seg" ]; then
     return 0
@@ -151,7 +147,7 @@
     fi
 
     if _contains "$response" "$h."; then
-      seg=$(printf "%s" "$response" | _egrep_o "\{[^\{]*\"$h\.\"[^\}]*\}")
+      seg=$(printf "%s" "$response" | _egrep_o '{[^{]*"'"$h"'."[^}]*}')
       _debug seg "$seg"
       _domain_id=$(printf "%s" "$seg" | _egrep_o "\"id\":\"[^\"]*\"" | cut -d : -f 2 | tr -d \")
       _debug _domain_id "$_domain_id"
