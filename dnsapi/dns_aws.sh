--- conflicted
+++ resolved
@@ -78,14 +78,13 @@
 
   if aws_rest POST "2013-04-01$_domain_id/rrset/" "" "$_aws_tmpl_xml" && _contains "$response" "ChangeResourceRecordSetsResponse"; then
     _info "TXT record updated successfully."
-<<<<<<< HEAD
     if [ -n "$slowrateslepp" ]; then
       _info "Slow rate activated: sleeping for $slowrateslepp seconds"
-      sleep "$slowrateslepp"
+      _sleep "$slowrateslepp"
+    else
+      _sleep 1
     fi
-=======
-    _sleep 1
->>>>>>> c282dd08
+
     return 0
   fi
   _sleep 1
@@ -134,14 +133,13 @@
 
   if aws_rest POST "2013-04-01$_domain_id/rrset/" "" "$_aws_tmpl_xml" && _contains "$response" "ChangeResourceRecordSetsResponse"; then
     _info "TXT record deleted successfully."
-<<<<<<< HEAD
     if [ -n "$slowrateslepp" ]; then
       _info "Slow rate activated: sleeping for $slowrateslepp seconds"
-      sleep "$slowrateslepp"
+      _sleep "$slowrateslepp"
+    else
+      _sleep 1
     fi
-=======
-    _sleep 1
->>>>>>> c282dd08
+
     return 0
   fi
   _sleep 1
