# How to use DNS API

If your dns provider doesn't provide api access, you can use our dns alias mode:

https://github.com/Neilpang/acme.sh/wiki/DNS-alias-mode

## 1. Use CloudFlare domain API to automatically issue cert

First you need to login to your CloudFlare account to get your [API key](https://dash.cloudflare.com/profile). 

```
export CF_Key="sdfsdfsdfljlbjkljlkjsdfoiwje"
export CF_Email="xxxx@sss.com"
```

Ok, let's issue a cert now:
```
acme.sh --issue --dns dns_cf -d example.com -d www.example.com
```

The `CF_Key` and `CF_Email` will be saved in `~/.acme.sh/account.conf` and will be reused when needed.


## 2. Use DNSPod.cn domain API to automatically issue cert

First you need to login to your DNSPod account to get your API Key and ID.

```
export DP_Id="1234"
export DP_Key="sADDsdasdgdsf"
```

Ok, let's issue a cert now:
```
acme.sh --issue --dns dns_dp -d example.com -d www.example.com
```

The `DP_Id` and `DP_Key` will be saved in `~/.acme.sh/account.conf` and will be reused when needed.


## 3. Use CloudXNS.com domain API to automatically issue cert

First you need to login to your CloudXNS account to get your API Key and Secret.

```
export CX_Key="1234"
export CX_Secret="sADDsdasdgdsf"
```

Ok, let's issue a cert now:
```
acme.sh --issue --dns dns_cx -d example.com -d www.example.com
```

The `CX_Key` and `CX_Secret` will be saved in `~/.acme.sh/account.conf` and will be reused when needed.


## 4. Use GoDaddy.com domain API to automatically issue cert

First you need to login to your GoDaddy account to get your API Key and Secret.

https://developer.godaddy.com/keys/

Please create a Production key, instead of a Test key.

```
export GD_Key="sdfsdfsdfljlbjkljlkjsdfoiwje"
export GD_Secret="asdfsdafdsfdsfdsfdsfdsafd"
```

Ok, let's issue a cert now:
```
acme.sh --issue --dns dns_gd -d example.com -d www.example.com
```

The `GD_Key` and `GD_Secret` will be saved in `~/.acme.sh/account.conf` and will be reused when needed.


## 5. Use PowerDNS embedded API to automatically issue cert

First you need to login to your PowerDNS account to enable the API and set your API-Token in the configuration.

https://doc.powerdns.com/md/httpapi/README/

```
export PDNS_Url="http://ns.example.com:8081"
export PDNS_ServerId="localhost"
export PDNS_Token="0123456789ABCDEF"
export PDNS_Ttl=60
```

Ok, let's issue a cert now:
```
acme.sh --issue --dns dns_pdns -d example.com -d www.example.com
```

The `PDNS_Url`, `PDNS_ServerId`, `PDNS_Token` and `PDNS_Ttl` will be saved in `~/.acme.sh/account.conf` and will be reused when needed.


## 6. Use OVH/kimsufi/soyoustart/runabove API to automatically issue cert

https://github.com/Neilpang/acme.sh/wiki/How-to-use-OVH-domain-api


## 7. Use nsupdate to automatically issue cert

First, generate a key for updating the zone
```
b=$(dnssec-keygen -a hmac-sha512 -b 512 -n USER -K /tmp foo)
cat > /etc/named/keys/update.key <<EOF
key "update" {
    algorithm hmac-sha512;
    secret "$(awk '/^Key/{print $2}' /tmp/$b.private)";
};
EOF
rm -f /tmp/$b.{private,key}
```

Include this key in your named configuration
```
include "/etc/named/keys/update.key";
```

Next, configure your zone to allow dynamic updates.

Depending on your named version, use either
```
zone "example.com" {
    type master;
    allow-update { key "update"; };
};
```
or
```
zone "example.com" {
    type master;
    update-policy {
        grant update subdomain example.com.;
    };
}
```

Finally, make the DNS server and update Key available to `acme.sh`

```
export NSUPDATE_SERVER="dns.example.com"
export NSUPDATE_KEY="/path/to/your/nsupdate.key"
```
and optionally (depending on DNS server)
```
export NSUPDATE_ZONE="example.com"
```

Ok, let's issue a cert now:
```
acme.sh --issue --dns dns_nsupdate -d example.com -d www.example.com
```

The `NSUPDATE_SERVER`, `NSUPDATE_KEY`, and `NSUPDATE_ZONE` settings will be saved in `~/.acme.sh/account.conf` and will be reused when needed.


## 8. Use LuaDNS domain API

Get your API token at https://api.luadns.com/settings

```
export LUA_Key="sdfsdfsdfljlbjkljlkjsdfoiwje"
export LUA_Email="xxxx@sss.com"
```

To issue a cert:
```
acme.sh --issue --dns dns_lua -d example.com -d www.example.com
```

The `LUA_Key` and `LUA_Email` will be saved in `~/.acme.sh/account.conf` and will be reused when needed.


## 9. Use DNSMadeEasy domain API

Get your API credentials at https://cp.dnsmadeeasy.com/account/info

```
export ME_Key="sdfsdfsdfljlbjkljlkjsdfoiwje"
export ME_Secret="qdfqsdfkjdskfj"
```

To issue a cert:
```
acme.sh --issue --dns dns_me -d example.com -d www.example.com
```

The `ME_Key` and `ME_Secret` will be saved in `~/.acme.sh/account.conf` and will be reused when needed.


## 10. Use Amazon Route53 domain API

https://github.com/Neilpang/acme.sh/wiki/How-to-use-Amazon-Route53-API

```
export  AWS_ACCESS_KEY_ID=XXXXXXXXXX
export  AWS_SECRET_ACCESS_KEY=XXXXXXXXXXXXXXX
```

To issue a cert:
```
acme.sh --issue --dns dns_aws -d example.com -d www.example.com
```

The `AWS_ACCESS_KEY_ID` and `AWS_SECRET_ACCESS_KEY` will be saved in `~/.acme.sh/account.conf` and will be reused when needed.

## 11. Use Aliyun domain API to automatically issue cert

First you need to login to your Aliyun account to get your API key.
[https://ak-console.aliyun.com/#/accesskey](https://ak-console.aliyun.com/#/accesskey)

```
export Ali_Key="sdfsdfsdfljlbjkljlkjsdfoiwje"
export Ali_Secret="jlsdflanljkljlfdsaklkjflsa"
```

Ok, let's issue a cert now:
```
acme.sh --issue --dns dns_ali -d example.com -d www.example.com
```

The `Ali_Key` and `Ali_Secret` will be saved in `~/.acme.sh/account.conf` and will be reused when needed.

## 12. Use ISPConfig 3.1 API

This only works for ISPConfig 3.1 (and newer).

Create a Remote User in the ISPConfig Control Panel. The Remote User must have access to at least `DNS zone functions` and `DNS txt functions`.

```
export ISPC_User="xxx"
export ISPC_Password="xxx"
export ISPC_Api="https://ispc.domain.tld:8080/remote/json.php"
export ISPC_Api_Insecure=1
```
If you have installed ISPConfig on a different port, then alter the 8080 accordingly.
Leaver ISPC_Api_Insecure set to 1 if you have not a valid ssl cert for your installation. Change it to 0 if you have a valid ssl cert.

To issue a cert:
```
acme.sh --issue --dns dns_ispconfig -d example.com -d www.example.com
```

The `ISPC_User`, `ISPC_Password`, `ISPC_Api`and `ISPC_Api_Insecure` will be saved in `~/.acme.sh/account.conf` and will be reused when needed.

## 13. Use Alwaysdata domain API

First you need to login to your Alwaysdata account to get your API Key.

```sh
export AD_API_KEY="myalwaysdataapikey"
```

Ok, let's issue a cert now:

```sh
acme.sh --issue --dns dns_ad -d example.com -d www.example.com
```

The `AD_API_KEY` will be saved in `~/.acme.sh/account.conf` and will be reused
when needed.

## 14. Use Linode domain API

The tokens created in the classic manager and cloud manager are incompatible
with one another. While the classic manager makes an all or nothing API, the
newer cloud manager interface promises to produce API keys with a finer
permission system. However, either way works just fine.

### Classic Manager ###

Classic Manager: https://manager.linode.com/profile/api

First you need to login to your Linode account to get your API Key.

Then add an API key with label *ACME* and copy the new key into the following
command.

```sh
export LINODE_API_KEY="..."
```

Due to the reload time of any changes in the DNS records, we have to use the
`dnssleep` option to wait at least 15 minutes for the changes to take effect.

Ok, let's issue a cert now:

```sh
acme.sh --issue --dns dns_linode --dnssleep 900 -d example.com -d www.example.com
```

The `LINODE_API_KEY` will be saved in `~/.acme.sh/account.conf` and will be
reused when needed.

### Cloud Manager ###

Cloud Manager: https://cloud.linode.com/profile/tokens

First you need to login to your Linode account to get your API Key.

   1. Click on "Add a Personal Access Token".
   2. Give the new key a "Label" (we recommend *ACME*)
   3. Give it Read/Write access to "Domains"
   4. "Submit" and copy the new key into the `LINODE_V4_API_KEY` command below.

```sh
export LINODE_V4_API_KEY="..."
```

Due to the reload time of any changes in the DNS records, we have to use the
`dnssleep` option to wait at least 15 minutes for the changes to take effect.

Ok, let's issue a cert now:

```sh
acme.sh --issue --dns dns_linode_v4 --dnssleep 900 -d example.com -d www.example.com
```

The `LINODE_V4_API_KEY` will be saved in `~/.acme.sh/account.conf` and will be
reused when needed.

## 15. Use FreeDNS

FreeDNS (https://freedns.afraid.org/) does not provide an API to update DNS records (other than IPv4 and IPv6
dynamic DNS addresses).  The acme.sh plugin therefore retrieves and updates domain TXT records by logging
into the FreeDNS website to read the HTML and posting updates as HTTP.  The plugin needs to know your
userid and password for the FreeDNS website.

```sh
export FREEDNS_User="..."
export FREEDNS_Password="..."
```

You need only provide this the first time you run the acme.sh client with FreeDNS validation and then again
whenever you change your password at the FreeDNS site.  The acme.sh FreeDNS plugin does not store your userid
or password but rather saves an authentication token returned by FreeDNS in `~/.acme.sh/account.conf` and
reuses that when needed.

Now you can issue a certificate.

```sh
acme.sh --issue --dns dns_freedns -d example.com -d www.example.com
```

Note that you cannot use acme.sh automatic DNS validation for FreeDNS public domains or for a subdomain that
you create under a FreeDNS public domain.  You must own the top level domain in order to automatically
validate with acme.sh at FreeDNS.

## 16. Use cyon.ch

You only need to set your cyon.ch login credentials.
If you also have 2 Factor Authentication (OTP) enabled, you need to set your secret token too and have `oathtool` installed.

```
export CY_Username="your_cyon_username"
export CY_Password="your_cyon_password"
export CY_OTP_Secret="your_otp_secret" # Only required if using 2FA
```

To issue a cert:
```
acme.sh --issue --dns dns_cyon -d example.com -d www.example.com
```

The `CY_Username`, `CY_Password` and `CY_OTP_Secret` will be saved in `~/.acme.sh/account.conf` and will be reused when needed.

## 17. Use Domain-Offensive/Resellerinterface/Domainrobot API

ATTENTION: You need to be a registered Reseller to be able to use the ResellerInterface. As a normal user you can not use this method.

You will need your login credentials (Partner ID+Password) to the Resellerinterface, and export them before you run `acme.sh`:
```
export DO_PID="KD-1234567"
export DO_PW="cdfkjl3n2"
```

Ok, let's issue a cert now:
```
acme.sh --issue --dns dns_do -d example.com -d www.example.com
```

## 18. Use Gandi LiveDNS API

You must enable the new Gandi LiveDNS API first and the create your api key, See: http://doc.livedns.gandi.net/

```
export GANDI_LIVEDNS_KEY="fdmlfsdklmfdkmqsdfk"
```

Ok, let's issue a cert now:
```
acme.sh --issue --dns dns_gandi_livedns -d example.com -d www.example.com
```

## 19. Use Knot (knsupdate) DNS API to automatically issue cert

First, generate a TSIG key for updating the zone.

```
keymgr tsig generate -t acme_key hmac-sha512 > /etc/knot/acme.key
```

Include this key in your knot configuration file.

```
include: /etc/knot/acme.key
```

Next, configure your zone to allow dynamic updates.

Dynamic updates for the zone are allowed via proper ACL rule with the `update` action. For in-depth instructions, please see [Knot DNS's documentation](https://www.knot-dns.cz/documentation/).

```
acl:
  - id: acme_acl
    address: 192.168.1.0/24
    key: acme_key
    action: update

zone:
  - domain: example.com
    file: example.com.zone
    acl: acme_acl
```

Finally, make the DNS server and TSIG Key available to `acme.sh`

```
export KNOT_SERVER="dns.example.com"
export KNOT_KEY=`grep \# /etc/knot/acme.key | cut -d' ' -f2`
```

Ok, let's issue a cert now:
```
acme.sh --issue --dns dns_knot -d example.com -d www.example.com
```

The `KNOT_SERVER` and `KNOT_KEY` settings will be saved in `~/.acme.sh/account.conf` and will be reused when needed.

## 20. Use DigitalOcean API (native)

You need to obtain a read and write capable API key from your DigitalOcean account. See: https://www.digitalocean.com/help/api/

```
export DO_API_KEY="75310dc4ca779ac39a19f6355db573b49ce92ae126553ebd61ac3a3ae34834cc"
```

Ok, let's issue a cert now:
```
acme.sh --issue --dns dns_dgon -d example.com -d www.example.com
```

## 21. Use ClouDNS.net API

You need to set the HTTP API user ID and password credentials. See: https://www.cloudns.net/wiki/article/42/. For security reasons, it's recommended to use a sub user ID that only has access to the necessary zones, as a regular API user has access to your entire account.

```
# Use this for a sub auth ID
export CLOUDNS_SUB_AUTH_ID=XXXXX
# Use this for a regular auth ID
#export CLOUDNS_AUTH_ID=XXXXX
export CLOUDNS_AUTH_PASSWORD="YYYYYYYYY"
```

Ok, let's issue a cert now:
```
acme.sh --issue --dns dns_cloudns -d example.com -d www.example.com
```
The `CLOUDNS_AUTH_ID` and `CLOUDNS_AUTH_PASSWORD` will be saved in `~/.acme.sh/account.conf` and will be reused when needed.

## 22. Use Infoblox API

First you need to create/obtain API credentials on your Infoblox appliance.

```
export Infoblox_Creds="username:password"
export Infoblox_Server="ip or fqdn of infoblox appliance"
```

Ok, let's issue a cert now:
```
acme.sh --issue --dns dns_infoblox -d example.com -d www.example.com
```

Note: This script will automatically create and delete the ephemeral txt record.
The `Infoblox_Creds` and `Infoblox_Server` will be saved in `~/.acme.sh/account.conf` and will be reused when needed.


## 23. Use VSCALE API

First you need to create/obtain API tokens on your [settings panel](https://vscale.io/panel/settings/tokens/).

```
export VSCALE_API_KEY="sdfsdfsdfljlbjkljlkjsdfoiwje"
```

Ok, let's issue a cert now:
```
acme.sh --issue --dns dns_vscale -d example.com -d www.example.com
```

##  24. Use Dynu API

First you need to create/obtain API credentials from your Dynu account. See: https://www.dynu.com/resources/api/documentation

```
export Dynu_ClientId="xxxxxxxx-xxxx-xxxx-xxxx-xxxxxxxxxxxx"
export Dynu_Secret="yyyyyyyyyyyyyyyyyyyyyyyyy"
```

Ok, let's issue a cert now:
```
acme.sh --issue --dns dns_dynu -d example.com -d www.example.com
```

The `Dynu_ClientId` and `Dynu_Secret` will be saved in `~/.acme.sh/account.conf` and will be reused when needed.

## 25. Use DNSimple API

First you need to login to your DNSimple account and generate a new oauth token.

https://dnsimple.com/a/{your account id}/account/access_tokens

Note that this is an _account_ token and not a user token. The account token is
needed to infer the `account_id` used in requests. A user token will not be able
to determine the correct account to use.

```
export DNSimple_OAUTH_TOKEN="sdfsdfsdfljlbjkljlkjsdfoiwje"
```

To issue the cert just specify the `dns_dnsimple` API.

```
acme.sh --issue --dns dns_dnsimple -d example.com
```

The `DNSimple_OAUTH_TOKEN` will be saved in `~/.acme.sh/account.conf` and will
be reused when needed.

If you have any issues with this integration please report them to
https://github.com/pho3nixf1re/acme.sh/issues.

## 26. Use NS1.com API

```
export NS1_Key="fdmlfsdklmfdkmqsdfk"
```

Ok, let's issue a cert now:
```
acme.sh --issue --dns dns_nsone -d example.com -d www.example.com
```

## 27. Use DuckDNS.org API

```
export DuckDNS_Token="aaaaaaaa-bbbb-cccc-dddd-eeeeeeeeeeee"
```

Please note that since DuckDNS uses StartSSL as their cert provider, thus
--insecure may need to be used when issuing certs:
```
acme.sh --insecure --issue --dns dns_duckdns -d mydomain.duckdns.org
```

For issues, please report to https://github.com/raidenii/acme.sh/issues.

## 28. Use Name.com API

Create your API token here: https://www.name.com/account/settings/api

Note: `Namecom_Username` should be your Name.com username and not the token name.  If you accidentally run the script with the token name as the username see `~/.acme.sh/account.conf` to fix the issue

```
export Namecom_Username="testuser"
export Namecom_Token="xxxxxxxxxxxxxxxxxxxxxxxxxxxxxxxxxxxxxxxxxxxxxxx"
```

And now you can issue certs with:

```
acme.sh --issue --dns dns_namecom -d example.com -d www.example.com
```

For issues, please report to https://github.com/raidenii/acme.sh/issues.

## 29. Use Dyn Managed DNS API to automatically issue cert

First, login to your Dyn Managed DNS account: https://portal.dynect.net/login/

It is recommended to add a new user specific for API access.

The minimum "Zones & Records Permissions" required are:
```
RecordAdd
RecordUpdate
RecordDelete
RecordGet
ZoneGet
ZoneAddNode
ZoneRemoveNode
ZonePublish
```

Pass the API user credentials to the environment:
```
export DYN_Customer="customer"
export DYN_Username="apiuser"
export DYN_Password="secret"
```

Ok, let's issue a cert now:
```
acme.sh --issue --dns dns_dyn -d example.com -d www.example.com
```

The `DYN_Customer`, `DYN_Username` and `DYN_Password` will be saved in `~/.acme.sh/account.conf` and will be reused when needed.

## 30. Use pdd.yandex.ru API

```
export PDD_Token="xxxxxxxxxxxxxxxxxxxxxxxxxxxxxxxxxxxxxxxxxxxxx"
```

Follow these instructions to get the token for your domain https://tech.yandex.com/domain/doc/concepts/access-docpage/
```
acme.sh --issue --dns dns_yandex -d mydomain.example.org
```

For issues, please report to https://github.com/non7top/acme.sh/issues.

## 31. Use Hurricane Electric

Hurricane Electric (https://dns.he.net/) doesn't have an API so just set your login credentials like so:

```
export HE_Username="yourusername"
export HE_Password="password"
```

Then you can issue your certificate:

```
acme.sh --issue --dns dns_he -d example.com -d www.example.com
```

The `HE_Username` and `HE_Password` settings will be saved in `~/.acme.sh/account.conf` and will be reused when needed.

Please report any issues to https://github.com/angel333/acme.sh or to <me@ondrejsimek.com>.

## 32. Use UnoEuro API to automatically issue cert

First you need to login to your UnoEuro account to get your API key.

```
export UNO_Key="sdfsdfsdfljlbjkljlkjsdfoiwje"
export UNO_User="UExxxxxx"
```

Ok, let's issue a cert now:
```
acme.sh --issue --dns dns_unoeuro -d example.com -d www.example.com
```

The `UNO_Key` and `UNO_User` will be saved in `~/.acme.sh/account.conf` and will be reused when needed.

## 33. Use INWX

[INWX](https://www.inwx.de/) offers an [xmlrpc api](https://www.inwx.de/de/help/apidoc)  with your standard login credentials, set them like so:

```
export INWX_User="yourusername"
export INWX_Password="password"
```

Then you can issue your certificates with:

```
acme.sh --issue --dns dns_inwx -d example.com -d www.example.com
```

The `INWX_User` and `INWX_Password` settings will be saved in `~/.acme.sh/account.conf` and will be reused when needed.

If your account is secured by mobile tan you have also defined the shared secret.

```
export INWX_Shared_Secret="shared secret"
```

You may need to re-enable the mobile tan to gain the shared secret.

## 34. User Servercow API v1

Create a new user from the servercow control center. Don't forget to activate **DNS API** for this user.

```
export SERVERCOW_API_Username=username
export SERVERCOW_API_Password=password
```

Now you cann issue a cert:

```
acme.sh --issue --dns dns_servercow -d example.com -d www.example.com
```
Both, `SERVERCOW_API_Username` and `SERVERCOW_API_Password` will be saved in `~/.acme.sh/account.conf` and will be reused when needed.

## 35. Use Namesilo.com API

You'll need to generate an API key at https://www.namesilo.com/account_api.php
Optionally you may restrict the access to an IP range there.

```
export Namesilo_Key="xxxxxxxxxxxxxxxxxxxxxxxx"
```

And now you can issue certs with:

```
acme.sh --issue --dns dns_namesilo --dnssleep 900 -d example.com -d www.example.com
```

## 36. Use autoDNS (InternetX)

[InternetX](https://www.internetx.com/) offers an [xml api](https://help.internetx.com/display/API/AutoDNS+XML-API)  with your standard login credentials, set them like so:

```
export AUTODNS_USER="yourusername"
export AUTODNS_PASSWORD="password"
export AUTODNS_CONTEXT="context"
```

Then you can issue your certificates with:

```
acme.sh --issue --dns dns_autodns -d example.com -d www.example.com
```

The `AUTODNS_USER`, `AUTODNS_PASSWORD` and `AUTODNS_CONTEXT` settings will be saved in `~/.acme.sh/account.conf` and will be reused when needed.

## 37. Use Azure DNS

You have to create a service principal first. See:[How to use Azure DNS](../../../wiki/How-to-use-Azure-DNS)

```
export AZUREDNS_SUBSCRIPTIONID="12345678-9abc-def0-1234-567890abcdef"
export AZUREDNS_TENANTID="11111111-2222-3333-4444-555555555555"
export AZUREDNS_APPID="3b5033b5-7a66-43a5-b3b9-a36b9e7c25ed"
export AZUREDNS_CLIENTSECRET="1b0224ef-34d4-5af9-110f-77f527d561bd"
```

Then you can issue your certificates with:

```
acme.sh --issue --dns dns_azure -d example.com -d www.example.com
```

`AZUREDNS_SUBSCRIPTIONID`, `AZUREDNS_TENANTID`,`AZUREDNS_APPID` and `AZUREDNS_CLIENTSECRET` settings will be saved in `~/.acme.sh/account.conf` and will be reused when needed.

## 38. Use selectel.com(selectel.ru) domain API to automatically issue cert

First you need to login to your account to get your API key from: https://my.selectel.ru/profile/apikeys.

```sh
export SL_Key="sdfsdfsdfljlbjkljlkjsdfoiwje"

```

Ok, let's issue a cert now:
```
acme.sh --issue --dns dns_selectel -d example.com -d www.example.com
```

The `SL_Key` will be saved in `~/.acme.sh/account.conf` and will be reused when needed.

## 39. Use zonomi.com domain API to automatically issue cert

First you need to login to your account to find your API key from: http://zonomi.com/app/dns/dyndns.jsp

Your will find your api key in the example urls:

```sh
https://zonomi.com/app/dns/dyndns.jsp?host=example.com&api_key=1063364558943540954358668888888888
```

```sh
export ZM_Key="1063364558943540954358668888888888"

```

Ok, let's issue a cert now:
```
acme.sh --issue --dns dns_zonomi -d example.com -d www.example.com
```

The `ZM_Key` will be saved in `~/.acme.sh/account.conf` and will be reused when needed.

## 40. Use DreamHost DNS API

DNS API keys may be created at https://panel.dreamhost.com/?tree=home.api.
Ensure the created key has add and remove privelages.

```
export DH_API_KEY="<api key>"
acme.sh --issue --dns dns_dreamhost -d example.com -d www.example.com
```

The 'DH_API_KEY' will be saved in `~/.acme.sh/account.conf` and will
be reused when needed.

## 41. Use DirectAdmin API
The DirectAdmin interface has it's own Let's encrypt functionality, but this
script can be used to generate certificates for names which are not hosted on
DirectAdmin

User must provide login data and URL to the DirectAdmin incl. port.
You can create an user which only has access to

- CMD_API_DNS_CONTROL
- CMD_API_SHOW_DOMAINS

By using the Login Keys function.
See also https://www.directadmin.com/api.php and https://www.directadmin.com/features.php?id=1298

```
export DA_Api="https://remoteUser:remotePassword@da.domain.tld:8443"
export DA_Api_Insecure=1
```
Set `DA_Api_Insecure` to 1 for insecure and 0 for secure -> difference is whether ssl cert is checked for validity (0) or whether it is just accepted (1)

Ok, let's issue a cert now:
```
acme.sh --issue --dns dns_da -d example.com -d www.example.com
```

The `DA_Api` and `DA_Api_Insecure` will be saved in `~/.acme.sh/account.conf` and will be reused when needed.

## 42. Use KingHost DNS API

API access must be enabled at https://painel.kinghost.com.br/painel.api.php

```
export KINGHOST_Username="yourusername"
export KINGHOST_Password="yourpassword"
acme.sh --issue --dns dns_kinghost -d example.com -d *.example.com
```

The `KINGHOST_username` and `KINGHOST_Password` will be saved in `~/.acme.sh/account.conf` and will be reused when needed.

## 43. Use Zilore DNS API

First, get your API key at https://my.zilore.com/account/api

```
export Zilore_Key="5dcad3a2-36cb-50e8-cb92-000002f9"
```

Ok, let's issue a cert now:
```
acme.sh --issue --dns dns_zilore -d example.com -d *.example.com
```

The `Zilore_Key` will be saved in `~/.acme.sh/account.conf` and will be reused when needed.

## 44. Use Loopia.se API
User must provide login credentials to the Loopia API.
The user needs the following permissions:

- addSubdomain
- updateZoneRecord
- getDomains
- removeSubdomain

Set the login credentials:
```
export LOOPIA_User="user@loopiaapi"
export LOOPIA_Password="password"
```

And to issue a cert:
```
acme.sh --issue --dns dns_loopia -d example.com -d *.example.com
```

The username and password will be saved in `~/.acme.sh/account.conf` and will be reused when needed.
## 45. Use ACME DNS API

ACME DNS is a limited DNS server with RESTful HTTP API to handle ACME DNS challenges easily and securely.
https://github.com/joohoi/acme-dns

```
export ACMEDNS_UPDATE_URL="https://auth.acme-dns.io/update"
export ACMEDNS_USERNAME="<username>"
export ACMEDNS_PASSWORD="<password>"
export ACMEDNS_SUBDOMAIN="<subdomain>"

acme.sh --issue --dns dns_acmedns -d example.com -d www.example.com
```

The credentials will be saved in `~/.acme.sh/account.conf` and will
be reused when needed.
## 46. Use TELE3 API

First you need to login to your TELE3 account to set your API-KEY.
https://www.tele3.cz/system-acme-api.html

```
export TELE3_Key="MS2I4uPPaI..."
export TELE3_Secret="kjhOIHGJKHg"

acme.sh --issue --dns dns_tele3 -d example.com -d *.example.com
```

The TELE3_Key and TELE3_Secret will be saved in ~/.acme.sh/account.conf and will be reused when needed.

## 47. Use Euserv.eu API

First you need to login to your euserv.eu account and activate your API Administration (API Verwaltung).
[https://support.euserv.com](https://support.euserv.com)

Once you've activate, login to your API Admin Interface and create an API account.
Please specify the scope (active groups: domain) and assign the allowed IPs.

```
export EUSERV_Username="99999.user123"
export EUSERV_Password="Asbe54gHde"
```

Ok, let's issue a cert now: (Be aware to use the `--insecure` flag, cause euserv.eu is still using self-signed certificates!)
```
acme.sh --issue --dns dns_euserv -d example.com -d *.example.com --insecure
```

The `EUSERV_Username` and `EUSERV_Password` will be saved in `~/.acme.sh/account.conf` and will be reused when needed.

Please report any issues to https://github.com/initit/acme.sh or to <github@initit.de>

## 48. Use DNSPod.com domain API to automatically issue cert

First you need to get your API Key and ID by this [get-the-user-token](https://www.dnspod.com/docs/info.html#get-the-user-token).

```
export DPI_Id="1234"
export DPI_Key="sADDsdasdgdsf"
```

Ok, let's issue a cert now:
```
acme.sh --issue --dns dns_dpi -d example.com -d www.example.com
```

The `DPI_Id` and `DPI_Key` will be saved in `~/.acme.sh/account.conf` and will be reused when needed.

## 49. Use Google Cloud DNS API to automatically issue cert

First you need to authenticate to gcloud.

```
gcloud init
```

**The `dns_gcloud` script uses the active gcloud configuration and credentials.**
There is no logic inside `dns_gcloud` to override the project and other settings.
If needed, create additional [gcloud configurations](https://cloud.google.com/sdk/gcloud/reference/topic/configurations).
You can change the configuration being used without *activating* it; simply set the `CLOUDSDK_ACTIVE_CONFIG_NAME` environment variable.

To issue a certificate you can:
```
export CLOUDSDK_ACTIVE_CONFIG_NAME=default  # see the note above
acme.sh --issue --dns dns_gcloud -d example.com -d '*.example.com'
```

`dns_gcloud` also supports [DNS alias mode](https://github.com/Neilpang/acme.sh/wiki/DNS-alias-mode).

## 50. Use ConoHa API

First you need to login to your ConoHa account to get your API credentials.

```
export CONOHA_Username="xxxxxx"
export CONOHA_Password="xxxxxx"
export CONOHA_TenantId="xxxxxx"
export CONOHA_IdentityServiceApi="https://identity.xxxx.conoha.io/v2.0"
```

To issue a cert:
```
acme.sh --issue --dns dns_conoha -d example.com -d www.example.com
```

The `CONOHA_Username`, `CONOHA_Password`, `CONOHA_TenantId` and `CONOHA_IdentityServiceApi` will be saved in `~/.acme.sh/account.conf` and will be reused when needed.

## 51. Use netcup DNS API to automatically issue cert

First you need to login in your CCP account to get your API Key and API Password.
```
export NC_Apikey="<Apikey>"
export NC_Apipw="<Apipassword>"
export NC_CID="<Customernumber>"
```

Now, let's issue a cert:
```
acme.sh --issue --dns dns_netcup -d example.com -d www.example.com
```

The `NC_Apikey`,`NC_Apipw` and `NC_CID` will be saved in `~/.acme.sh/account.conf` and will be reused when needed.
## 52. Use GratisDNS.dk

GratisDNS.dk (https://gratisdns.dk/) does not provide an API to update DNS records (other than IPv4 and IPv6
dynamic DNS addresses).  The acme.sh plugin therefore retrieves and updates domain TXT records by logging
into the GratisDNS website to read the HTML and posting updates as HTTP.  The plugin needs to know your
userid and password for the GratisDNS website.

```sh
export GDNSDK_Username="..."
export GDNSDK_Password="..."
```
The username and password will be saved in `~/.acme.sh/account.conf` and will be reused when needed.


Now you can issue a certificate.

Note: It usually takes a few minutes (usually 3-4 minutes) before the changes propagates to gratisdns.dk nameservers (ns3.gratisdns.dk often are slow),
and in rare cases I have seen over 5 minutes before google DNS catches it. Therefor a DNS sleep of at least 300 seconds are recommended-

```sh
acme.sh --issue --dns dns_gdnsdk --dnssleep 300 -d example.com -d *.example.com
```

## 53. Use Namecheap

You will need your namecheap username, API KEY (https://www.namecheap.com/support/api/intro.aspx) and your external IP address (or an URL to get it), this IP will need to be whitelisted at Namecheap.
Due to Namecheap's API limitation all the records of your domain will be read and re applied, make sure to have a backup of your records you could apply if any issue would arise.

```sh
export NAMECHEAP_USERNAME="..."
export NAMECHEAP_API_KEY="..."
export NAMECHEAP_SOURCEIP="..."
```

NAMECHEAP_SOURCEIP can either be an IP address or an URL to provide it (e.g. https://ifconfig.co/ip).

The username and password will be saved in `~/.acme.sh/account.conf` and will be reused when needed.

Now you can issue a certificate.

```sh
acme.sh --issue --dns dns_namecheap -d example.com -d *.example.com
```

## 54. Use MyDNS.JP API

First, register to MyDNS.JP and get MasterID and Password.

```
export MYDNSJP_MasterID=MasterID
export MYDNSJP_Password=Password
```

To issue a certificate:

```
acme.sh --issue --dns dns_mydnsjp -d example.com -d www.example.com
```
The `MYDNSJP_MasterID` and `MYDNSJP_Password` will be saved in `~/.acme.sh/account.conf` and will be reused when needed.

## 55. Use hosting.de API

Create an API key in your hosting.de account here: https://secure.hosting.de

The key needs the following rights:
- DNS_ZONES_EDIT
- DNS_ZONES_LIST

Set your API Key and endpoint:

```
export HOSTINGDE_APIKEY='xxx'
export HOSTINGDE_ENDPOINT='https://secure.hosting.de'
```

The plugin can also be used for the http.net API. http.net customers have to set endpoint to https://partner.http.net.

Ok, let's issue a cert now:
```
acme.sh --issue --dns dns_hostingde -d example.com -d *.example.com
```

The hosting.de API key and endpoint will be saved in `~/.acme.sh/account.conf` and will be reused when needed.

## 56. Use Neodigit.net API

```
export NEODIGIT_API_TOKEN="eXJxTkdUVUZmcHQ3QWJackQ4ZGlMejRDSklRYmo5VG5zcFFKK2thYnE0WnVnNnMy"
```

Ok, let's issue a cert now:
```
acme.sh --issue --dns dns_neodigit -d example.com -d www.example.com
```

Neodigit API Token will be saved in `~/.acme.sh/account.conf` and will be used when needed.

## 57. Use Exoscale API

Create an API key and secret key in the Exoscale account section

Set your API and secret key:

```
export EXOSCALE_API_KEY='xxx'
export EXOSCALE_SECRET_KEY='xxx'
```

Now, let's issue a cert:
```
acme.sh --issue --dns dns_exoscale -d example.com -d www.example.com
```

The `EXOSCALE_API_KEY` and `EXOSCALE_SECRET_KEY` will be saved in `~/.acme.sh/account.conf` and will be reused when needed.

## 58. Using PointHQ API to issue certs

Log into [PointHQ account management](https://app.pointhq.com/profile) and copy the API key from the page there.

```export PointHQ_Key="apikeystringgoeshere"
exportPointHQ_Email="accountemail@yourdomain.com"
```

You can then issue certs by using:
```acme.sh --issue --dns dns_pointhq -d example.com -d www.example.com
```

## 59. Use Active24 API

Create an API token in the Active24 account section, documentation on https://faq.active24.com/cz/790131-REST-API-rozhran%C3%AD.

Set your API token:

```
export ACTIVE24_Token='xxx'
```

Now, let's issue a cert, set `dnssleep` for propagation new DNS record:
```
acme.sh --issue --dns dns_active24 -d example.com -d www.example.com --dnssleep 1000
```

The `ACTIVE24_Token` will be saved in `~/.acme.sh/account.conf` and will be reused when needed.

## 60. Use do.de API

Create an API token in your do.de account.

Set your API token:
```
export DO_LETOKEN='FmD408PdqT1E269gUK57'
```

To issue a certificate run:
```
acme.sh --issue --dns dns_doapi -d example.com -d *.example.com
```

The API token will be saved in `~/.acme.sh/account.conf` and will be reused when needed.

## 61. Use Nexcess API

First, you'll need to login to the [Nexcess.net Client Portal](https://portal.nexcess.net) and [generate a new API token](https://portal.nexcess.net/api-token).

Once you have a token, set it in your systems environment:

```
export NW_API_TOKEN="YOUR_TOKEN_HERE"
export NW_API_ENDPOINT="https://portal.nexcess.net"
```

Finally, we'll issue the certificate: (Nexcess DNS publishes at max every 15 minutes, we recommend setting a 900 second `--dnssleep`)

```
acme.sh --issue --dns dns_nw -d example.com --dnssleep 900
```

The `NW_API_TOKEN` and `NW_API_ENDPOINT` will be saved in `~/.acme.sh/account.conf` and will be reused when needed.

## 62. Use Thermo.io API

First, you'll need to login to the [Thermo.io Client Portal](https://core.thermo.io) and [generate a new API token](https://core.thermo.io/api-token).

Once you have a token, set it in your systems environment:

```
export NW_API_TOKEN="YOUR_TOKEN_HERE"
export NW_API_ENDPOINT="https://core.thermo.io"
```

Finally, we'll issue the certificate: (Thermo DNS publishes at max every 15 minutes, we recommend setting a 900 second `--dnssleep`)

```
acme.sh --issue --dns dns_nw -d example.com --dnssleep 900
```

The `NW_API_TOKEN` and `NW_API_ENDPOINT` will be saved in `~/.acme.sh/account.conf` and will be reused when needed.

## 63. Use Futurehosting API

First, you'll need to login to the [Futurehosting Client Portal](https://my.futurehosting.com) and [generate a new API token](https://my.futurehosting.com/api-token).

Once you have a token, set it in your systems environment:

```
export NW_API_TOKEN="YOUR_TOKEN_HERE"
export NW_API_ENDPOINT="https://my.futurehosting.com"
```

Finally, we'll issue the certificate: (Futurehosting DNS publishes at max every 15 minutes, we recommend setting a 900 second `--dnssleep`)

```
acme.sh --issue --dns dns_nw -d example.com --dnssleep 900
```

The `NW_API_TOKEN` and `NW_API_ENDPOINT` will be saved in `~/.acme.sh/account.conf` and will be reused when needed.

## 64. Use Rackspace API

Set username and API key, which is available under "My Profile & Settings"

```
export RACKSPACE_Username='username'
export RACKSPACE_Apikey='xxx'
```

Now, let's issue a cert:

```
acme.sh --issue --dns dns_rackspace -d example.com -d www.example.com
```

## 65. Use Online API

First, you'll need to retrive your API key, which is available under https://console.online.net/en/api/access

```
export ONLINE_API_KEY='xxx'
```

To issue a cert run:

```
acme.sh --issue --dns dns_online -d example.com -d www.example.com
```

`ONLINE_API_KEY` will be saved in `~/.acme.sh/account.conf` and will be reused when needed.

## 66. Use MyDevil.net

Make sure that you can execute own binaries:

```sh
devil binexec on
```

Install acme.sh, or simply `git clone` it into some directory on your MyDevil host account (in which case you should link to it from your `~/bin` directory).

If you're not using private IP and depend on default IP provided by host, you may want to edit `crontab` too, and make sure that `acme.sh --cron` is run also after reboot (you can find out how to do that on their wiki pages).

To issue a new certificate, run:

```sh
acme.sh --issue --dns dns_mydevil -d example.com -d *.example.com
```

After certificate is ready, you can install it with [deploy command](../deploy/README.md#14-deploy-your-cert-on-mydevilnet).

## 67. Use Core-Networks API to automatically issue cert

First you need to login to your Core-Networks account to to set up an API-User.
Then export username and password to use these credentials.

```
export CN_User="user"
export CN_Password="passowrd"
```

Ok, let's issue a cert now:
```
acme.sh --issue --dns dns_cn -d example.com -d www.example.com
```

The `CN_User` and `CN_Password` will be saved in `~/.acme.sh/account.conf` and will be reused when needed.

<<<<<<< HEAD
## 68. Use OpenProvider API

First, you need to enable API access and retrieve your password hash on https://rcp.openprovider.eu/account/dashboard.php

```
export OPENPROVIDER_USER='username'
export OPENPROVIDER_PASSWORDHASH='xxx'
```

To issue a cert run:

```
acme.sh --issue --dns dns_openprovider -d example.com -d www.example.com
```

`OPENPROVIDER_USER` and `OPENPROVIDER_PASSWORDHASH` will be saved in `~/.acme.sh/account.conf` and will be reused when needed.
=======
## 68. Use NederHost API

Create an API token in Mijn NederHost.

Set your API key:
```
export NederHost_Key='xxx'
```

To issue a certificate run:
```
acme.sh --issue --dns dns_nederhost -d example.com -d *.example.com
```
>>>>>>> b10929fe

# Use custom API

If your API is not supported yet, you can write your own DNS API.

Let's assume you want to name it 'myapi':

1. Create a bash script named `~/.acme.sh/dns_myapi.sh`,
2. In the script you must have a function named `dns_myapi_add()` which will be called by acme.sh to add the DNS records.
3. Then you can use your API to issue cert like this:

```
acme.sh --issue --dns dns_myapi -d example.com -d www.example.com
```

For more details, please check our sample script: [dns_myapi.sh](dns_myapi.sh)

See:  https://github.com/Neilpang/acme.sh/wiki/DNS-API-Dev-Guide

# Use lexicon DNS API

https://github.com/Neilpang/acme.sh/wiki/How-to-use-lexicon-dns-api

<|MERGE_RESOLUTION|>--- conflicted
+++ resolved
@@ -1296,8 +1296,21 @@
 
 The `CN_User` and `CN_Password` will be saved in `~/.acme.sh/account.conf` and will be reused when needed.
 
-<<<<<<< HEAD
-## 68. Use OpenProvider API
+## 68. Use NederHost API
+
+Create an API token in Mijn NederHost.
+
+Set your API key:
+```
+export NederHost_Key='xxx'
+```
+
+To issue a certificate run:
+```
+acme.sh --issue --dns dns_nederhost -d example.com -d *.example.com
+```
+
+## 69. Use OpenProvider API
 
 First, you need to enable API access and retrieve your password hash on https://rcp.openprovider.eu/account/dashboard.php
 
@@ -1313,21 +1326,6 @@
 ```
 
 `OPENPROVIDER_USER` and `OPENPROVIDER_PASSWORDHASH` will be saved in `~/.acme.sh/account.conf` and will be reused when needed.
-=======
-## 68. Use NederHost API
-
-Create an API token in Mijn NederHost.
-
-Set your API key:
-```
-export NederHost_Key='xxx'
-```
-
-To issue a certificate run:
-```
-acme.sh --issue --dns dns_nederhost -d example.com -d *.example.com
-```
->>>>>>> b10929fe
 
 # Use custom API
 
