# How to use DNS API

## 1. Use CloudFlare domain API to automatically issue cert

First you need to login to your CloudFlare account to get your API key.

```
export CF_Key="sdfsdfsdfljlbjkljlkjsdfoiwje"
export CF_Email="xxxx@sss.com"
```

Ok, let's issue a cert now:
```
acme.sh --issue --dns dns_cf -d example.com -d www.example.com
```

The `CF_Key` and `CF_Email` will be saved in `~/.acme.sh/account.conf` and will be reused when needed.


## 2. Use DNSPod.cn domain API to automatically issue cert

First you need to login to your DNSPod account to get your API Key and ID.

```
export DP_Id="1234"
export DP_Key="sADDsdasdgdsf"
```

Ok, let's issue a cert now:
```
acme.sh --issue --dns dns_dp -d example.com -d www.example.com
```

The `DP_Id` and `DP_Key` will be saved in `~/.acme.sh/account.conf` and will be reused when needed.


## 3. Use CloudXNS.com domain API to automatically issue cert

First you need to login to your CloudXNS account to get your API Key and Secret.

```
export CX_Key="1234"
export CX_Secret="sADDsdasdgdsf"
```

Ok, let's issue a cert now:
```
acme.sh --issue --dns dns_cx -d example.com -d www.example.com
```

The `CX_Key` and `CX_Secret` will be saved in `~/.acme.sh/account.conf` and will be reused when needed.


## 4. Use GoDaddy.com domain API to automatically issue cert

First you need to login to your GoDaddy account to get your API Key and Secret.

https://developer.godaddy.com/keys/

Please create a Production key, instead of a Test key.

```
export GD_Key="sdfsdfsdfljlbjkljlkjsdfoiwje"
export GD_Secret="asdfsdafdsfdsfdsfdsfdsafd"
```

Ok, let's issue a cert now:
```
acme.sh --issue --dns dns_gd -d example.com -d www.example.com
```

The `GD_Key` and `GD_Secret` will be saved in `~/.acme.sh/account.conf` and will be reused when needed.


## 5. Use PowerDNS embedded API to automatically issue cert

First you need to login to your PowerDNS account to enable the API and set your API-Token in the configuration.

https://doc.powerdns.com/md/httpapi/README/

```
export PDNS_Url="http://ns.example.com:8081"
export PDNS_ServerId="localhost"
export PDNS_Token="0123456789ABCDEF"
export PDNS_Ttl=60
```

Ok, let's issue a cert now:
```
acme.sh --issue --dns dns_pdns -d example.com -d www.example.com
```

The `PDNS_Url`, `PDNS_ServerId`, `PDNS_Token` and `PDNS_Ttl` will be saved in `~/.acme.sh/account.conf` and will be reused when needed.


## 6. Use OVH/kimsufi/soyoustart/runabove API to automatically issue cert

https://github.com/Neilpang/acme.sh/wiki/How-to-use-OVH-domain-api


## 7. Use nsupdate to automatically issue cert

First, generate a key for updating the zone
```
b=$(dnssec-keygen -a hmac-sha512 -b 512 -n USER -K /tmp foo)
cat > /etc/named/keys/update.key <<EOF
key "update" {
    algorithm hmac-sha512;
    secret "$(awk '/^Key/{print $2}' /tmp/$b.private)";
};
EOF
rm -f /tmp/$b.{private,key}
```

Include this key in your named configuration
```
include "/etc/named/keys/update.key";
```

Next, configure your zone to allow dynamic updates.

Depending on your named version, use either
```
zone "example.com" {
    type master;
    allow-update { key "update"; };
};
```
or
```
zone "example.com" {
    type master;
    update-policy {
        grant update subdomain example.com.;
    };
}
```

Finally, make the DNS server and update Key available to `acme.sh`

```
export NSUPDATE_SERVER="dns.example.com"
export NSUPDATE_KEY="/path/to/your/nsupdate.key"
```

Ok, let's issue a cert now:
```
acme.sh --issue --dns dns_nsupdate -d example.com -d www.example.com
```

The `NSUPDATE_SERVER` and `NSUPDATE_KEY` settings will be saved in `~/.acme.sh/account.conf` and will be reused when needed.


## 8. Use LuaDNS domain API

Get your API token at https://api.luadns.com/settings

```
export LUA_Key="sdfsdfsdfljlbjkljlkjsdfoiwje"
export LUA_Email="xxxx@sss.com"
```

To issue a cert:
```
acme.sh --issue --dns dns_lua -d example.com -d www.example.com
```

The `LUA_Key` and `LUA_Email` will be saved in `~/.acme.sh/account.conf` and will be reused when needed.


## 9. Use DNSMadeEasy domain API

Get your API credentials at https://cp.dnsmadeeasy.com/account/info

```
export ME_Key="sdfsdfsdfljlbjkljlkjsdfoiwje"
export ME_Secret="qdfqsdfkjdskfj"
```

To issue a cert:
```
acme.sh --issue --dns dns_me -d example.com -d www.example.com
```

The `ME_Key` and `ME_Secret` will be saved in `~/.acme.sh/account.conf` and will be reused when needed.


## 10. Use Amazon Route53 domain API

https://github.com/Neilpang/acme.sh/wiki/How-to-use-Amazon-Route53-API

```
export  AWS_ACCESS_KEY_ID=XXXXXXXXXX
export  AWS_SECRET_ACCESS_KEY=XXXXXXXXXXXXXXX
```

To issue a cert:
```
acme.sh --issue --dns dns_aws -d example.com -d www.example.com
```

The `AWS_ACCESS_KEY_ID` and `AWS_SECRET_ACCESS_KEY` will be saved in `~/.acme.sh/account.conf` and will be reused when needed.

## 11. Use Aliyun domain API to automatically issue cert

First you need to login to your Aliyun account to get your API key.
[https://ak-console.aliyun.com/#/accesskey](https://ak-console.aliyun.com/#/accesskey)

```
export Ali_Key="sdfsdfsdfljlbjkljlkjsdfoiwje"
export Ali_Secret="jlsdflanljkljlfdsaklkjflsa"
```

Ok, let's issue a cert now:
```
acme.sh --issue --dns dns_ali -d example.com -d www.example.com
```

The `Ali_Key` and `Ali_Secret` will be saved in `~/.acme.sh/account.conf` and will be reused when needed.

## 12. Use ISPConfig 3.1 API

This only works for ISPConfig 3.1 (and newer).

Create a Remote User in the ISPConfig Control Panel. The Remote User must have access to at least `DNS zone functions` and `DNS txt functions`.

```
export ISPC_User="xxx"
export ISPC_Password="xxx"
export ISPC_Api="https://ispc.domain.tld:8080/remote/json.php"
export ISPC_Api_Insecure=1
```
If you have installed ISPConfig on a different port, then alter the 8080 accordingly.
Leaver ISPC_Api_Insecure set to 1 if you have not a valid ssl cert for your installation. Change it to 0 if you have a valid ssl cert.

To issue a cert:
```
acme.sh --issue --dns dns_ispconfig -d example.com -d www.example.com
```

The `ISPC_User`, `ISPC_Password`, `ISPC_Api`and `ISPC_Api_Insecure` will be saved in `~/.acme.sh/account.conf` and will be reused when needed.

## 13. Use Alwaysdata domain API

First you need to login to your Alwaysdata account to get your API Key.

```sh
export AD_API_KEY="myalwaysdataapikey"
```

Ok, let's issue a cert now:

```sh
acme.sh --issue --dns dns_ad -d example.com -d www.example.com
```

The `AD_API_KEY` will be saved in `~/.acme.sh/account.conf` and will be reused
when needed.

## 14. Use Linode domain API

First you need to login to your Linode account to get your API Key.
[https://manager.linode.com/profile/api](https://manager.linode.com/profile/api)

Then add an API key with label *ACME* and copy the new key.

```sh
export LINODE_API_KEY="..."
```

Due to the reload time of any changes in the DNS records, we have to use the `dnssleep` option to wait at least 15 minutes for the changes to take effect.

Ok, let's issue a cert now:

```sh
acme.sh --issue --dns dns_linode --dnssleep 900 -d example.com -d www.example.com
```

The `LINODE_API_KEY` will be saved in `~/.acme.sh/account.conf` and will be reused when needed.

## 15. Use FreeDNS

FreeDNS (https://freedns.afraid.org/) does not provide an API to update DNS records (other than IPv4 and IPv6
dynamic DNS addresses).  The acme.sh plugin therefore retrieves and updates domain TXT records by logging
into the FreeDNS website to read the HTML and posting updates as HTTP.  The plugin needs to know your
userid and password for the FreeDNS website.

```sh
export FREEDNS_User="..."
export FREEDNS_Password="..."
```

You need only provide this the first time you run the acme.sh client with FreeDNS validation and then again
whenever you change your password at the FreeDNS site.  The acme.sh FreeDNS plugin does not store your userid
or password but rather saves an authentication token returned by FreeDNS in `~/.acme.sh/account.conf` and
reuses that when needed.

Now you can issue a certificate.

```sh
acme.sh --issue --dns dns_freedns -d example.com -d www.example.com
```

Note that you cannot use acme.sh automatic DNS validation for FreeDNS public domains or for a subdomain that
you create under a FreeDNS public domain.  You must own the top level domain in order to automatically
validate with acme.sh at FreeDNS.

## 16. Use cyon.ch

You only need to set your cyon.ch login credentials.
If you also have 2 Factor Authentication (OTP) enabled, you need to set your secret token too and have `oathtool` installed.

```
export CY_Username="your_cyon_username"
export CY_Password="your_cyon_password"
export CY_OTP_Secret="your_otp_secret" # Only required if using 2FA
```

To issue a cert:
```
acme.sh --issue --dns dns_cyon -d example.com -d www.example.com
```

The `CY_Username`, `CY_Password` and `CY_OTP_Secret` will be saved in `~/.acme.sh/account.conf` and will be reused when needed.

## 17. Use Domain-Offensive/Resellerinterface/Domainrobot API

You will need your login credentials (Partner ID+Password) to the Resellerinterface, and export them before you run `acme.sh`:
```
export DO_PID="KD-1234567"
export DO_PW="cdfkjl3n2"
```

Ok, let's issue a cert now:
```
acme.sh --issue --dns dns_do -d example.com -d www.example.com
```

## 18. Use Gandi LiveDNS API

You must enable the new Gandi LiveDNS API first and the create your api key, See: http://doc.livedns.gandi.net/

```
export GANDI_LIVEDNS_KEY="fdmlfsdklmfdkmqsdfk"
```

Ok, let's issue a cert now:
```
acme.sh --issue --dns dns_gandi_livedns -d example.com -d www.example.com
```

## 19. Use Knot (knsupdate) DNS API to automatically issue cert

First, generate a TSIG key for updating the zone.

```
keymgr tsig generate acme_key algorithm hmac-sha512 > /etc/knot/acme.key
```

Include this key in your knot configuration file.

```
include: /etc/knot/acme.key
```

Next, configure your zone to allow dynamic updates.

Dynamic updates for the zone are allowed via proper ACL rule with the `update` action. For in-depth instructions, please see [Knot DNS's documentation](https://www.knot-dns.cz/documentation/).

```
acl:
  - id: acme_acl
    address: 192.168.1.0/24
    key: acme_key
    action: update

zone:
  - domain: example.com
    file: example.com.zone
    acl: acme_acl
```

Finally, make the DNS server and TSIG Key available to `acme.sh`

```
export KNOT_SERVER="dns.example.com"
export KNOT_KEY=`grep \# /etc/knot/acme.key | cut -d' ' -f2`
```

Ok, let's issue a cert now:
```
acme.sh --issue --dns dns_knot -d example.com -d www.example.com
```

The `KNOT_SERVER` and `KNOT_KEY` settings will be saved in `~/.acme.sh/account.conf` and will be reused when needed.

## 20. Use DigitalOcean API (native)

You need to obtain a read and write capable API key from your DigitalOcean account. See: https://www.digitalocean.com/help/api/

```
export DO_API_KEY="75310dc4ca779ac39a19f6355db573b49ce92ae126553ebd61ac3a3ae34834cc"
```

Ok, let's issue a cert now:
```
acme.sh --issue --dns dns_dgon -d example.com -d www.example.com
```

## 21. Use ClouDNS.net API

You need to set the HTTP API user ID and password credentials. See: https://www.cloudns.net/wiki/article/42/

```
export CLOUDNS_AUTH_ID=XXXXX
export CLOUDNS_AUTH_PASSWORD="YYYYYYYYY"
```

Ok, let's issue a cert now:
```
acme.sh --issue --dns dns_cloudns -d example.com -d www.example.com
```
The `CLOUDNS_AUTH_ID` and `CLOUDNS_AUTH_PASSWORD` will be saved in `~/.acme.sh/account.conf` and will be reused when needed.

## 22. Use Infoblox API

First you need to create/obtain API credentials on your Infoblox appliance.

```
export Infoblox_Creds="username:password"
export Infoblox_Server="ip or fqdn of infoblox appliance"
```

Ok, let's issue a cert now:
```
acme.sh --issue --dns dns_infoblox -d example.com -d www.example.com
```

Note: This script will automatically create and delete the ephemeral txt record.
The `Infoblox_Creds` and `Infoblox_Server` will be saved in `~/.acme.sh/account.conf` and will be reused when needed.


## 23. Use VSCALE API

First you need to create/obtain API tokens on your [settings panel](https://vscale.io/panel/settings/tokens/).

```
VSCALE_API_KEY="sdfsdfsdfljlbjkljlkjsdfoiwje"
```

Ok, let's issue a cert now:
```
acme.sh --issue --dns dns_vscale -d example.com -d www.example.com
```

##  24. Use Dynu API

First you need to create/obtain API credentials from your Dynu account. See: https://www.dynu.com/resources/api/documentation

```
export Dynu_ClientId="xxxxxxxx-xxxx-xxxx-xxxx-xxxxxxxxxxxx"
export Dynu_Secret="yyyyyyyyyyyyyyyyyyyyyyyyy"
```

Ok, let's issue a cert now:
```
acme.sh --issue --dns dns_dynu -d example.com -d www.example.com
```

The `Dynu_ClientId` and `Dynu_Secret` will be saved in `~/.acme.sh/account.conf` and will be reused when needed.

## 25. Use DNSimple API

First you need to login to your DNSimple account and generate a new oauth token.

https://dnsimple.com/a/{your account id}/account/access_tokens

Note that this is an _account_ token and not a user token. The account token is
needed to infer the `account_id` used in requests. A user token will not be able
to determine the correct account to use.

```
export DNSimple_OAUTH_TOKEN="sdfsdfsdfljlbjkljlkjsdfoiwje"
```

To issue the cert just specify the `dns_dnsimple` API.

```
acme.sh --issue --dns dns_dnsimple -d example.com
```

The `DNSimple_OAUTH_TOKEN` will be saved in `~/.acme.sh/account.conf` and will
be reused when needed.

If you have any issues with this integration please report them to
https://github.com/pho3nixf1re/acme.sh/issues.

## 26. Use NS1.com API

```
export NS1_Key="fdmlfsdklmfdkmqsdfk"
```

Ok, let's issue a cert now:
```
acme.sh --issue --dns dns_nsone -d example.com -d www.example.com
```

## 27. Use DuckDNS.org API

```
export DuckDNS_Token="aaaaaaaa-bbbb-cccc-dddd-eeeeeeeeeeee"
```

Please note that since DuckDNS uses StartSSL as their cert provider, thus
--insecure may need to be used when issuing certs:
```
acme.sh --insecure --issue --dns dns_duckdns -d mydomain.duckdns.org
```

For issues, please report to https://github.com/raidenii/acme.sh/issues.

## 28. Use Name.com API

You'll need to fill out the form at https://www.name.com/reseller/apply to apply
for API username and token.

```
export Namecom_Username="testuser"
export Namecom_Token="xxxxxxxxxxxxxxxxxxxxxxxxxxxxxxxxxxxxxxxxxxxxxxx"
```

And now you can issue certs with:

```
acme.sh --issue --dns dns_namecom -d example.com -d www.example.com
```

For issues, please report to https://github.com/raidenii/acme.sh/issues.

## 29. Use Dyn Managed DNS API to automatically issue cert

First, login to your Dyn Managed DNS account: https://portal.dynect.net/login/

It is recommended to add a new user specific for API access.

The minimum "Zones & Records Permissions" required are:
```
RecordAdd
RecordUpdate
RecordDelete
RecordGet
ZoneGet
ZoneAddNode
ZoneRemoveNode
ZonePublish
```

Pass the API user credentials to the environment:
```
export DYN_Customer="customer"
export DYN_Username="apiuser"
export DYN_Password="secret"
```

Ok, let's issue a cert now:
```
acme.sh --issue --dns dns_dyn -d example.com -d www.example.com
```

The `DYN_Customer`, `DYN_Username` and `DYN_Password` will be saved in `~/.acme.sh/account.conf` and will be reused when needed.

## 30. Use pdd.yandex.ru API

```
export PDD_Token="xxxxxxxxxxxxxxxxxxxxxxxxxxxxxxxxxxxxxxxxxxxxx"
```

Follow these instructions to get the token for your domain https://tech.yandex.com/domain/doc/concepts/access-docpage/
```
acme.sh --issue --dns dns_yandex -d mydomain.example.org
```

For issues, please report to https://github.com/non7top/acme.sh/issues.

## 31. Use Hurricane Electric

Hurricane Electric doesn't have an API so just set your login credentials like so:

```
export HE_Username="yourusername"
export HE_Password="password"
```

Then you can issue your certificate:

```
acme.sh --issue --dns dns_he -d example.com -d www.example.com
```

The `HE_Username` and `HE_Password` settings will be saved in `~/.acme.sh/account.conf` and will be reused when needed.

Please report any issues to https://github.com/angel333/acme.sh or to <me@ondrejsimek.com>.

## 32. Use UnoEuro API to automatically issue cert

First you need to login to your UnoEuro account to get your API key.

```
export UNO_Key="sdfsdfsdfljlbjkljlkjsdfoiwje"
export UNO_User="UExxxxxx"
```

Ok, let's issue a cert now:
```
acme.sh --issue --dns dns_unoeuro -d example.com -d www.example.com
```

The `UNO_Key` and `UNO_User` will be saved in `~/.acme.sh/account.conf` and will be reused when needed.

## 33. Use INWX

[INWX](https://www.inwx.de/) offers an [xmlrpc api](https://www.inwx.de/de/help/apidoc)  with your standard login credentials, set them like so:

```
export INWX_User="yourusername"
export INWX_Password="password"
```

Then you can issue your certificates with:

```
acme.sh --issue --dns dns_inwx -d example.com -d www.example.com
```

The `INWX_User` and `INWX_Password` settings will be saved in `~/.acme.sh/account.conf` and will be reused when needed.

## 34. User Servercow API v1

Create a new user from the servercow control center. Don't forget to activate **DNS API** for this user.

```
export SERVERCOW_API_Username=username
export SERVERCOW_API_Password=password
```

Now you cann issue a cert:

```
acme.sh --issue --dns dns_servercow -d example.com -d www.example.com
```
Both, `SERVERCOW_API_Username` and `SERVERCOW_API_Password` will be saved in `~/.acme.sh/account.conf` and will be reused when needed.

<<<<<<< HEAD
##35. Use DNSEver (https://www.dnsever.com/)

You will need your login credentials (ID+PW) to the DNSEver, and export them before you run acme.sh:
```
export DNSEVER_ID="KD-1234567"
export DNSEVER_PW="cdfkjl3n2"
```

Ok, let's issue a cert now:
```
acme.sh --issue --dns dns_dnsever -d example.com -d www.example.com
```
The DNSEVER_ID and DNSEVER_PW will be saved in ~/.acme.sh/account.conf and will be reused when needed.
=======
## 35. Use Namesilo.com API

You'll need to generate an API key at https://www.namesilo.com/account_api.php
Optionally you may restrict the access to an IP range there.

```
export Namesilo_Key="xxxxxxxxxxxxxxxxxxxxxxxx"
```

And now you can issue certs with:

```
acme.sh --issue --dns dns_namesilo --dnssleep 900 -d example.com -d www.example.com
```
>>>>>>> 4f209e89

# Use custom API

If your API is not supported yet, you can write your own DNS API.

Let's assume you want to name it 'myapi':

1. Create a bash script named `~/.acme.sh/dns_myapi.sh`,
2. In the script you must have a function named `dns_myapi_add()` which will be called by acme.sh to add the DNS records.
3. Then you can use your API to issue cert like this:

```
acme.sh --issue --dns dns_myapi -d example.com -d www.example.com
```

For more details, please check our sample script: [dns_myapi.sh](dns_myapi.sh)

See:  https://github.com/Neilpang/acme.sh/wiki/DNS-API-Dev-Guide

# Use lexicon DNS API

https://github.com/Neilpang/acme.sh/wiki/How-to-use-lexicon-dns-api<|MERGE_RESOLUTION|>--- conflicted
+++ resolved
@@ -651,8 +651,21 @@
 ```
 Both, `SERVERCOW_API_Username` and `SERVERCOW_API_Password` will be saved in `~/.acme.sh/account.conf` and will be reused when needed.
 
-<<<<<<< HEAD
-##35. Use DNSEver (https://www.dnsever.com/)
+## 35. Use Namesilo.com API
+
+You'll need to generate an API key at https://www.namesilo.com/account_api.php
+Optionally you may restrict the access to an IP range there.
+
+```
+export Namesilo_Key="xxxxxxxxxxxxxxxxxxxxxxxx"
+```
+
+And now you can issue certs with:
+
+```
+acme.sh --issue --dns dns_namesilo --dnssleep 900 -d example.com -d www.example.com
+```
+## 36. Use DNSEver (https://www.dnsever.com/)
 
 You will need your login credentials (ID+PW) to the DNSEver, and export them before you run acme.sh:
 ```
@@ -665,22 +678,6 @@
 acme.sh --issue --dns dns_dnsever -d example.com -d www.example.com
 ```
 The DNSEVER_ID and DNSEVER_PW will be saved in ~/.acme.sh/account.conf and will be reused when needed.
-=======
-## 35. Use Namesilo.com API
-
-You'll need to generate an API key at https://www.namesilo.com/account_api.php
-Optionally you may restrict the access to an IP range there.
-
-```
-export Namesilo_Key="xxxxxxxxxxxxxxxxxxxxxxxx"
-```
-
-And now you can issue certs with:
-
-```
-acme.sh --issue --dns dns_namesilo --dnssleep 900 -d example.com -d www.example.com
-```
->>>>>>> 4f209e89
 
 # Use custom API
 
