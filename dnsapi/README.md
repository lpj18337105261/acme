--- conflicted
+++ resolved
@@ -719,43 +719,41 @@
 
 The `SL_Key` will be saved in `~/.acme.sh/account.conf` and will be reused when needed.
 
-<<<<<<< HEAD
-## 39. Use DNSEver (https://www.dnsever.com/)
+## 39. Use zonomi.com domain API to automatically issue cert
+
+First you need to login to your account to find your API key from: http://zonomi.com/app/dns/dyndns.jsp
+
+Your will find your api key in the example urls:
+
+```sh
+https://zonomi.com/app/dns/dyndns.jsp?host=example.com&api_key=1063364558943540954358668888888888
+```
+
+```sh
+export ZM_Key="1063364558943540954358668888888888"
+
+```
+
+Ok, let's issue a cert now:
+```
+acme.sh --issue --dns dns_zonomi -d example.com -d www.example.com
+```
+
+The `ZM_Key` will be saved in `~/.acme.sh/account.conf` and will be reused when needed.
+
+## 40. Use DNSEver (https://www.dnsever.com/)
 
 You will need your login credentials (ID+PW) to the DNSEver, and export them before you run acme.sh:
 ```
 export DNSEVER_ID="KD-1234567"
 export DNSEVER_PW="cdfkjl3n2"
-=======
-## 39. Use zonomi.com domain API to automatically issue cert
-
-First you need to login to your account to find your API key from: http://zonomi.com/app/dns/dyndns.jsp
-
-Your will find your api key in the example urls:
-
-```sh
-https://zonomi.com/app/dns/dyndns.jsp?host=example.com&api_key=1063364558943540954358668888888888
-```
-
-```sh
-export ZM_Key="1063364558943540954358668888888888"
-
->>>>>>> 0c63090a
-```
-
-Ok, let's issue a cert now:
-```
-<<<<<<< HEAD
+```
+
+Ok, let's issue a cert now:
+```
 acme.sh --issue --dns dns_dnsever -d example.com -d www.example.com
 ```
 The DNSEVER_ID and DNSEVER_PW will be saved in ~/.acme.sh/account.conf and will be reused when needed.
-=======
-acme.sh --issue --dns dns_zonomi -d example.com -d www.example.com
-```
-
-The `ZM_Key` will be saved in `~/.acme.sh/account.conf` and will be reused when needed.
-
->>>>>>> 0c63090a
 
 # Use custom API
 
