--- conflicted
+++ resolved
@@ -865,11 +865,21 @@
 be reused when needed.
 ## 46. Use TELE3 API
 
-<<<<<<< HEAD
+First you need to login to your TELE3 account to set your API-KEY.
+https://www.tele3.cz/system-acme-api.html
+
+```
+export TELE3_Key="MS2I4uPPaI..."
+export TELE3_Secret="kjhOIHGJKHg"
+
+acme.sh --issue --dns dns_tele3 -d example.com -d *.example.com
+```
+
+The TELE3_Key and TELE3_Secret will be saved in ~/.acme.sh/account.conf and will be reused when needed.
+
 ## 47. Use Netcup DNS API to automatically issue cert
 
 First you need to login to your CCP account to get your API Key and API Password.
-
 ```
 export NC_Apikey="<Apikey>"
 export NC_Apipw="<Apipassword>"
@@ -884,19 +894,6 @@
 The `NC_Apikey`,`NC_Apipw` and `NC_CID` will be saved in `~/.acme.sh/account.conf` and will be reused when needed.
 
 
-=======
-First you need to login to your TELE3 account to set your API-KEY.
-https://www.tele3.cz/system-acme-api.html
-
-```
-export TELE3_Key="MS2I4uPPaI..."
-export TELE3_Secret="kjhOIHGJKHg"
-
-acme.sh --issue --dns dns_tele3 -d example.com -d *.example.com
-```
-
-The TELE3_Key and TELE3_Secret will be saved in ~/.acme.sh/account.conf and will be reused when needed.
->>>>>>> d9db9075
 # Use custom API
 
 If your API is not supported yet, you can write your own DNS API.
