--- conflicted
+++ resolved
@@ -969,59 +969,6 @@
 ```
 
 The `NC_Apikey`,`NC_Apipw` and `NC_CID` will be saved in `~/.acme.sh/account.conf` and will be reused when needed.
-## 52. Use Nexcess API
-
-<<<<<<< HEAD
-First, you'll need to login to the [Nexcess.net Client Portal](https://portal.nexcess.net) and [generate a new API token](https://portal.nexcess.net/api-token).
-
-Once you have a token, set it in your systems environment:
-
-```
-export NEXCESS_API_TOKEN="YOUR_TOKEN_HERE"
-```
-
-Finally, we'll issue the certificate: (Nexcess DNS publishes at max every 15 minutes, we recommend setting a 900 second `--dnssleep`)
-
-```
-acme.sh --issue --dns dns_nexcess -d example.com --dnssleep 900
-```
-
-The `NEXCESS_API_TOKEN will be saved in `~/.acme.sh/account.conf` and will be reused when needed.
-## 52. Use Thermo.io API
-
-First, you'll need to login to the [Thermo.io Client Portal](https://core.thermo.io) and [generate a new API token](https://core.thermo.io/api-token).
-
-Once you have a token, set it in your systems environment:
-
-```
-export THERMO_API_TOKEN="YOUR_TOKEN_HERE"
-```
-
-Finally, we'll issue the certificate: (Thermo DNS publishes at max every 15 minutes, we recommend setting a 900 second `--dnssleep`)
-
-```
-acme.sh --issue --dns dns_thermo -d example.com --dnssleep 900
-```
-
-The `THERMO_API_TOKEN will be saved in `~/.acme.sh/account.conf` and will be reused when needed.
-## 54. Use Futurehosting API
-
-First, you'll need to login to the [Futurehosting Client Portal](https://my.futurehosting.com) and [generate a new API token](https://my.futurehosting.com/api-token).
-
-Once you have a token, set it in your systems environment:
-
-```
-export FH_API_TOKEN="YOUR_TOKEN_HERE"
-```
-
-Finally, we'll issue the certificate: (Futurehosting DNS publishes at max every 15 minutes, we recommend setting a 900 second `--dnssleep`)
-
-```
-acme.sh --issue --dns dns_fh -d example.com --dnssleep 900
-```
-
-The `FH_API_TOKEN will be saved in `~/.acme.sh/account.conf` and will be reused when needed.
-=======
 ## 52. Use GratisDNS.dk
 
 GratisDNS.dk (https://gratisdns.dj/) does not provide an API to update DNS records (other than IPv4 and IPv6
@@ -1041,8 +988,57 @@
 ```sh
 acme.sh --issue --dns dns_gdnsdk -d example.com -d *.example.com
 ```
-
->>>>>>> 98ce8f4c
+## 53. Use Nexcess API
+
+First, you'll need to login to the [Nexcess.net Client Portal](https://portal.nexcess.net) and [generate a new API token](https://portal.nexcess.net/api-token).
+
+Once you have a token, set it in your systems environment:
+
+```
+export NEXCESS_API_TOKEN="YOUR_TOKEN_HERE"
+```
+
+Finally, we'll issue the certificate: (Nexcess DNS publishes at max every 15 minutes, we recommend setting a 900 second `--dnssleep`)
+
+```
+acme.sh --issue --dns dns_nexcess -d example.com --dnssleep 900
+```
+
+The `NEXCESS_API_TOKEN will be saved in `~/.acme.sh/account.conf` and will be reused when needed.
+## 54. Use Thermo.io API
+
+First, you'll need to login to the [Thermo.io Client Portal](https://core.thermo.io) and [generate a new API token](https://core.thermo.io/api-token).
+
+Once you have a token, set it in your systems environment:
+
+```
+export THERMO_API_TOKEN="YOUR_TOKEN_HERE"
+```
+
+Finally, we'll issue the certificate: (Thermo DNS publishes at max every 15 minutes, we recommend setting a 900 second `--dnssleep`)
+
+```
+acme.sh --issue --dns dns_thermo -d example.com --dnssleep 900
+```
+
+The `THERMO_API_TOKEN will be saved in `~/.acme.sh/account.conf` and will be reused when needed.
+## 55. Use Futurehosting API
+
+First, you'll need to login to the [Futurehosting Client Portal](https://my.futurehosting.com) and [generate a new API token](https://my.futurehosting.com/api-token).
+
+Once you have a token, set it in your systems environment:
+
+```
+export FH_API_TOKEN="YOUR_TOKEN_HERE"
+```
+
+Finally, we'll issue the certificate: (Futurehosting DNS publishes at max every 15 minutes, we recommend setting a 900 second `--dnssleep`)
+
+```
+acme.sh --issue --dns dns_fh -d example.com --dnssleep 900
+```
+
+The `FH_API_TOKEN will be saved in `~/.acme.sh/account.conf` and will be reused when needed.
 # Use custom API
 
 If your API is not supported yet, you can write your own DNS API.
