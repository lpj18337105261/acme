# How to use DNS API

If your dns provider doesn't provide api access, you can use our dns alias mode:

https://github.com/Neilpang/acme.sh/wiki/DNS-alias-mode

## 1. Use CloudFlare domain API to automatically issue cert

First you need to login to your CloudFlare account to get your [API key](https://dash.cloudflare.com/profile). 

```
export CF_Key="sdfsdfsdfljlbjkljlkjsdfoiwje"
export CF_Email="xxxx@sss.com"
```

Ok, let's issue a cert now:
```
acme.sh --issue --dns dns_cf -d example.com -d www.example.com
```

The `CF_Key` and `CF_Email` will be saved in `~/.acme.sh/account.conf` and will be reused when needed.


## 2. Use DNSPod.cn domain API to automatically issue cert

First you need to login to your DNSPod account to get your API Key and ID.

```
export DP_Id="1234"
export DP_Key="sADDsdasdgdsf"
```

Ok, let's issue a cert now:
```
acme.sh --issue --dns dns_dp -d example.com -d www.example.com
```

The `DP_Id` and `DP_Key` will be saved in `~/.acme.sh/account.conf` and will be reused when needed.


## 3. Use CloudXNS.com domain API to automatically issue cert

First you need to login to your CloudXNS account to get your API Key and Secret.

```
export CX_Key="1234"
export CX_Secret="sADDsdasdgdsf"
```

Ok, let's issue a cert now:
```
acme.sh --issue --dns dns_cx -d example.com -d www.example.com
```

The `CX_Key` and `CX_Secret` will be saved in `~/.acme.sh/account.conf` and will be reused when needed.


## 4. Use GoDaddy.com domain API to automatically issue cert

First you need to login to your GoDaddy account to get your API Key and Secret.

https://developer.godaddy.com/keys/

Please create a Production key, instead of a Test key.

```
export GD_Key="sdfsdfsdfljlbjkljlkjsdfoiwje"
export GD_Secret="asdfsdafdsfdsfdsfdsfdsafd"
```

Ok, let's issue a cert now:
```
acme.sh --issue --dns dns_gd -d example.com -d www.example.com
```

The `GD_Key` and `GD_Secret` will be saved in `~/.acme.sh/account.conf` and will be reused when needed.


## 5. Use PowerDNS embedded API to automatically issue cert

First you need to login to your PowerDNS account to enable the API and set your API-Token in the configuration.

https://doc.powerdns.com/md/httpapi/README/

```
export PDNS_Url="http://ns.example.com:8081"
export PDNS_ServerId="localhost"
export PDNS_Token="0123456789ABCDEF"
export PDNS_Ttl=60
```

Ok, let's issue a cert now:
```
acme.sh --issue --dns dns_pdns -d example.com -d www.example.com
```

The `PDNS_Url`, `PDNS_ServerId`, `PDNS_Token` and `PDNS_Ttl` will be saved in `~/.acme.sh/account.conf` and will be reused when needed.


## 6. Use OVH/kimsufi/soyoustart/runabove API to automatically issue cert

https://github.com/Neilpang/acme.sh/wiki/How-to-use-OVH-domain-api


## 7. Use nsupdate to automatically issue cert

First, generate a key for updating the zone
```
b=$(dnssec-keygen -a hmac-sha512 -b 512 -n USER -K /tmp foo)
cat > /etc/named/keys/update.key <<EOF
key "update" {
    algorithm hmac-sha512;
    secret "$(awk '/^Key/{print $2}' /tmp/$b.private)";
};
EOF
rm -f /tmp/$b.{private,key}
```

Include this key in your named configuration
```
include "/etc/named/keys/update.key";
```

Next, configure your zone to allow dynamic updates.

Depending on your named version, use either
```
zone "example.com" {
    type master;
    allow-update { key "update"; };
};
```
or
```
zone "example.com" {
    type master;
    update-policy {
        grant update subdomain example.com.;
    };
}
```

Finally, make the DNS server and update Key available to `acme.sh`

```
export NSUPDATE_SERVER="dns.example.com"
export NSUPDATE_KEY="/path/to/your/nsupdate.key"
```
and optionally (depending on DNS server)
```
export NSUPDATE_ZONE="example.com"
```

Ok, let's issue a cert now:
```
acme.sh --issue --dns dns_nsupdate -d example.com -d www.example.com
```

The `NSUPDATE_SERVER`, `NSUPDATE_KEY`, and `NSUPDATE_ZONE` settings will be saved in `~/.acme.sh/account.conf` and will be reused when needed.


## 8. Use LuaDNS domain API

Get your API token at https://api.luadns.com/settings

```
export LUA_Key="sdfsdfsdfljlbjkljlkjsdfoiwje"
export LUA_Email="xxxx@sss.com"
```

To issue a cert:
```
acme.sh --issue --dns dns_lua -d example.com -d www.example.com
```

The `LUA_Key` and `LUA_Email` will be saved in `~/.acme.sh/account.conf` and will be reused when needed.


## 9. Use DNSMadeEasy domain API

Get your API credentials at https://cp.dnsmadeeasy.com/account/info

```
export ME_Key="sdfsdfsdfljlbjkljlkjsdfoiwje"
export ME_Secret="qdfqsdfkjdskfj"
```

To issue a cert:
```
acme.sh --issue --dns dns_me -d example.com -d www.example.com
```

The `ME_Key` and `ME_Secret` will be saved in `~/.acme.sh/account.conf` and will be reused when needed.


## 10. Use Amazon Route53 domain API

https://github.com/Neilpang/acme.sh/wiki/How-to-use-Amazon-Route53-API

```
export  AWS_ACCESS_KEY_ID=XXXXXXXXXX
export  AWS_SECRET_ACCESS_KEY=XXXXXXXXXXXXXXX
```

To issue a cert:
```
acme.sh --issue --dns dns_aws -d example.com -d www.example.com
```

The `AWS_ACCESS_KEY_ID` and `AWS_SECRET_ACCESS_KEY` will be saved in `~/.acme.sh/account.conf` and will be reused when needed.

## 11. Use Aliyun domain API to automatically issue cert

First you need to login to your Aliyun account to get your API key.
[https://ak-console.aliyun.com/#/accesskey](https://ak-console.aliyun.com/#/accesskey)

```
export Ali_Key="sdfsdfsdfljlbjkljlkjsdfoiwje"
export Ali_Secret="jlsdflanljkljlfdsaklkjflsa"
```

Ok, let's issue a cert now:
```
acme.sh --issue --dns dns_ali -d example.com -d www.example.com
```

The `Ali_Key` and `Ali_Secret` will be saved in `~/.acme.sh/account.conf` and will be reused when needed.

## 12. Use ISPConfig 3.1 API

This only works for ISPConfig 3.1 (and newer).

Create a Remote User in the ISPConfig Control Panel. The Remote User must have access to at least `DNS zone functions` and `DNS txt functions`.

```
export ISPC_User="xxx"
export ISPC_Password="xxx"
export ISPC_Api="https://ispc.domain.tld:8080/remote/json.php"
export ISPC_Api_Insecure=1
```
If you have installed ISPConfig on a different port, then alter the 8080 accordingly.
Leaver ISPC_Api_Insecure set to 1 if you have not a valid ssl cert for your installation. Change it to 0 if you have a valid ssl cert.

To issue a cert:
```
acme.sh --issue --dns dns_ispconfig -d example.com -d www.example.com
```

The `ISPC_User`, `ISPC_Password`, `ISPC_Api`and `ISPC_Api_Insecure` will be saved in `~/.acme.sh/account.conf` and will be reused when needed.

## 13. Use Alwaysdata domain API

First you need to login to your Alwaysdata account to get your API Key.

```sh
export AD_API_KEY="myalwaysdataapikey"
```

Ok, let's issue a cert now:

```sh
acme.sh --issue --dns dns_ad -d example.com -d www.example.com
```

The `AD_API_KEY` will be saved in `~/.acme.sh/account.conf` and will be reused
when needed.

## 14. Use Linode domain API

The tokens created in the classic manager and cloud manager are incompatible
with one another. While the classic manager makes an all or nothing API, the
newer cloud manager interface promises to produce API keys with a finer
permission system. However, either way works just fine.

### Classic Manager ###

Classic Manager: https://manager.linode.com/profile/api

First you need to login to your Linode account to get your API Key.

Then add an API key with label *ACME* and copy the new key into the following
command.

```sh
export LINODE_API_KEY="..."
```

Due to the reload time of any changes in the DNS records, we have to use the
`dnssleep` option to wait at least 15 minutes for the changes to take effect.

Ok, let's issue a cert now:

```sh
acme.sh --issue --dns dns_linode --dnssleep 900 -d example.com -d www.example.com
```

The `LINODE_API_KEY` will be saved in `~/.acme.sh/account.conf` and will be
reused when needed.

### Cloud Manager ###

Cloud Manager: https://cloud.linode.com/profile/tokens

First you need to login to your Linode account to get your API Key.

   1. Click on "Add a Personal Access Token".
   2. Give the new key a "Label" (we recommend *ACME*)
   3. Give it Read/Write access to "Domains"
   4. "Submit" and copy the new key into the `LINODE_V4_API_KEY` command below.

```sh
export LINODE_V4_API_KEY="..."
```

Due to the reload time of any changes in the DNS records, we have to use the
`dnssleep` option to wait at least 15 minutes for the changes to take effect.

Ok, let's issue a cert now:

```sh
acme.sh --issue --dns dns_linode_v4 --dnssleep 900 -d example.com -d www.example.com
```

The `LINODE_V4_API_KEY` will be saved in `~/.acme.sh/account.conf` and will be
reused when needed.

## 15. Use FreeDNS

FreeDNS (https://freedns.afraid.org/) does not provide an API to update DNS records (other than IPv4 and IPv6
dynamic DNS addresses).  The acme.sh plugin therefore retrieves and updates domain TXT records by logging
into the FreeDNS website to read the HTML and posting updates as HTTP.  The plugin needs to know your
userid and password for the FreeDNS website.

```sh
export FREEDNS_User="..."
export FREEDNS_Password="..."
```

You need only provide this the first time you run the acme.sh client with FreeDNS validation and then again
whenever you change your password at the FreeDNS site.  The acme.sh FreeDNS plugin does not store your userid
or password but rather saves an authentication token returned by FreeDNS in `~/.acme.sh/account.conf` and
reuses that when needed.

Now you can issue a certificate.

```sh
acme.sh --issue --dns dns_freedns -d example.com -d www.example.com
```

Note that you cannot use acme.sh automatic DNS validation for FreeDNS public domains or for a subdomain that
you create under a FreeDNS public domain.  You must own the top level domain in order to automatically
validate with acme.sh at FreeDNS.

## 16. Use cyon.ch

You only need to set your cyon.ch login credentials.
If you also have 2 Factor Authentication (OTP) enabled, you need to set your secret token too and have `oathtool` installed.

```
export CY_Username="your_cyon_username"
export CY_Password="your_cyon_password"
export CY_OTP_Secret="your_otp_secret" # Only required if using 2FA
```

To issue a cert:
```
acme.sh --issue --dns dns_cyon -d example.com -d www.example.com
```

The `CY_Username`, `CY_Password` and `CY_OTP_Secret` will be saved in `~/.acme.sh/account.conf` and will be reused when needed.

## 17. Use Domain-Offensive/Resellerinterface/Domainrobot API

ATTENTION: You need to be a registered Reseller to be able to use the ResellerInterface. As a normal user you can not use this method.

You will need your login credentials (Partner ID+Password) to the Resellerinterface, and export them before you run `acme.sh`:
```
export DO_PID="KD-1234567"
export DO_PW="cdfkjl3n2"
```

Ok, let's issue a cert now:
```
acme.sh --issue --dns dns_do -d example.com -d www.example.com
```

## 18. Use Gandi LiveDNS API

You must enable the new Gandi LiveDNS API first and the create your api key, See: http://doc.livedns.gandi.net/

```
export GANDI_LIVEDNS_KEY="fdmlfsdklmfdkmqsdfk"
```

Ok, let's issue a cert now:
```
acme.sh --issue --dns dns_gandi_livedns -d example.com -d www.example.com
```

## 19. Use Knot (knsupdate) DNS API to automatically issue cert

First, generate a TSIG key for updating the zone.

```
keymgr tsig generate -t acme_key hmac-sha512 > /etc/knot/acme.key
```

Include this key in your knot configuration file.

```
include: /etc/knot/acme.key
```

Next, configure your zone to allow dynamic updates.

Dynamic updates for the zone are allowed via proper ACL rule with the `update` action. For in-depth instructions, please see [Knot DNS's documentation](https://www.knot-dns.cz/documentation/).

```
acl:
  - id: acme_acl
    address: 192.168.1.0/24
    key: acme_key
    action: update

zone:
  - domain: example.com
    file: example.com.zone
    acl: acme_acl
```

Finally, make the DNS server and TSIG Key available to `acme.sh`

```
export KNOT_SERVER="dns.example.com"
export KNOT_KEY=`grep \# /etc/knot/acme.key | cut -d' ' -f2`
```

Ok, let's issue a cert now:
```
acme.sh --issue --dns dns_knot -d example.com -d www.example.com
```

The `KNOT_SERVER` and `KNOT_KEY` settings will be saved in `~/.acme.sh/account.conf` and will be reused when needed.

## 20. Use DigitalOcean API (native)

You need to obtain a read and write capable API key from your DigitalOcean account. See: https://www.digitalocean.com/help/api/

```
export DO_API_KEY="75310dc4ca779ac39a19f6355db573b49ce92ae126553ebd61ac3a3ae34834cc"
```

Ok, let's issue a cert now:
```
acme.sh --issue --dns dns_dgon -d example.com -d www.example.com
```

## 21. Use ClouDNS.net API

You need to set the HTTP API user ID and password credentials. See: https://www.cloudns.net/wiki/article/42/. For security reasons, it's recommended to use a sub user ID that only has access to the necessary zones, as a regular API user has access to your entire account.

```
# Use this for a sub auth ID
export CLOUDNS_SUB_AUTH_ID=XXXXX
# Use this for a regular auth ID
#export CLOUDNS_AUTH_ID=XXXXX
export CLOUDNS_AUTH_PASSWORD="YYYYYYYYY"
```

Ok, let's issue a cert now:
```
acme.sh --issue --dns dns_cloudns -d example.com -d www.example.com
```
The `CLOUDNS_AUTH_ID` and `CLOUDNS_AUTH_PASSWORD` will be saved in `~/.acme.sh/account.conf` and will be reused when needed.

## 22. Use Infoblox API

First you need to create/obtain API credentials on your Infoblox appliance.

```
export Infoblox_Creds="username:password"
export Infoblox_Server="ip or fqdn of infoblox appliance"
```

Ok, let's issue a cert now:
```
acme.sh --issue --dns dns_infoblox -d example.com -d www.example.com
```

Note: This script will automatically create and delete the ephemeral txt record.
The `Infoblox_Creds` and `Infoblox_Server` will be saved in `~/.acme.sh/account.conf` and will be reused when needed.


## 23. Use VSCALE API

First you need to create/obtain API tokens on your [settings panel](https://vscale.io/panel/settings/tokens/).

```
export VSCALE_API_KEY="sdfsdfsdfljlbjkljlkjsdfoiwje"
```

Ok, let's issue a cert now:
```
acme.sh --issue --dns dns_vscale -d example.com -d www.example.com
```

##  24. Use Dynu API

First you need to create/obtain API credentials from your Dynu account. See: https://www.dynu.com/resources/api/documentation

```
export Dynu_ClientId="xxxxxxxx-xxxx-xxxx-xxxx-xxxxxxxxxxxx"
export Dynu_Secret="yyyyyyyyyyyyyyyyyyyyyyyyy"
```

Ok, let's issue a cert now:
```
acme.sh --issue --dns dns_dynu -d example.com -d www.example.com
```

The `Dynu_ClientId` and `Dynu_Secret` will be saved in `~/.acme.sh/account.conf` and will be reused when needed.

## 25. Use DNSimple API

First you need to login to your DNSimple account and generate a new oauth token.

https://dnsimple.com/a/{your account id}/account/access_tokens

Note that this is an _account_ token and not a user token. The account token is
needed to infer the `account_id` used in requests. A user token will not be able
to determine the correct account to use.

```
export DNSimple_OAUTH_TOKEN="sdfsdfsdfljlbjkljlkjsdfoiwje"
```

To issue the cert just specify the `dns_dnsimple` API.

```
acme.sh --issue --dns dns_dnsimple -d example.com
```

The `DNSimple_OAUTH_TOKEN` will be saved in `~/.acme.sh/account.conf` and will
be reused when needed.

If you have any issues with this integration please report them to
https://github.com/pho3nixf1re/acme.sh/issues.

## 26. Use NS1.com API

```
export NS1_Key="fdmlfsdklmfdkmqsdfk"
```

Ok, let's issue a cert now:
```
acme.sh --issue --dns dns_nsone -d example.com -d www.example.com
```

## 27. Use DuckDNS.org API

```
export DuckDNS_Token="aaaaaaaa-bbbb-cccc-dddd-eeeeeeeeeeee"
```

Please note that since DuckDNS uses StartSSL as their cert provider, thus
--insecure may need to be used when issuing certs:
```
acme.sh --insecure --issue --dns dns_duckdns -d mydomain.duckdns.org
```

For issues, please report to https://github.com/raidenii/acme.sh/issues.

## 28. Use Name.com API

Create your API token here: https://www.name.com/account/settings/api

Note: `Namecom_Username` should be your Name.com username and not the token name.  If you accidentally run the script with the token name as the username see `~/.acme.sh/account.conf` to fix the issue

```
export Namecom_Username="testuser"
export Namecom_Token="xxxxxxxxxxxxxxxxxxxxxxxxxxxxxxxxxxxxxxxxxxxxxxx"
```

And now you can issue certs with:

```
acme.sh --issue --dns dns_namecom -d example.com -d www.example.com
```

For issues, please report to https://github.com/raidenii/acme.sh/issues.

## 29. Use Dyn Managed DNS API to automatically issue cert

First, login to your Dyn Managed DNS account: https://portal.dynect.net/login/

It is recommended to add a new user specific for API access.

The minimum "Zones & Records Permissions" required are:
```
RecordAdd
RecordUpdate
RecordDelete
RecordGet
ZoneGet
ZoneAddNode
ZoneRemoveNode
ZonePublish
```

Pass the API user credentials to the environment:
```
export DYN_Customer="customer"
export DYN_Username="apiuser"
export DYN_Password="secret"
```

Ok, let's issue a cert now:
```
acme.sh --issue --dns dns_dyn -d example.com -d www.example.com
```

The `DYN_Customer`, `DYN_Username` and `DYN_Password` will be saved in `~/.acme.sh/account.conf` and will be reused when needed.

## 30. Use pdd.yandex.ru API

```
export PDD_Token="xxxxxxxxxxxxxxxxxxxxxxxxxxxxxxxxxxxxxxxxxxxxx"
```

Follow these instructions to get the token for your domain https://tech.yandex.com/domain/doc/concepts/access-docpage/
```
acme.sh --issue --dns dns_yandex -d mydomain.example.org
```

For issues, please report to https://github.com/non7top/acme.sh/issues.

## 31. Use Hurricane Electric

Hurricane Electric (https://dns.he.net/) doesn't have an API so just set your login credentials like so:

```
export HE_Username="yourusername"
export HE_Password="password"
```

Then you can issue your certificate:

```
acme.sh --issue --dns dns_he -d example.com -d www.example.com
```

The `HE_Username` and `HE_Password` settings will be saved in `~/.acme.sh/account.conf` and will be reused when needed.

Please report any issues to https://github.com/angel333/acme.sh or to <me@ondrejsimek.com>.

## 32. Use UnoEuro API to automatically issue cert

First you need to login to your UnoEuro account to get your API key.

```
export UNO_Key="sdfsdfsdfljlbjkljlkjsdfoiwje"
export UNO_User="UExxxxxx"
```

Ok, let's issue a cert now:
```
acme.sh --issue --dns dns_unoeuro -d example.com -d www.example.com
```

The `UNO_Key` and `UNO_User` will be saved in `~/.acme.sh/account.conf` and will be reused when needed.

## 33. Use INWX

[INWX](https://www.inwx.de/) offers an [xmlrpc api](https://www.inwx.de/de/help/apidoc)  with your standard login credentials, set them like so:

```
export INWX_User="yourusername"
export INWX_Password="password"
```

Then you can issue your certificates with:

```
acme.sh --issue --dns dns_inwx -d example.com -d www.example.com
```

The `INWX_User` and `INWX_Password` settings will be saved in `~/.acme.sh/account.conf` and will be reused when needed.

If your account is secured by mobile tan you have also defined the shared secret.

```
export INWX_Shared_Secret="shared secret"
```

You may need to re-enable the mobile tan to gain the shared secret.

## 34. User Servercow API v1

Create a new user from the servercow control center. Don't forget to activate **DNS API** for this user.

```
export SERVERCOW_API_Username=username
export SERVERCOW_API_Password=password
```

Now you cann issue a cert:

```
acme.sh --issue --dns dns_servercow -d example.com -d www.example.com
```
Both, `SERVERCOW_API_Username` and `SERVERCOW_API_Password` will be saved in `~/.acme.sh/account.conf` and will be reused when needed.

## 35. Use Namesilo.com API

You'll need to generate an API key at https://www.namesilo.com/account_api.php
Optionally you may restrict the access to an IP range there.

```
export Namesilo_Key="xxxxxxxxxxxxxxxxxxxxxxxx"
```

And now you can issue certs with:

```
acme.sh --issue --dns dns_namesilo --dnssleep 900 -d example.com -d www.example.com
```

## 36. Use autoDNS (InternetX)

[InternetX](https://www.internetx.com/) offers an [xml api](https://help.internetx.com/display/API/AutoDNS+XML-API)  with your standard login credentials, set them like so:

```
export AUTODNS_USER="yourusername"
export AUTODNS_PASSWORD="password"
export AUTODNS_CONTEXT="context"
```

Then you can issue your certificates with:

```
acme.sh --issue --dns dns_autodns -d example.com -d www.example.com
```

The `AUTODNS_USER`, `AUTODNS_PASSWORD` and `AUTODNS_CONTEXT` settings will be saved in `~/.acme.sh/account.conf` and will be reused when needed.

## 37. Use Azure DNS

You have to create a service principal first. See:[How to use Azure DNS](../../../wiki/How-to-use-Azure-DNS)

```
export AZUREDNS_SUBSCRIPTIONID="12345678-9abc-def0-1234-567890abcdef"
export AZUREDNS_TENANTID="11111111-2222-3333-4444-555555555555"
export AZUREDNS_APPID="3b5033b5-7a66-43a5-b3b9-a36b9e7c25ed"
export AZUREDNS_CLIENTSECRET="1b0224ef-34d4-5af9-110f-77f527d561bd"
```

Then you can issue your certificates with:

```
acme.sh --issue --dns dns_azure -d example.com -d www.example.com
```

`AZUREDNS_SUBSCRIPTIONID`, `AZUREDNS_TENANTID`,`AZUREDNS_APPID` and `AZUREDNS_CLIENTSECRET` settings will be saved in `~/.acme.sh/account.conf` and will be reused when needed.

## 38. Use selectel.com(selectel.ru) domain API to automatically issue cert

First you need to login to your account to get your API key from: https://my.selectel.ru/profile/apikeys.

```sh
export SL_Key="sdfsdfsdfljlbjkljlkjsdfoiwje"

```

Ok, let's issue a cert now:
```
acme.sh --issue --dns dns_selectel -d example.com -d www.example.com
```

The `SL_Key` will be saved in `~/.acme.sh/account.conf` and will be reused when needed.

## 39. Use zonomi.com domain API to automatically issue cert

First you need to login to your account to find your API key from: http://zonomi.com/app/dns/dyndns.jsp

Your will find your api key in the example urls:

```sh
https://zonomi.com/app/dns/dyndns.jsp?host=example.com&api_key=1063364558943540954358668888888888
```

```sh
export ZM_Key="1063364558943540954358668888888888"

```

Ok, let's issue a cert now:
```
acme.sh --issue --dns dns_zonomi -d example.com -d www.example.com
```

The `ZM_Key` will be saved in `~/.acme.sh/account.conf` and will be reused when needed.

## 40. Use DreamHost DNS API

DNS API keys may be created at https://panel.dreamhost.com/?tree=home.api.
Ensure the created key has add and remove privelages.

```
export DH_API_KEY="<api key>"
acme.sh --issue --dns dns_dreamhost -d example.com -d www.example.com
```

The 'DH_API_KEY' will be saved in `~/.acme.sh/account.conf` and will
be reused when needed.

## 41. Use DirectAdmin API
The DirectAdmin interface has it's own Let's encrypt functionality, but this
script can be used to generate certificates for names which are not hosted on
DirectAdmin

User must provide login data and URL to the DirectAdmin incl. port.
You can create an user which only has access to

- CMD_API_DNS_CONTROL
- CMD_API_SHOW_DOMAINS

By using the Login Keys function.
See also https://www.directadmin.com/api.php and https://www.directadmin.com/features.php?id=1298

```
export DA_Api="https://remoteUser:remotePassword@da.domain.tld:8443"
export DA_Api_Insecure=1
```
Set `DA_Api_Insecure` to 1 for insecure and 0 for secure -> difference is whether ssl cert is checked for validity (0) or whether it is just accepted (1)

Ok, let's issue a cert now:
```
acme.sh --issue --dns dns_da -d example.com -d www.example.com
```

The `DA_Api` and `DA_Api_Insecure` will be saved in `~/.acme.sh/account.conf` and will be reused when needed.

## 42. Use KingHost DNS API

API access must be enabled at https://painel.kinghost.com.br/painel.api.php

```
export KINGHOST_Username="yourusername"
export KINGHOST_Password="yourpassword"
acme.sh --issue --dns dns_kinghost -d example.com -d *.example.com
```

The `KINGHOST_username` and `KINGHOST_Password` will be saved in `~/.acme.sh/account.conf` and will be reused when needed.

## 43. Use Zilore DNS API

First, get your API key at https://my.zilore.com/account/api

```
export Zilore_Key="5dcad3a2-36cb-50e8-cb92-000002f9"
```

Ok, let's issue a cert now:
```
acme.sh --issue --dns dns_zilore -d example.com -d *.example.com
```

The `Zilore_Key` will be saved in `~/.acme.sh/account.conf` and will be reused when needed.

## 44. Use Loopia.se API
User must provide login credentials to the Loopia API.
The user needs the following permissions:

- addSubdomain
- updateZoneRecord
- getDomains
- removeSubdomain

Set the login credentials:
```
export LOOPIA_User="user@loopiaapi"
export LOOPIA_Password="password"
```

And to issue a cert:
```
acme.sh --issue --dns dns_loopia -d example.com -d *.example.com
```

The username and password will be saved in `~/.acme.sh/account.conf` and will be reused when needed.
## 45. Use ACME DNS API

ACME DNS is a limited DNS server with RESTful HTTP API to handle ACME DNS challenges easily and securely.
https://github.com/joohoi/acme-dns

```
export ACMEDNS_UPDATE_URL="https://auth.acme-dns.io/update"
export ACMEDNS_USERNAME="<username>"
export ACMEDNS_PASSWORD="<password>"
export ACMEDNS_SUBDOMAIN="<subdomain>"

acme.sh --issue --dns dns_acmedns -d example.com -d www.example.com
```

The credentials will be saved in `~/.acme.sh/account.conf` and will
be reused when needed.
## 46. Use TELE3 API

First you need to login to your TELE3 account to set your API-KEY.
https://www.tele3.cz/system-acme-api.html

```
export TELE3_Key="MS2I4uPPaI..."
export TELE3_Secret="kjhOIHGJKHg"

acme.sh --issue --dns dns_tele3 -d example.com -d *.example.com
```

The TELE3_Key and TELE3_Secret will be saved in ~/.acme.sh/account.conf and will be reused when needed.

## 47. Use Euserv.eu API

First you need to login to your euserv.eu account and activate your API Administration (API Verwaltung).
[https://support.euserv.com](https://support.euserv.com)

Once you've activate, login to your API Admin Interface and create an API account.
Please specify the scope (active groups: domain) and assign the allowed IPs.

```
export EUSERV_Username="99999.user123"
export EUSERV_Password="Asbe54gHde"
```

Ok, let's issue a cert now: (Be aware to use the `--insecure` flag, cause euserv.eu is still using self-signed certificates!)
```
acme.sh --issue --dns dns_euserv -d example.com -d *.example.com --insecure
```

The `EUSERV_Username` and `EUSERV_Password` will be saved in `~/.acme.sh/account.conf` and will be reused when needed.

Please report any issues to https://github.com/initit/acme.sh or to <github@initit.de>

## 48. Use DNSPod.com domain API to automatically issue cert

First you need to get your API Key and ID by this [get-the-user-token](https://www.dnspod.com/docs/info.html#get-the-user-token).

```
export DPI_Id="1234"
export DPI_Key="sADDsdasdgdsf"
```

Ok, let's issue a cert now:
```
acme.sh --issue --dns dns_dpi -d example.com -d www.example.com
```

The `DPI_Id` and `DPI_Key` will be saved in `~/.acme.sh/account.conf` and will be reused when needed.

## 49. Use Google Cloud DNS API to automatically issue cert

First you need to authenticate to gcloud.

```
gcloud init
```

**The `dns_gcloud` script uses the active gcloud configuration and credentials.**
There is no logic inside `dns_gcloud` to override the project and other settings.
If needed, create additional [gcloud configurations](https://cloud.google.com/sdk/gcloud/reference/topic/configurations).
You can change the configuration being used without *activating* it; simply set the `CLOUDSDK_ACTIVE_CONFIG_NAME` environment variable.

To issue a certificate you can:
```
export CLOUDSDK_ACTIVE_CONFIG_NAME=default  # see the note above
acme.sh --issue --dns dns_gcloud -d example.com -d '*.example.com'
```

`dns_gcloud` also supports [DNS alias mode](https://github.com/Neilpang/acme.sh/wiki/DNS-alias-mode).

## 50. Use ConoHa API

First you need to login to your ConoHa account to get your API credentials.

```
export CONOHA_Username="xxxxxx"
export CONOHA_Password="xxxxxx"
export CONOHA_TenantId="xxxxxx"
export CONOHA_IdentityServiceApi="https://identity.xxxx.conoha.io/v2.0"
```

To issue a cert:
```
acme.sh --issue --dns dns_conoha -d example.com -d www.example.com
```

The `CONOHA_Username`, `CONOHA_Password`, `CONOHA_TenantId` and `CONOHA_IdentityServiceApi` will be saved in `~/.acme.sh/account.conf` and will be reused when needed.

## 51. Use netcup DNS API to automatically issue cert

First you need to login in your CCP account to get your API Key and API Password.
```
export NC_Apikey="<Apikey>"
export NC_Apipw="<Apipassword>"
export NC_CID="<Customernumber>"
```

Now, let's issue a cert:
```
acme.sh --issue --dns dns_netcup -d example.com -d www.example.com
```

The `NC_Apikey`,`NC_Apipw` and `NC_CID` will be saved in `~/.acme.sh/account.conf` and will be reused when needed.
## 52. Use GratisDNS.dk

GratisDNS.dk (https://gratisdns.dk/) does not provide an API to update DNS records (other than IPv4 and IPv6
dynamic DNS addresses).  The acme.sh plugin therefore retrieves and updates domain TXT records by logging
into the GratisDNS website to read the HTML and posting updates as HTTP.  The plugin needs to know your
userid and password for the GratisDNS website.

```sh
export GDNSDK_Username="..."
export GDNSDK_Password="..."
```
The username and password will be saved in `~/.acme.sh/account.conf` and will be reused when needed.


Now you can issue a certificate.

Note: It usually takes a few minutes (usually 3-4 minutes) before the changes propagates to gratisdns.dk nameservers (ns3.gratisdns.dk often are slow),
and in rare cases I have seen over 5 minutes before google DNS catches it. Therefor a DNS sleep of at least 300 seconds are recommended-

```sh
acme.sh --issue --dns dns_gdnsdk --dnssleep 300 -d example.com -d *.example.com
```

## 53. Use Namecheap

You will need your namecheap username, API KEY (https://www.namecheap.com/support/api/intro.aspx) and your external IP address (or an URL to get it), this IP will need to be whitelisted at Namecheap.
Due to Namecheap's API limitation all the records of your domain will be read and re applied, make sure to have a backup of your records you could apply if any issue would arise.

```sh
export NAMECHEAP_USERNAME="..."
export NAMECHEAP_API_KEY="..."
export NAMECHEAP_SOURCEIP="..."
```

NAMECHEAP_SOURCEIP can either be an IP address or an URL to provide it (e.g. https://ifconfig.co/ip).

The username and password will be saved in `~/.acme.sh/account.conf` and will be reused when needed.

Now you can issue a certificate.

```sh
acme.sh --issue --dns dns_namecheap -d example.com -d *.example.com
```

## 54. Use MyDNS.JP API

First, register to MyDNS.JP and get MasterID and Password.

```
export MYDNSJP_MasterID=MasterID
export MYDNSJP_Password=Password
```

To issue a certificate:

```
acme.sh --issue --dns dns_mydnsjp -d example.com -d www.example.com
```
The `MYDNSJP_MasterID` and `MYDNSJP_Password` will be saved in `~/.acme.sh/account.conf` and will be reused when needed.

## 55. Use hosting.de API

Create an API key in your hosting.de account here: https://secure.hosting.de

The key needs the following rights:
- DNS_ZONES_EDIT
- DNS_ZONES_LIST

Set your API Key and endpoint:

```
export HOSTINGDE_APIKEY='xxx'
export HOSTINGDE_ENDPOINT='https://secure.hosting.de'
```

The plugin can also be used for the http.net API. http.net customers have to set endpoint to https://partner.http.net.

Ok, let's issue a cert now:
```
acme.sh --issue --dns dns_hostingde -d example.com -d *.example.com
```

The hosting.de API key and endpoint will be saved in `~/.acme.sh/account.conf` and will be reused when needed.

## 56. Use Neodigit.net API

```
export NEODIGIT_API_TOKEN="eXJxTkdUVUZmcHQ3QWJackQ4ZGlMejRDSklRYmo5VG5zcFFKK2thYnE0WnVnNnMy"
```

Ok, let's issue a cert now:
```
acme.sh --issue --dns dns_neodigit -d example.com -d www.example.com
```

Neodigit API Token will be saved in `~/.acme.sh/account.conf` and will be used when needed.

## 57. Use Exoscale API

Create an API key and secret key in the Exoscale account section

Set your API and secret key:

```
export EXOSCALE_API_KEY='xxx'
export EXOSCALE_SECRET_KEY='xxx'
```

Now, let's issue a cert:
```
acme.sh --issue --dns dns_exoscale -d example.com -d www.example.com
```

The `EXOSCALE_API_KEY` and `EXOSCALE_SECRET_KEY` will be saved in `~/.acme.sh/account.conf` and will be reused when needed.

## 58. Using PointHQ API to issue certs

Log into [PointHQ account management](https://app.pointhq.com/profile) and copy the API key from the page there.

```export PointHQ_Key="apikeystringgoeshere"
exportPointHQ_Email="accountemail@yourdomain.com"
```

You can then issue certs by using:
```acme.sh --issue --dns dns_pointhq -d example.com -d www.example.com
```

## 59. Use Active24 API

Create an API token in the Active24 account section, documentation on https://faq.active24.com/cz/790131-REST-API-rozhran%C3%AD.

Set your API token:

```
export ACTIVE24_Token='xxx'
```

Now, let's issue a cert, set `dnssleep` for propagation new DNS record:
```
acme.sh --issue --dns dns_active24 -d example.com -d www.example.com --dnssleep 1000
```

The `ACTIVE24_Token` will be saved in `~/.acme.sh/account.conf` and will be reused when needed.

## 60. Use do.de API

Create an API token in your do.de account.

Set your API token:
```
export DO_LETOKEN='FmD408PdqT1E269gUK57'
```

To issue a certificate run:
```
acme.sh --issue --dns dns_doapi -d example.com -d *.example.com
```

The API token will be saved in `~/.acme.sh/account.conf` and will be reused when needed.

## 61. Use Nexcess API

First, you'll need to login to the [Nexcess.net Client Portal](https://portal.nexcess.net) and [generate a new API token](https://portal.nexcess.net/api-token).

Once you have a token, set it in your systems environment:

```
export NW_API_TOKEN="YOUR_TOKEN_HERE"
export NW_API_ENDPOINT="https://portal.nexcess.net"
```

Finally, we'll issue the certificate: (Nexcess DNS publishes at max every 15 minutes, we recommend setting a 900 second `--dnssleep`)

```
acme.sh --issue --dns dns_nw -d example.com --dnssleep 900
```

The `NW_API_TOKEN` and `NW_API_ENDPOINT` will be saved in `~/.acme.sh/account.conf` and will be reused when needed.

## 62. Use Thermo.io API

First, you'll need to login to the [Thermo.io Client Portal](https://core.thermo.io) and [generate a new API token](https://core.thermo.io/api-token).

Once you have a token, set it in your systems environment:

```
export NW_API_TOKEN="YOUR_TOKEN_HERE"
export NW_API_ENDPOINT="https://core.thermo.io"
```

Finally, we'll issue the certificate: (Thermo DNS publishes at max every 15 minutes, we recommend setting a 900 second `--dnssleep`)

```
acme.sh --issue --dns dns_nw -d example.com --dnssleep 900
```

The `NW_API_TOKEN` and `NW_API_ENDPOINT` will be saved in `~/.acme.sh/account.conf` and will be reused when needed.

## 63. Use Futurehosting API

First, you'll need to login to the [Futurehosting Client Portal](https://my.futurehosting.com) and [generate a new API token](https://my.futurehosting.com/api-token).

Once you have a token, set it in your systems environment:

```
export NW_API_TOKEN="YOUR_TOKEN_HERE"
export NW_API_ENDPOINT="https://my.futurehosting.com"
```

Finally, we'll issue the certificate: (Futurehosting DNS publishes at max every 15 minutes, we recommend setting a 900 second `--dnssleep`)

```
acme.sh --issue --dns dns_nw -d example.com --dnssleep 900
```

The `NW_API_TOKEN` and `NW_API_ENDPOINT` will be saved in `~/.acme.sh/account.conf` and will be reused when needed.

## 64. Use Rackspace API

Set username and API key, which is available under "My Profile & Settings"

```
export RACKSPACE_Username='username'
export RACKSPACE_Apikey='xxx'
```

Now, let's issue a cert:

```
acme.sh --issue --dns dns_rackspace -d example.com -d www.example.com
```

## 65. Use Online API

First, you'll need to retrive your API key, which is available under https://console.online.net/en/api/access

```
export ONLINE_API_KEY='xxx'
```

To issue a cert run:

```
acme.sh --issue --dns dns_online -d example.com -d www.example.com
```

`ONLINE_API_KEY` will be saved in `~/.acme.sh/account.conf` and will be reused when needed.

## 66. Use MyDevil.net

Make sure that you can execute own binaries:

```sh
devil binexec on
```

Install acme.sh, or simply `git clone` it into some directory on your MyDevil host account (in which case you should link to it from your `~/bin` directory).

If you're not using private IP and depend on default IP provided by host, you may want to edit `crontab` too, and make sure that `acme.sh --cron` is run also after reboot (you can find out how to do that on their wiki pages).

To issue a new certificate, run:

```sh
acme.sh --issue --dns dns_mydevil -d example.com -d *.example.com
```

After certificate is ready, you can install it with [deploy command](../deploy/README.md#14-deploy-your-cert-on-mydevilnet).

## 67. Use Core-Networks API to automatically issue cert

First you need to login to your Core-Networks account to to set up an API-User.
Then export username and password to use these credentials.

```
export CN_User="user"
export CN_Password="passowrd"
```

Ok, let's issue a cert now:
```
acme.sh --issue --dns dns_cn -d example.com -d www.example.com
```

The `CN_User` and `CN_Password` will be saved in `~/.acme.sh/account.conf` and will be reused when needed.

## 68. Use NederHost API

Create an API token in Mijn NederHost.

Set your API key:
```
export NederHost_Key='xxx'
```

To issue a certificate run:
```
acme.sh --issue --dns dns_nederhost -d example.com -d *.example.com
```

<<<<<<< HEAD
## 69. Use UltraDNS API

UltraDNS is a paid for service that provides DNS, as well as Web and Mail forwarding (as well as reporting, auditing, and advanced tools).

More information can be found here: https://www.security.neustar/lp/ultra20/index.html

The REST API documentation for this service is found here: https://portal.ultradns.com/static/docs/REST-API_User_Guide.pdf 

Set your UltraDNS User name, and password; these would be the same you would use here:

https://portal.ultradns.com/ - or if you create an API only user, that username and password would be better utilized.

```
export ULTRA_USR="abcd"
export ULTRA_PWD="efgh"
=======
## 69. Use Zone.ee DNS API

First, you'll need to retrive your API key. Estonian insructions https://help.zone.eu/kb/zoneid-api-v2/

```
export ZONE_Username=yourusername
export ZONE_Key=keygoeshere
>>>>>>> 5048c6c2
```

To issue a cert run:

```
<<<<<<< HEAD
acme.sh --issue --dns dns_ultra -d example.com -d www.example.com
```

`ULTRA_USR` and `ULTRA_PWD` will be saved in `~/.acme.sh/account.conf` and will be resued when needed.

=======
acme.sh --issue -d example.com -d www.example.com --dns dns_zone
```

`ZONE_Username` and `ZONE_Key` will be saved in `~/.acme.sh/account.conf` and will be reused when needed.
>>>>>>> 5048c6c2
# Use custom API

If your API is not supported yet, you can write your own DNS API.

Let's assume you want to name it 'myapi':

1. Create a bash script named `~/.acme.sh/dns_myapi.sh`,
2. In the script you must have a function named `dns_myapi_add()` which will be called by acme.sh to add the DNS records.
3. Then you can use your API to issue cert like this:

```
acme.sh --issue --dns dns_myapi -d example.com -d www.example.com
```

For more details, please check our sample script: [dns_myapi.sh](dns_myapi.sh)

See:  https://github.com/Neilpang/acme.sh/wiki/DNS-API-Dev-Guide

# Use lexicon DNS API

https://github.com/Neilpang/acme.sh/wiki/How-to-use-lexicon-dns-api

<|MERGE_RESOLUTION|>--- conflicted
+++ resolved
@@ -1310,8 +1310,24 @@
 acme.sh --issue --dns dns_nederhost -d example.com -d *.example.com
 ```
 
-<<<<<<< HEAD
-## 69. Use UltraDNS API
+## 69. Use Zone.ee DNS API
+
+First, you'll need to retrive your API key. Estonian insructions https://help.zone.eu/kb/zoneid-api-v2/
+
+```
+export ZONE_Username=yourusername
+export ZONE_Key=keygoeshere
+```
+
+To issue a cert run:
+
+```
+acme.sh --issue -d example.com -d www.example.com --dns dns_zone
+```
+
+`ZONE_Username` and `ZONE_Key` will be saved in `~/.acme.sh/account.conf` and will be reused when needed.
+
+## 70. Use UltraDNS API
 
 UltraDNS is a paid for service that provides DNS, as well as Web and Mail forwarding (as well as reporting, auditing, and advanced tools).
 
@@ -1326,32 +1342,14 @@
 ```
 export ULTRA_USR="abcd"
 export ULTRA_PWD="efgh"
-=======
-## 69. Use Zone.ee DNS API
-
-First, you'll need to retrive your API key. Estonian insructions https://help.zone.eu/kb/zoneid-api-v2/
-
-```
-export ZONE_Username=yourusername
-export ZONE_Key=keygoeshere
->>>>>>> 5048c6c2
-```
 
 To issue a cert run:
 
-```
-<<<<<<< HEAD
 acme.sh --issue --dns dns_ultra -d example.com -d www.example.com
 ```
 
 `ULTRA_USR` and `ULTRA_PWD` will be saved in `~/.acme.sh/account.conf` and will be resued when needed.
 
-=======
-acme.sh --issue -d example.com -d www.example.com --dns dns_zone
-```
-
-`ZONE_Username` and `ZONE_Key` will be saved in `~/.acme.sh/account.conf` and will be reused when needed.
->>>>>>> 5048c6c2
 # Use custom API
 
 If your API is not supported yet, you can write your own DNS API.
