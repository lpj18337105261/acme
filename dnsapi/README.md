# How to use DNS API

If your dns provider doesn't provide api access, you can use our dns alias mode:

https://github.com/Neilpang/acme.sh/wiki/DNS-alias-mode

## 1. Use CloudFlare domain API to automatically issue cert

First you need to login to your CloudFlare account to get your [API key](https://dash.cloudflare.com/profile). 

```
export CF_Key="sdfsdfsdfljlbjkljlkjsdfoiwje"
export CF_Email="xxxx@sss.com"
```

Ok, let's issue a cert now:
```
acme.sh --issue --dns dns_cf -d example.com -d www.example.com
```

The `CF_Key` and `CF_Email` will be saved in `~/.acme.sh/account.conf` and will be reused when needed.


## 2. Use DNSPod.cn domain API to automatically issue cert

First you need to login to your DNSPod account to get your API Key and ID.

```
export DP_Id="1234"
export DP_Key="sADDsdasdgdsf"
```

Ok, let's issue a cert now:
```
acme.sh --issue --dns dns_dp -d example.com -d www.example.com
```

The `DP_Id` and `DP_Key` will be saved in `~/.acme.sh/account.conf` and will be reused when needed.


## 3. Use CloudXNS.com domain API to automatically issue cert

First you need to login to your CloudXNS account to get your API Key and Secret.

```
export CX_Key="1234"
export CX_Secret="sADDsdasdgdsf"
```

Ok, let's issue a cert now:
```
acme.sh --issue --dns dns_cx -d example.com -d www.example.com
```

The `CX_Key` and `CX_Secret` will be saved in `~/.acme.sh/account.conf` and will be reused when needed.


## 4. Use GoDaddy.com domain API to automatically issue cert

First you need to login to your GoDaddy account to get your API Key and Secret.

https://developer.godaddy.com/keys/

Please create a Production key, instead of a Test key.

```
export GD_Key="sdfsdfsdfljlbjkljlkjsdfoiwje"
export GD_Secret="asdfsdafdsfdsfdsfdsfdsafd"
```

Ok, let's issue a cert now:
```
acme.sh --issue --dns dns_gd -d example.com -d www.example.com
```

The `GD_Key` and `GD_Secret` will be saved in `~/.acme.sh/account.conf` and will be reused when needed.


## 5. Use PowerDNS embedded API to automatically issue cert

First you need to login to your PowerDNS account to enable the API and set your API-Token in the configuration.

https://doc.powerdns.com/md/httpapi/README/

```
export PDNS_Url="http://ns.example.com:8081"
export PDNS_ServerId="localhost"
export PDNS_Token="0123456789ABCDEF"
export PDNS_Ttl=60
```

Ok, let's issue a cert now:
```
acme.sh --issue --dns dns_pdns -d example.com -d www.example.com
```

The `PDNS_Url`, `PDNS_ServerId`, `PDNS_Token` and `PDNS_Ttl` will be saved in `~/.acme.sh/account.conf` and will be reused when needed.


## 6. Use OVH/kimsufi/soyoustart/runabove API to automatically issue cert

https://github.com/Neilpang/acme.sh/wiki/How-to-use-OVH-domain-api


## 7. Use nsupdate to automatically issue cert

First, generate a key for updating the zone
```
b=$(dnssec-keygen -a hmac-sha512 -b 512 -n USER -K /tmp foo)
cat > /etc/named/keys/update.key <<EOF
key "update" {
    algorithm hmac-sha512;
    secret "$(awk '/^Key/{print $2}' /tmp/$b.private)";
};
EOF
rm -f /tmp/$b.{private,key}
```

Include this key in your named configuration
```
include "/etc/named/keys/update.key";
```

Next, configure your zone to allow dynamic updates.

Depending on your named version, use either
```
zone "example.com" {
    type master;
    allow-update { key "update"; };
};
```
or
```
zone "example.com" {
    type master;
    update-policy {
        grant update subdomain example.com.;
    };
}
```

Finally, make the DNS server and update Key available to `acme.sh`

```
export NSUPDATE_SERVER="dns.example.com"
export NSUPDATE_KEY="/path/to/your/nsupdate.key"
```
and optionally (depending on DNS server)
```
export NSUPDATE_ZONE="example.com"
```

Ok, let's issue a cert now:
```
acme.sh --issue --dns dns_nsupdate -d example.com -d www.example.com
```

The `NSUPDATE_SERVER`, `NSUPDATE_KEY`, and `NSUPDATE_ZONE` settings will be saved in `~/.acme.sh/account.conf` and will be reused when needed.


## 8. Use LuaDNS domain API

Get your API token at https://api.luadns.com/settings

```
export LUA_Key="sdfsdfsdfljlbjkljlkjsdfoiwje"
export LUA_Email="xxxx@sss.com"
```

To issue a cert:
```
acme.sh --issue --dns dns_lua -d example.com -d www.example.com
```

The `LUA_Key` and `LUA_Email` will be saved in `~/.acme.sh/account.conf` and will be reused when needed.


## 9. Use DNSMadeEasy domain API

Get your API credentials at https://cp.dnsmadeeasy.com/account/info

```
export ME_Key="sdfsdfsdfljlbjkljlkjsdfoiwje"
export ME_Secret="qdfqsdfkjdskfj"
```

To issue a cert:
```
acme.sh --issue --dns dns_me -d example.com -d www.example.com
```

The `ME_Key` and `ME_Secret` will be saved in `~/.acme.sh/account.conf` and will be reused when needed.


## 10. Use Amazon Route53 domain API

https://github.com/Neilpang/acme.sh/wiki/How-to-use-Amazon-Route53-API

```
export  AWS_ACCESS_KEY_ID=XXXXXXXXXX
export  AWS_SECRET_ACCESS_KEY=XXXXXXXXXXXXXXX
```

To issue a cert:
```
acme.sh --issue --dns dns_aws -d example.com -d www.example.com
```

The `AWS_ACCESS_KEY_ID` and `AWS_SECRET_ACCESS_KEY` will be saved in `~/.acme.sh/account.conf` and will be reused when needed.

## 11. Use Aliyun domain API to automatically issue cert

First you need to login to your Aliyun account to get your API key.
[https://ak-console.aliyun.com/#/accesskey](https://ak-console.aliyun.com/#/accesskey)

```
export Ali_Key="sdfsdfsdfljlbjkljlkjsdfoiwje"
export Ali_Secret="jlsdflanljkljlfdsaklkjflsa"
```

Ok, let's issue a cert now:
```
acme.sh --issue --dns dns_ali -d example.com -d www.example.com
```

The `Ali_Key` and `Ali_Secret` will be saved in `~/.acme.sh/account.conf` and will be reused when needed.

## 12. Use ISPConfig 3.1 API

This only works for ISPConfig 3.1 (and newer).

Create a Remote User in the ISPConfig Control Panel. The Remote User must have access to at least `DNS zone functions` and `DNS txt functions`.

```
export ISPC_User="xxx"
export ISPC_Password="xxx"
export ISPC_Api="https://ispc.domain.tld:8080/remote/json.php"
export ISPC_Api_Insecure=1
```
If you have installed ISPConfig on a different port, then alter the 8080 accordingly.
Leaver ISPC_Api_Insecure set to 1 if you have not a valid ssl cert for your installation. Change it to 0 if you have a valid ssl cert.

To issue a cert:
```
acme.sh --issue --dns dns_ispconfig -d example.com -d www.example.com
```

The `ISPC_User`, `ISPC_Password`, `ISPC_Api`and `ISPC_Api_Insecure` will be saved in `~/.acme.sh/account.conf` and will be reused when needed.

## 13. Use Alwaysdata domain API

First you need to login to your Alwaysdata account to get your API Key.

```sh
export AD_API_KEY="myalwaysdataapikey"
```

Ok, let's issue a cert now:

```sh
acme.sh --issue --dns dns_ad -d example.com -d www.example.com
```

The `AD_API_KEY` will be saved in `~/.acme.sh/account.conf` and will be reused
when needed.

## 14. Use Linode domain API

The tokens created in the classic manager and cloud manager are incompatible
with one another. While the classic manager makes an all or nothing API, the
newer cloud manager interface promises to produce API keys with a finer
permission system. However, either way works just fine.

### Classic Manager ###

Classic Manager: https://manager.linode.com/profile/api

First you need to login to your Linode account to get your API Key.

Then add an API key with label *ACME* and copy the new key into the following
command.

```sh
export LINODE_API_KEY="..."
```

Due to the reload time of any changes in the DNS records, we have to use the
`dnssleep` option to wait at least 15 minutes for the changes to take effect.

Ok, let's issue a cert now:

```sh
acme.sh --issue --dns dns_linode --dnssleep 900 -d example.com -d www.example.com
```

The `LINODE_API_KEY` will be saved in `~/.acme.sh/account.conf` and will be
reused when needed.

### Cloud Manager ###

Cloud Manager: https://cloud.linode.com/profile/tokens

First you need to login to your Linode account to get your API Key.

   1. Click on "Add a Personal Access Token".
   2. Give the new key a "Label" (we recommend *ACME*)
   3. Give it Read/Write access to "Domains"
   4. "Submit" and copy the new key into the `LINODE_V4_API_KEY` command below.

```sh
export LINODE_V4_API_KEY="..."
```

Due to the reload time of any changes in the DNS records, we have to use the
`dnssleep` option to wait at least 15 minutes for the changes to take effect.

Ok, let's issue a cert now:

```sh
acme.sh --issue --dns dns_linode_v4 --dnssleep 900 -d example.com -d www.example.com
```

The `LINODE_V4_API_KEY` will be saved in `~/.acme.sh/account.conf` and will be
reused when needed.

## 15. Use FreeDNS

FreeDNS (https://freedns.afraid.org/) does not provide an API to update DNS records (other than IPv4 and IPv6
dynamic DNS addresses).  The acme.sh plugin therefore retrieves and updates domain TXT records by logging
into the FreeDNS website to read the HTML and posting updates as HTTP.  The plugin needs to know your
userid and password for the FreeDNS website.

```sh
export FREEDNS_User="..."
export FREEDNS_Password="..."
```

You need only provide this the first time you run the acme.sh client with FreeDNS validation and then again
whenever you change your password at the FreeDNS site.  The acme.sh FreeDNS plugin does not store your userid
or password but rather saves an authentication token returned by FreeDNS in `~/.acme.sh/account.conf` and
reuses that when needed.

Now you can issue a certificate.

```sh
acme.sh --issue --dns dns_freedns -d example.com -d www.example.com
```

Note that you cannot use acme.sh automatic DNS validation for FreeDNS public domains or for a subdomain that
you create under a FreeDNS public domain.  You must own the top level domain in order to automatically
validate with acme.sh at FreeDNS.

## 16. Use cyon.ch

You only need to set your cyon.ch login credentials.
If you also have 2 Factor Authentication (OTP) enabled, you need to set your secret token too and have `oathtool` installed.

```
export CY_Username="your_cyon_username"
export CY_Password="your_cyon_password"
export CY_OTP_Secret="your_otp_secret" # Only required if using 2FA
```

To issue a cert:
```
acme.sh --issue --dns dns_cyon -d example.com -d www.example.com
```

The `CY_Username`, `CY_Password` and `CY_OTP_Secret` will be saved in `~/.acme.sh/account.conf` and will be reused when needed.

## 17. Use Domain-Offensive/Resellerinterface/Domainrobot API

ATTENTION: You need to be a registered Reseller to be able to use the ResellerInterface. As a normal user you can not use this method.

You will need your login credentials (Partner ID+Password) to the Resellerinterface, and export them before you run `acme.sh`:
```
export DO_PID="KD-1234567"
export DO_PW="cdfkjl3n2"
```

Ok, let's issue a cert now:
```
acme.sh --issue --dns dns_do -d example.com -d www.example.com
```

## 18. Use Gandi LiveDNS API

You must enable the new Gandi LiveDNS API first and the create your api key, See: http://doc.livedns.gandi.net/

```
export GANDI_LIVEDNS_KEY="fdmlfsdklmfdkmqsdfk"
```

Ok, let's issue a cert now:
```
acme.sh --issue --dns dns_gandi_livedns -d example.com -d www.example.com
```

## 19. Use Knot (knsupdate) DNS API to automatically issue cert

First, generate a TSIG key for updating the zone.

```
keymgr tsig generate -t acme_key hmac-sha512 > /etc/knot/acme.key
```

Include this key in your knot configuration file.

```
include: /etc/knot/acme.key
```

Next, configure your zone to allow dynamic updates.

Dynamic updates for the zone are allowed via proper ACL rule with the `update` action. For in-depth instructions, please see [Knot DNS's documentation](https://www.knot-dns.cz/documentation/).

```
acl:
  - id: acme_acl
    address: 192.168.1.0/24
    key: acme_key
    action: update

zone:
  - domain: example.com
    file: example.com.zone
    acl: acme_acl
```

Finally, make the DNS server and TSIG Key available to `acme.sh`

```
export KNOT_SERVER="dns.example.com"
export KNOT_KEY=`grep \# /etc/knot/acme.key | cut -d' ' -f2`
```

Ok, let's issue a cert now:
```
acme.sh --issue --dns dns_knot -d example.com -d www.example.com
```

The `KNOT_SERVER` and `KNOT_KEY` settings will be saved in `~/.acme.sh/account.conf` and will be reused when needed.

## 20. Use DigitalOcean API (native)

You need to obtain a read and write capable API key from your DigitalOcean account. See: https://www.digitalocean.com/help/api/

```
export DO_API_KEY="75310dc4ca779ac39a19f6355db573b49ce92ae126553ebd61ac3a3ae34834cc"
```

Ok, let's issue a cert now:
```
acme.sh --issue --dns dns_dgon -d example.com -d www.example.com
```

## 21. Use ClouDNS.net API

You need to set the HTTP API user ID and password credentials. See: https://www.cloudns.net/wiki/article/42/. For security reasons, it's recommended to use a sub user ID that only has access to the necessary zones, as a regular API user has access to your entire account.

```
# Use this for a sub auth ID
export CLOUDNS_SUB_AUTH_ID=XXXXX
# Use this for a regular auth ID
#export CLOUDNS_AUTH_ID=XXXXX
export CLOUDNS_AUTH_PASSWORD="YYYYYYYYY"
```

Ok, let's issue a cert now:
```
acme.sh --issue --dns dns_cloudns -d example.com -d www.example.com
```
The `CLOUDNS_AUTH_ID` and `CLOUDNS_AUTH_PASSWORD` will be saved in `~/.acme.sh/account.conf` and will be reused when needed.

## 22. Use Infoblox API

First you need to create/obtain API credentials on your Infoblox appliance.

```
export Infoblox_Creds="username:password"
export Infoblox_Server="ip or fqdn of infoblox appliance"
```

Ok, let's issue a cert now:
```
acme.sh --issue --dns dns_infoblox -d example.com -d www.example.com
```

Note: This script will automatically create and delete the ephemeral txt record.
The `Infoblox_Creds` and `Infoblox_Server` will be saved in `~/.acme.sh/account.conf` and will be reused when needed.


## 23. Use VSCALE API

First you need to create/obtain API tokens on your [settings panel](https://vscale.io/panel/settings/tokens/).

```
export VSCALE_API_KEY="sdfsdfsdfljlbjkljlkjsdfoiwje"
```

Ok, let's issue a cert now:
```
acme.sh --issue --dns dns_vscale -d example.com -d www.example.com
```

##  24. Use Dynu API

First you need to create/obtain API credentials from your Dynu account. See: https://www.dynu.com/resources/api/documentation

```
export Dynu_ClientId="xxxxxxxx-xxxx-xxxx-xxxx-xxxxxxxxxxxx"
export Dynu_Secret="yyyyyyyyyyyyyyyyyyyyyyyyy"
```

Ok, let's issue a cert now:
```
acme.sh --issue --dns dns_dynu -d example.com -d www.example.com
```

The `Dynu_ClientId` and `Dynu_Secret` will be saved in `~/.acme.sh/account.conf` and will be reused when needed.

## 25. Use DNSimple API

First you need to login to your DNSimple account and generate a new oauth token.

https://dnsimple.com/a/{your account id}/account/access_tokens

Note that this is an _account_ token and not a user token. The account token is
needed to infer the `account_id` used in requests. A user token will not be able
to determine the correct account to use.

```
export DNSimple_OAUTH_TOKEN="sdfsdfsdfljlbjkljlkjsdfoiwje"
```

To issue the cert just specify the `dns_dnsimple` API.

```
acme.sh --issue --dns dns_dnsimple -d example.com
```

The `DNSimple_OAUTH_TOKEN` will be saved in `~/.acme.sh/account.conf` and will
be reused when needed.

If you have any issues with this integration please report them to
https://github.com/pho3nixf1re/acme.sh/issues.

## 26. Use NS1.com API

```
export NS1_Key="fdmlfsdklmfdkmqsdfk"
```

Ok, let's issue a cert now:
```
acme.sh --issue --dns dns_nsone -d example.com -d www.example.com
```

## 27. Use DuckDNS.org API

```
export DuckDNS_Token="aaaaaaaa-bbbb-cccc-dddd-eeeeeeeeeeee"
```

Please note that since DuckDNS uses StartSSL as their cert provider, thus
--insecure may need to be used when issuing certs:
```
acme.sh --insecure --issue --dns dns_duckdns -d mydomain.duckdns.org
```

For issues, please report to https://github.com/raidenii/acme.sh/issues.

## 28. Use Name.com API

Create your API token here: https://www.name.com/account/settings/api

Note: `Namecom_Username` should be your Name.com username and not the token name.  If you accidentally run the script with the token name as the username see `~/.acme.sh/account.conf` to fix the issue

```
export Namecom_Username="testuser"
export Namecom_Token="xxxxxxxxxxxxxxxxxxxxxxxxxxxxxxxxxxxxxxxxxxxxxxx"
```

And now you can issue certs with:

```
acme.sh --issue --dns dns_namecom -d example.com -d www.example.com
```

For issues, please report to https://github.com/raidenii/acme.sh/issues.

## 29. Use Dyn Managed DNS API to automatically issue cert

First, login to your Dyn Managed DNS account: https://portal.dynect.net/login/

It is recommended to add a new user specific for API access.

The minimum "Zones & Records Permissions" required are:
```
RecordAdd
RecordUpdate
RecordDelete
RecordGet
ZoneGet
ZoneAddNode
ZoneRemoveNode
ZonePublish
```

Pass the API user credentials to the environment:
```
export DYN_Customer="customer"
export DYN_Username="apiuser"
export DYN_Password="secret"
```

Ok, let's issue a cert now:
```
acme.sh --issue --dns dns_dyn -d example.com -d www.example.com
```

The `DYN_Customer`, `DYN_Username` and `DYN_Password` will be saved in `~/.acme.sh/account.conf` and will be reused when needed.

## 30. Use pdd.yandex.ru API

```
export PDD_Token="xxxxxxxxxxxxxxxxxxxxxxxxxxxxxxxxxxxxxxxxxxxxx"
```

Follow these instructions to get the token for your domain https://tech.yandex.com/domain/doc/concepts/access-docpage/
```
acme.sh --issue --dns dns_yandex -d mydomain.example.org
```

For issues, please report to https://github.com/non7top/acme.sh/issues.

## 31. Use Hurricane Electric

Hurricane Electric (https://dns.he.net/) doesn't have an API so just set your login credentials like so:

```
export HE_Username="yourusername"
export HE_Password="password"
```

Then you can issue your certificate:

```
acme.sh --issue --dns dns_he -d example.com -d www.example.com
```

The `HE_Username` and `HE_Password` settings will be saved in `~/.acme.sh/account.conf` and will be reused when needed.

Please report any issues to https://github.com/angel333/acme.sh or to <me@ondrejsimek.com>.

## 32. Use UnoEuro API to automatically issue cert

First you need to login to your UnoEuro account to get your API key.

```
export UNO_Key="sdfsdfsdfljlbjkljlkjsdfoiwje"
export UNO_User="UExxxxxx"
```

Ok, let's issue a cert now:
```
acme.sh --issue --dns dns_unoeuro -d example.com -d www.example.com
```

The `UNO_Key` and `UNO_User` will be saved in `~/.acme.sh/account.conf` and will be reused when needed.

## 33. Use INWX

[INWX](https://www.inwx.de/) offers an [xmlrpc api](https://www.inwx.de/de/help/apidoc)  with your standard login credentials, set them like so:

```
export INWX_User="yourusername"
export INWX_Password="password"
```

Then you can issue your certificates with:

```
acme.sh --issue --dns dns_inwx -d example.com -d www.example.com
```

The `INWX_User` and `INWX_Password` settings will be saved in `~/.acme.sh/account.conf` and will be reused when needed.

If your account is secured by mobile tan you have also defined the shared secret.

```
export INWX_Shared_Secret="shared secret"
```

You may need to re-enable the mobile tan to gain the shared secret.

## 34. User Servercow API v1

Create a new user from the servercow control center. Don't forget to activate **DNS API** for this user.

```
export SERVERCOW_API_Username=username
export SERVERCOW_API_Password=password
```

Now you cann issue a cert:

```
acme.sh --issue --dns dns_servercow -d example.com -d www.example.com
```
Both, `SERVERCOW_API_Username` and `SERVERCOW_API_Password` will be saved in `~/.acme.sh/account.conf` and will be reused when needed.

## 35. Use Namesilo.com API

You'll need to generate an API key at https://www.namesilo.com/account_api.php
Optionally you may restrict the access to an IP range there.

```
export Namesilo_Key="xxxxxxxxxxxxxxxxxxxxxxxx"
```

And now you can issue certs with:

```
acme.sh --issue --dns dns_namesilo --dnssleep 900 -d example.com -d www.example.com
```

## 36. Use autoDNS (InternetX)

[InternetX](https://www.internetx.com/) offers an [xml api](https://help.internetx.com/display/API/AutoDNS+XML-API)  with your standard login credentials, set them like so:

```
export AUTODNS_USER="yourusername"
export AUTODNS_PASSWORD="password"
export AUTODNS_CONTEXT="context"
```

Then you can issue your certificates with:

```
acme.sh --issue --dns dns_autodns -d example.com -d www.example.com
```

The `AUTODNS_USER`, `AUTODNS_PASSWORD` and `AUTODNS_CONTEXT` settings will be saved in `~/.acme.sh/account.conf` and will be reused when needed.

## 37. Use Azure DNS

You have to create a service principal first. See:[How to use Azure DNS](../../../wiki/How-to-use-Azure-DNS)

```
export AZUREDNS_SUBSCRIPTIONID="12345678-9abc-def0-1234-567890abcdef"
export AZUREDNS_TENANTID="11111111-2222-3333-4444-555555555555"
export AZUREDNS_APPID="3b5033b5-7a66-43a5-b3b9-a36b9e7c25ed"
export AZUREDNS_CLIENTSECRET="1b0224ef-34d4-5af9-110f-77f527d561bd"
```

Then you can issue your certificates with:

```
acme.sh --issue --dns dns_azure -d example.com -d www.example.com
```

`AZUREDNS_SUBSCRIPTIONID`, `AZUREDNS_TENANTID`,`AZUREDNS_APPID` and `AZUREDNS_CLIENTSECRET` settings will be saved in `~/.acme.sh/account.conf` and will be reused when needed.

## 38. Use selectel.com(selectel.ru) domain API to automatically issue cert

First you need to login to your account to get your API key from: https://my.selectel.ru/profile/apikeys.

```sh
export SL_Key="sdfsdfsdfljlbjkljlkjsdfoiwje"

```

Ok, let's issue a cert now:
```
acme.sh --issue --dns dns_selectel -d example.com -d www.example.com
```

The `SL_Key` will be saved in `~/.acme.sh/account.conf` and will be reused when needed.

## 39. Use zonomi.com domain API to automatically issue cert

First you need to login to your account to find your API key from: http://zonomi.com/app/dns/dyndns.jsp

Your will find your api key in the example urls:

```sh
https://zonomi.com/app/dns/dyndns.jsp?host=example.com&api_key=1063364558943540954358668888888888
```

```sh
export ZM_Key="1063364558943540954358668888888888"

```

Ok, let's issue a cert now:
```
acme.sh --issue --dns dns_zonomi -d example.com -d www.example.com
```

The `ZM_Key` will be saved in `~/.acme.sh/account.conf` and will be reused when needed.

## 40. Use DreamHost DNS API

DNS API keys may be created at https://panel.dreamhost.com/?tree=home.api.
Ensure the created key has add and remove privelages.

```
export DH_API_KEY="<api key>"
acme.sh --issue --dns dns_dreamhost -d example.com -d www.example.com
```

The 'DH_API_KEY' will be saved in `~/.acme.sh/account.conf` and will
be reused when needed.

## 41. Use DirectAdmin API
The DirectAdmin interface has it's own Let's encrypt functionality, but this
script can be used to generate certificates for names which are not hosted on
DirectAdmin

User must provide login data and URL to the DirectAdmin incl. port.
You can create an user which only has access to

- CMD_API_DNS_CONTROL
- CMD_API_SHOW_DOMAINS

By using the Login Keys function.
See also https://www.directadmin.com/api.php and https://www.directadmin.com/features.php?id=1298

```
export DA_Api="https://remoteUser:remotePassword@da.domain.tld:8443"
export DA_Api_Insecure=1
```
Set `DA_Api_Insecure` to 1 for insecure and 0 for secure -> difference is whether ssl cert is checked for validity (0) or whether it is just accepted (1)

Ok, let's issue a cert now:
```
acme.sh --issue --dns dns_da -d example.com -d www.example.com
```

The `DA_Api` and `DA_Api_Insecure` will be saved in `~/.acme.sh/account.conf` and will be reused when needed.

## 42. Use KingHost DNS API

API access must be enabled at https://painel.kinghost.com.br/painel.api.php

```
export KINGHOST_Username="yourusername"
export KINGHOST_Password="yourpassword"
acme.sh --issue --dns dns_kinghost -d example.com -d *.example.com
```

The `KINGHOST_username` and `KINGHOST_Password` will be saved in `~/.acme.sh/account.conf` and will be reused when needed.

## 43. Use Zilore DNS API

First, get your API key at https://my.zilore.com/account/api

```
export Zilore_Key="5dcad3a2-36cb-50e8-cb92-000002f9"
```

Ok, let's issue a cert now:
```
acme.sh --issue --dns dns_zilore -d example.com -d *.example.com
```

The `Zilore_Key` will be saved in `~/.acme.sh/account.conf` and will be reused when needed.

## 44. Use Loopia.se API
User must provide login credentials to the Loopia API.
The user needs the following permissions:

- addSubdomain
- updateZoneRecord
- getDomains
- removeSubdomain

Set the login credentials:
```
export LOOPIA_User="user@loopiaapi"
export LOOPIA_Password="password"
```

And to issue a cert:
```
acme.sh --issue --dns dns_loopia -d example.com -d *.example.com
```

The username and password will be saved in `~/.acme.sh/account.conf` and will be reused when needed.
## 45. Use ACME DNS API

ACME DNS is a limited DNS server with RESTful HTTP API to handle ACME DNS challenges easily and securely.
https://github.com/joohoi/acme-dns

```
export ACMEDNS_UPDATE_URL="https://auth.acme-dns.io/update"
export ACMEDNS_USERNAME="<username>"
export ACMEDNS_PASSWORD="<password>"
export ACMEDNS_SUBDOMAIN="<subdomain>"

acme.sh --issue --dns dns_acmedns -d example.com -d www.example.com
```

The credentials will be saved in `~/.acme.sh/account.conf` and will
be reused when needed.
## 46. Use TELE3 API

First you need to login to your TELE3 account to set your API-KEY.
https://www.tele3.cz/system-acme-api.html

```
export TELE3_Key="MS2I4uPPaI..."
export TELE3_Secret="kjhOIHGJKHg"

acme.sh --issue --dns dns_tele3 -d example.com -d *.example.com
```

The TELE3_Key and TELE3_Secret will be saved in ~/.acme.sh/account.conf and will be reused when needed.

## 47. Use Euserv.eu API

First you need to login to your euserv.eu account and activate your API Administration (API Verwaltung).
[https://support.euserv.com](https://support.euserv.com)

Once you've activate, login to your API Admin Interface and create an API account.
Please specify the scope (active groups: domain) and assign the allowed IPs.

```
export EUSERV_Username="99999.user123"
export EUSERV_Password="Asbe54gHde"
```

Ok, let's issue a cert now: (Be aware to use the `--insecure` flag, cause euserv.eu is still using self-signed certificates!)
```
acme.sh --issue --dns dns_euserv -d example.com -d *.example.com --insecure
```

The `EUSERV_Username` and `EUSERV_Password` will be saved in `~/.acme.sh/account.conf` and will be reused when needed.

Please report any issues to https://github.com/initit/acme.sh or to <github@initit.de>

## 48. Use DNSPod.com domain API to automatically issue cert

First you need to get your API Key and ID by this [get-the-user-token](https://www.dnspod.com/docs/info.html#get-the-user-token).

```
export DPI_Id="1234"
export DPI_Key="sADDsdasdgdsf"
```

Ok, let's issue a cert now:
```
acme.sh --issue --dns dns_dpi -d example.com -d www.example.com
```

The `DPI_Id` and `DPI_Key` will be saved in `~/.acme.sh/account.conf` and will be reused when needed.

## 49. Use Google Cloud DNS API to automatically issue cert

First you need to authenticate to gcloud.

```
gcloud init
```

**The `dns_gcloud` script uses the active gcloud configuration and credentials.**
There is no logic inside `dns_gcloud` to override the project and other settings.
If needed, create additional [gcloud configurations](https://cloud.google.com/sdk/gcloud/reference/topic/configurations).
You can change the configuration being used without *activating* it; simply set the `CLOUDSDK_ACTIVE_CONFIG_NAME` environment variable.

To issue a certificate you can:
```
export CLOUDSDK_ACTIVE_CONFIG_NAME=default  # see the note above
acme.sh --issue --dns dns_gcloud -d example.com -d '*.example.com'
```

`dns_gcloud` also supports [DNS alias mode](https://github.com/Neilpang/acme.sh/wiki/DNS-alias-mode).

## 50. Use ConoHa API

First you need to login to your ConoHa account to get your API credentials.

```
export CONOHA_Username="xxxxxx"
export CONOHA_Password="xxxxxx"
export CONOHA_TenantId="xxxxxx"
export CONOHA_IdentityServiceApi="https://identity.xxxx.conoha.io/v2.0"
```

To issue a cert:
```
acme.sh --issue --dns dns_conoha -d example.com -d www.example.com
```

The `CONOHA_Username`, `CONOHA_Password`, `CONOHA_TenantId` and `CONOHA_IdentityServiceApi` will be saved in `~/.acme.sh/account.conf` and will be reused when needed.

## 51. Use netcup DNS API to automatically issue cert

First you need to login in your CCP account to get your API Key and API Password.
```
export NC_Apikey="<Apikey>"
export NC_Apipw="<Apipassword>"
export NC_CID="<Customernumber>"
```

Now, let's issue a cert:
```
acme.sh --issue --dns dns_netcup -d example.com -d www.example.com
```

The `NC_Apikey`,`NC_Apipw` and `NC_CID` will be saved in `~/.acme.sh/account.conf` and will be reused when needed.
## 52. Use GratisDNS.dk

GratisDNS.dk (https://gratisdns.dk/) does not provide an API to update DNS records (other than IPv4 and IPv6
dynamic DNS addresses).  The acme.sh plugin therefore retrieves and updates domain TXT records by logging
into the GratisDNS website to read the HTML and posting updates as HTTP.  The plugin needs to know your
userid and password for the GratisDNS website.

```sh
export GDNSDK_Username="..."
export GDNSDK_Password="..."
```
The username and password will be saved in `~/.acme.sh/account.conf` and will be reused when needed.


Now you can issue a certificate.

Note: It usually takes a few minutes (usually 3-4 minutes) before the changes propagates to gratisdns.dk nameservers (ns3.gratisdns.dk often are slow),
and in rare cases I have seen over 5 minutes before google DNS catches it. Therefor a DNS sleep of at least 300 seconds are recommended-

```sh
acme.sh --issue --dns dns_gdnsdk --dnssleep 300 -d example.com -d *.example.com
```

## 53. Use Namecheap

You will need your namecheap username, API KEY (https://www.namecheap.com/support/api/intro.aspx) and your external IP address (or an URL to get it), this IP will need to be whitelisted at Namecheap.
Due to Namecheap's API limitation all the records of your domain will be read and re applied, make sure to have a backup of your records you could apply if any issue would arise.

```sh
export NAMECHEAP_USERNAME="..."
export NAMECHEAP_API_KEY="..."
export NAMECHEAP_SOURCEIP="..."
```

NAMECHEAP_SOURCEIP can either be an IP address or an URL to provide it (e.g. https://ifconfig.co/ip).

The username and password will be saved in `~/.acme.sh/account.conf` and will be reused when needed.

Now you can issue a certificate.

```sh
acme.sh --issue --dns dns_namecheap -d example.com -d *.example.com
```

## 54. Use MyDNS.JP API

First, register to MyDNS.JP and get MasterID and Password.

```
export MYDNSJP_MasterID=MasterID
export MYDNSJP_Password=Password
```

To issue a certificate:

```
acme.sh --issue --dns dns_mydnsjp -d example.com -d www.example.com
```
The `MYDNSJP_MasterID` and `MYDNSJP_Password` will be saved in `~/.acme.sh/account.conf` and will be reused when needed.

## 55. Use hosting.de API

Create an API key in your hosting.de account here: https://secure.hosting.de

The key needs the following rights:
- DNS_ZONES_EDIT
- DNS_ZONES_LIST

Set your API Key and endpoint:

```
export HOSTINGDE_APIKEY='xxx'
export HOSTINGDE_ENDPOINT='https://secure.hosting.de'
```

The plugin can also be used for the http.net API. http.net customers have to set endpoint to https://partner.http.net.

Ok, let's issue a cert now:
```
acme.sh --issue --dns dns_hostingde -d example.com -d *.example.com
```

The hosting.de API key and endpoint will be saved in `~/.acme.sh/account.conf` and will be reused when needed.

## 56. Use Neodigit.net API

```
export NEODIGIT_API_TOKEN="eXJxTkdUVUZmcHQ3QWJackQ4ZGlMejRDSklRYmo5VG5zcFFKK2thYnE0WnVnNnMy"
```

Ok, let's issue a cert now:
```
acme.sh --issue --dns dns_neodigit -d example.com -d www.example.com
```

Neodigit API Token will be saved in `~/.acme.sh/account.conf` and will be used when needed.

## 57. Use Exoscale API

Create an API key and secret key in the Exoscale account section

Set your API and secret key:

```
export EXOSCALE_API_KEY='xxx'
export EXOSCALE_SECRET_KEY='xxx'
```

Now, let's issue a cert:
```
acme.sh --issue --dns dns_exoscale -d example.com -d www.example.com
```

The `EXOSCALE_API_KEY` and `EXOSCALE_SECRET_KEY` will be saved in `~/.acme.sh/account.conf` and will be reused when needed.

## 58. Using PointHQ API to issue certs

Log into [PointHQ account management](https://app.pointhq.com/profile) and copy the API key from the page there.

```export PointHQ_Key="apikeystringgoeshere"
exportPointHQ_Email="accountemail@yourdomain.com"
```

You can then issue certs by using:
```acme.sh --issue --dns dns_pointhq -d example.com -d www.example.com
```

## 59. Use Active24 API

Create an API token in the Active24 account section, documentation on https://faq.active24.com/cz/790131-REST-API-rozhran%C3%AD.

Set your API token:

```
export ACTIVE24_Token='xxx'
```

Now, let's issue a cert, set `dnssleep` for propagation new DNS record:
```
acme.sh --issue --dns dns_active24 -d example.com -d www.example.com --dnssleep 1000
```

The `ACTIVE24_Token` will be saved in `~/.acme.sh/account.conf` and will be reused when needed.

## 60. Use do.de API

Create an API token in your do.de account.

Set your API token:
```
export DO_LETOKEN='FmD408PdqT1E269gUK57'
```

To issue a certificate run:
```
acme.sh --issue --dns dns_doapi -d example.com -d *.example.com
```

The API token will be saved in `~/.acme.sh/account.conf` and will be reused when needed.

<<<<<<< HEAD
## 61. Use MyDevil.net

Make sure that you can execute own binaries:

```sh
devil binexec on
```

Install acme.sh somewhere on your mydevil host account, probably in your home directory.
Once it is installed, add it to your `~/bin` directory (and make sure it exists first):

```sh
mkdir ~/bin
ln -s /path/to/installed/directory/of/.acme.sh/acme.sh ~/bin/acme.sh
```

If you're not using private IP and depend on default IP provided by host, you may want to edit `crontab` too, and make sure that `acme.sh --cron` is run also after reboot (you can find out how to do that on their wiki pages).

To issue a new certificate, run:

```sh
acme.sh --issue --dns dns_mydevil -d example.com -d *.example.com
```

After certificate is ready, you can install it with [deploy command](../deploy/README.md#14-deploy-your-cert-on-mydevilnet).
=======
## 61. Use Nexcess API

First, you'll need to login to the [Nexcess.net Client Portal](https://portal.nexcess.net) and [generate a new API token](https://portal.nexcess.net/api-token).

Once you have a token, set it in your systems environment:

```
export NW_API_TOKEN="YOUR_TOKEN_HERE"
export NW_API_ENDPOINT="https://portal.nexcess.net"
```

Finally, we'll issue the certificate: (Nexcess DNS publishes at max every 15 minutes, we recommend setting a 900 second `--dnssleep`)

```
acme.sh --issue --dns dns_nw -d example.com --dnssleep 900
```

The `NW_API_TOKEN` and `NW_API_ENDPOINT` will be saved in `~/.acme.sh/account.conf` and will be reused when needed.

## 62. Use Thermo.io API

First, you'll need to login to the [Thermo.io Client Portal](https://core.thermo.io) and [generate a new API token](https://core.thermo.io/api-token).

Once you have a token, set it in your systems environment:

```
export NW_API_TOKEN="YOUR_TOKEN_HERE"
export NW_API_ENDPOINT="https://core.thermo.io"
```

Finally, we'll issue the certificate: (Thermo DNS publishes at max every 15 minutes, we recommend setting a 900 second `--dnssleep`)

```
acme.sh --issue --dns dns_nw -d example.com --dnssleep 900
```

The `NW_API_TOKEN` and `NW_API_ENDPOINT` will be saved in `~/.acme.sh/account.conf` and will be reused when needed.

## 63. Use Futurehosting API

First, you'll need to login to the [Futurehosting Client Portal](https://my.futurehosting.com) and [generate a new API token](https://my.futurehosting.com/api-token).

Once you have a token, set it in your systems environment:

```
export NW_API_TOKEN="YOUR_TOKEN_HERE"
export NW_API_ENDPOINT="https://my.futurehosting.com"
```

Finally, we'll issue the certificate: (Futurehosting DNS publishes at max every 15 minutes, we recommend setting a 900 second `--dnssleep`)

```
acme.sh --issue --dns dns_nw -d example.com --dnssleep 900
```

The `NW_API_TOKEN` and `NW_API_ENDPOINT` will be saved in `~/.acme.sh/account.conf` and will be reused when needed.

## 64. Use Rackspace API

Set username and API key, which is available under "My Profile & Settings"

```
export RACKSPACE_Username='username'
export RACKSPACE_Apikey='xxx'
```

Now, let's issue a cert:

```
acme.sh --issue --dns dns_rackspace -d example.com -d www.example.com
```

## 65. Use Online API

First, you'll need to retrive your API key, which is available under https://console.online.net/en/api/access

```
export ONLINE_API_KEY='xxx'
```

To issue a cert run:

```
acme.sh --issue --dns dns_online -d example.com -d www.example.com
```

`ONLINE_API_KEY` will be saved in `~/.acme.sh/account.conf` and will be reused when needed.
>>>>>>> 4ade446b

# Use custom API

If your API is not supported yet, you can write your own DNS API.

Let's assume you want to name it 'myapi':

1. Create a bash script named `~/.acme.sh/dns_myapi.sh`,
2. In the script you must have a function named `dns_myapi_add()` which will be called by acme.sh to add the DNS records.
3. Then you can use your API to issue cert like this:

```
acme.sh --issue --dns dns_myapi -d example.com -d www.example.com
```

For more details, please check our sample script: [dns_myapi.sh](dns_myapi.sh)

See:  https://github.com/Neilpang/acme.sh/wiki/DNS-API-Dev-Guide

# Use lexicon DNS API

https://github.com/Neilpang/acme.sh/wiki/How-to-use-lexicon-dns-api<|MERGE_RESOLUTION|>--- conflicted
+++ resolved
@@ -1171,8 +1171,95 @@
 
 The API token will be saved in `~/.acme.sh/account.conf` and will be reused when needed.
 
-<<<<<<< HEAD
-## 61. Use MyDevil.net
+## 61. Use Nexcess API
+
+First, you'll need to login to the [Nexcess.net Client Portal](https://portal.nexcess.net) and [generate a new API token](https://portal.nexcess.net/api-token).
+
+Once you have a token, set it in your systems environment:
+
+```
+export NW_API_TOKEN="YOUR_TOKEN_HERE"
+export NW_API_ENDPOINT="https://portal.nexcess.net"
+```
+
+Finally, we'll issue the certificate: (Nexcess DNS publishes at max every 15 minutes, we recommend setting a 900 second `--dnssleep`)
+
+```
+acme.sh --issue --dns dns_nw -d example.com --dnssleep 900
+```
+
+The `NW_API_TOKEN` and `NW_API_ENDPOINT` will be saved in `~/.acme.sh/account.conf` and will be reused when needed.
+
+## 62. Use Thermo.io API
+
+First, you'll need to login to the [Thermo.io Client Portal](https://core.thermo.io) and [generate a new API token](https://core.thermo.io/api-token).
+
+Once you have a token, set it in your systems environment:
+
+```
+export NW_API_TOKEN="YOUR_TOKEN_HERE"
+export NW_API_ENDPOINT="https://core.thermo.io"
+```
+
+Finally, we'll issue the certificate: (Thermo DNS publishes at max every 15 minutes, we recommend setting a 900 second `--dnssleep`)
+
+```
+acme.sh --issue --dns dns_nw -d example.com --dnssleep 900
+```
+
+The `NW_API_TOKEN` and `NW_API_ENDPOINT` will be saved in `~/.acme.sh/account.conf` and will be reused when needed.
+
+## 63. Use Futurehosting API
+
+First, you'll need to login to the [Futurehosting Client Portal](https://my.futurehosting.com) and [generate a new API token](https://my.futurehosting.com/api-token).
+
+Once you have a token, set it in your systems environment:
+
+```
+export NW_API_TOKEN="YOUR_TOKEN_HERE"
+export NW_API_ENDPOINT="https://my.futurehosting.com"
+```
+
+Finally, we'll issue the certificate: (Futurehosting DNS publishes at max every 15 minutes, we recommend setting a 900 second `--dnssleep`)
+
+```
+acme.sh --issue --dns dns_nw -d example.com --dnssleep 900
+```
+
+The `NW_API_TOKEN` and `NW_API_ENDPOINT` will be saved in `~/.acme.sh/account.conf` and will be reused when needed.
+
+## 64. Use Rackspace API
+
+Set username and API key, which is available under "My Profile & Settings"
+
+```
+export RACKSPACE_Username='username'
+export RACKSPACE_Apikey='xxx'
+```
+
+Now, let's issue a cert:
+
+```
+acme.sh --issue --dns dns_rackspace -d example.com -d www.example.com
+```
+
+## 65. Use Online API
+
+First, you'll need to retrive your API key, which is available under https://console.online.net/en/api/access
+
+```
+export ONLINE_API_KEY='xxx'
+```
+
+To issue a cert run:
+
+```
+acme.sh --issue --dns dns_online -d example.com -d www.example.com
+```
+
+`ONLINE_API_KEY` will be saved in `~/.acme.sh/account.conf` and will be reused when needed.
+
+## 66. Use MyDevil.net
 
 Make sure that you can execute own binaries:
 
@@ -1197,95 +1284,6 @@
 ```
 
 After certificate is ready, you can install it with [deploy command](../deploy/README.md#14-deploy-your-cert-on-mydevilnet).
-=======
-## 61. Use Nexcess API
-
-First, you'll need to login to the [Nexcess.net Client Portal](https://portal.nexcess.net) and [generate a new API token](https://portal.nexcess.net/api-token).
-
-Once you have a token, set it in your systems environment:
-
-```
-export NW_API_TOKEN="YOUR_TOKEN_HERE"
-export NW_API_ENDPOINT="https://portal.nexcess.net"
-```
-
-Finally, we'll issue the certificate: (Nexcess DNS publishes at max every 15 minutes, we recommend setting a 900 second `--dnssleep`)
-
-```
-acme.sh --issue --dns dns_nw -d example.com --dnssleep 900
-```
-
-The `NW_API_TOKEN` and `NW_API_ENDPOINT` will be saved in `~/.acme.sh/account.conf` and will be reused when needed.
-
-## 62. Use Thermo.io API
-
-First, you'll need to login to the [Thermo.io Client Portal](https://core.thermo.io) and [generate a new API token](https://core.thermo.io/api-token).
-
-Once you have a token, set it in your systems environment:
-
-```
-export NW_API_TOKEN="YOUR_TOKEN_HERE"
-export NW_API_ENDPOINT="https://core.thermo.io"
-```
-
-Finally, we'll issue the certificate: (Thermo DNS publishes at max every 15 minutes, we recommend setting a 900 second `--dnssleep`)
-
-```
-acme.sh --issue --dns dns_nw -d example.com --dnssleep 900
-```
-
-The `NW_API_TOKEN` and `NW_API_ENDPOINT` will be saved in `~/.acme.sh/account.conf` and will be reused when needed.
-
-## 63. Use Futurehosting API
-
-First, you'll need to login to the [Futurehosting Client Portal](https://my.futurehosting.com) and [generate a new API token](https://my.futurehosting.com/api-token).
-
-Once you have a token, set it in your systems environment:
-
-```
-export NW_API_TOKEN="YOUR_TOKEN_HERE"
-export NW_API_ENDPOINT="https://my.futurehosting.com"
-```
-
-Finally, we'll issue the certificate: (Futurehosting DNS publishes at max every 15 minutes, we recommend setting a 900 second `--dnssleep`)
-
-```
-acme.sh --issue --dns dns_nw -d example.com --dnssleep 900
-```
-
-The `NW_API_TOKEN` and `NW_API_ENDPOINT` will be saved in `~/.acme.sh/account.conf` and will be reused when needed.
-
-## 64. Use Rackspace API
-
-Set username and API key, which is available under "My Profile & Settings"
-
-```
-export RACKSPACE_Username='username'
-export RACKSPACE_Apikey='xxx'
-```
-
-Now, let's issue a cert:
-
-```
-acme.sh --issue --dns dns_rackspace -d example.com -d www.example.com
-```
-
-## 65. Use Online API
-
-First, you'll need to retrive your API key, which is available under https://console.online.net/en/api/access
-
-```
-export ONLINE_API_KEY='xxx'
-```
-
-To issue a cert run:
-
-```
-acme.sh --issue --dns dns_online -d example.com -d www.example.com
-```
-
-`ONLINE_API_KEY` will be saved in `~/.acme.sh/account.conf` and will be reused when needed.
->>>>>>> 4ade446b
 
 # Use custom API
 
