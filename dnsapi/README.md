--- conflicted
+++ resolved
@@ -1259,8 +1259,27 @@
 
 `ONLINE_API_KEY` will be saved in `~/.acme.sh/account.conf` and will be reused when needed.
 
-<<<<<<< HEAD
-## 66. Use UltraDNS API
+## 66. Use MyDevil.net
+
+Make sure that you can execute own binaries:
+
+```sh
+devil binexec on
+```
+
+Install acme.sh, or simply `git clone` it into some directory on your MyDevil host account (in which case you should link to it from your `~/bin` directory).
+
+If you're not using private IP and depend on default IP provided by host, you may want to edit `crontab` too, and make sure that `acme.sh --cron` is run also after reboot (you can find out how to do that on their wiki pages).
+
+To issue a new certificate, run:
+
+```sh
+acme.sh --issue --dns dns_mydevil -d example.com -d *.example.com
+```
+
+After certificate is ready, you can install it with [deploy command](../deploy/README.md#14-deploy-your-cert-on-mydevilnet).
+
+## 67. Use UltraDNS API
 
 UltraDNS is a paid for service that provides DNS, as well as Web and Mail forwarding (as well as reporting, auditing, and advanced tools).
 
@@ -1284,27 +1303,6 @@
 ```
 
 `ULTRA_USR` and `ULTRA_PWD` will be saved in `~/.acme.sh/account.conf` and will be resued when needed.
-=======
-## 66. Use MyDevil.net
-
-Make sure that you can execute own binaries:
-
-```sh
-devil binexec on
-```
-
-Install acme.sh, or simply `git clone` it into some directory on your MyDevil host account (in which case you should link to it from your `~/bin` directory).
-
-If you're not using private IP and depend on default IP provided by host, you may want to edit `crontab` too, and make sure that `acme.sh --cron` is run also after reboot (you can find out how to do that on their wiki pages).
-
-To issue a new certificate, run:
-
-```sh
-acme.sh --issue --dns dns_mydevil -d example.com -d *.example.com
-```
-
-After certificate is ready, you can install it with [deploy command](../deploy/README.md#14-deploy-your-cert-on-mydevilnet).
->>>>>>> 693d692a
 
 # Use custom API
 
