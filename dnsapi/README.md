# How to use DNS API

## 1. Use CloudFlare domain API to automatically issue cert

First you need to login to your CloudFlare account to get your API key.

```
export CF_Key="sdfsdfsdfljlbjkljlkjsdfoiwje"
export CF_Email="xxxx@sss.com"
```

Ok, let's issue a cert now:
```
acme.sh --issue --dns dns_cf -d example.com -d www.example.com
```

The `CF_Key` and `CF_Email` will be saved in `~/.acme.sh/account.conf` and will be reused when needed.


## 2. Use DNSPod.cn domain API to automatically issue cert

First you need to login to your DNSPod account to get your API Key and ID.

```
export DP_Id="1234"
export DP_Key="sADDsdasdgdsf"
```

Ok, let's issue a cert now:
```
acme.sh --issue --dns dns_dp -d example.com -d www.example.com
```

The `DP_Id` and `DP_Key` will be saved in `~/.acme.sh/account.conf` and will be reused when needed.


## 3. Use CloudXNS.com domain API to automatically issue cert

First you need to login to your CloudXNS account to get your API Key and Secret.

```
export CX_Key="1234"
export CX_Secret="sADDsdasdgdsf"
```

Ok, let's issue a cert now:
```
acme.sh --issue --dns dns_cx -d example.com -d www.example.com
```

The `CX_Key` and `CX_Secret` will be saved in `~/.acme.sh/account.conf` and will be reused when needed.


## 4. Use GoDaddy.com domain API to automatically issue cert

First you need to login to your GoDaddy account to get your API Key and Secret.

https://developer.godaddy.com/keys/

Please create a Production key, instead of a Test key.

```
export GD_Key="sdfsdfsdfljlbjkljlkjsdfoiwje"
export GD_Secret="asdfsdafdsfdsfdsfdsfdsafd"
```

Ok, let's issue a cert now:
```
acme.sh --issue --dns dns_gd -d example.com -d www.example.com
```

The `GD_Key` and `GD_Secret` will be saved in `~/.acme.sh/account.conf` and will be reused when needed.


## 5. Use PowerDNS embedded API to automatically issue cert

First you need to login to your PowerDNS account to enable the API and set your API-Token in the configuration.

https://doc.powerdns.com/md/httpapi/README/

```
export PDNS_Url="http://ns.example.com:8081"
export PDNS_ServerId="localhost"
export PDNS_Token="0123456789ABCDEF"
export PDNS_Ttl=60
```

Ok, let's issue a cert now:
```
acme.sh --issue --dns dns_pdns -d example.com -d www.example.com
```

The `PDNS_Url`, `PDNS_ServerId`, `PDNS_Token` and `PDNS_Ttl` will be saved in `~/.acme.sh/account.conf` and will be reused when needed.


## 6. Use OVH/kimsufi/soyoustart/runabove API to automatically issue cert

https://github.com/Neilpang/acme.sh/wiki/How-to-use-OVH-domain-api


## 7. Use nsupdate to automatically issue cert

First, generate a key for updating the zone
```
b=$(dnssec-keygen -a hmac-sha512 -b 512 -n USER -K /tmp foo)
cat > /etc/named/keys/update.key <<EOF
key "update" {
    algorithm hmac-sha512;
    secret "$(awk '/^Key/{print $2}' /tmp/$b.private)";
};
EOF
rm -f /tmp/$b.{private,key}
```

Include this key in your named configuration
```
include "/etc/named/keys/update.key";
```

Next, configure your zone to allow dynamic updates.

Depending on your named version, use either
```
zone "example.com" {
    type master;
    allow-update { key "update"; };
};
```
or
```
zone "example.com" {
    type master;
    update-policy {
        grant update subdomain example.com.;
    };
}
```

Finally, make the DNS server and update Key available to `acme.sh`

```
export NSUPDATE_SERVER="dns.example.com"
export NSUPDATE_KEY="/path/to/your/nsupdate.key"
```

Ok, let's issue a cert now:
```
acme.sh --issue --dns dns_nsupdate -d example.com -d www.example.com
```

The `NSUPDATE_SERVER` and `NSUPDATE_KEY` settings will be saved in `~/.acme.sh/account.conf` and will be reused when needed.


## 8. Use LuaDNS domain API

Get your API token at https://api.luadns.com/settings

```
export LUA_Key="sdfsdfsdfljlbjkljlkjsdfoiwje"
export LUA_Email="xxxx@sss.com"
```

To issue a cert:
```
acme.sh --issue --dns dns_lua -d example.com -d www.example.com
```

The `LUA_Key` and `LUA_Email` will be saved in `~/.acme.sh/account.conf` and will be reused when needed.


## 9. Use DNSMadeEasy domain API

Get your API credentials at https://cp.dnsmadeeasy.com/account/info

```
export ME_Key="sdfsdfsdfljlbjkljlkjsdfoiwje"
export ME_Secret="qdfqsdfkjdskfj"
```

To issue a cert:
```
acme.sh --issue --dns dns_me -d example.com -d www.example.com
```

The `ME_Key` and `ME_Secret` will be saved in `~/.acme.sh/account.conf` and will be reused when needed.


## 10. Use Amazon Route53 domain API

https://github.com/Neilpang/acme.sh/wiki/How-to-use-Amazon-Route53-API

```
export  AWS_ACCESS_KEY_ID=XXXXXXXXXX
export  AWS_SECRET_ACCESS_KEY=XXXXXXXXXXXXXXX
```

To issue a cert:
```
acme.sh --issue --dns dns_aws -d example.com -d www.example.com
```

The `AWS_ACCESS_KEY_ID` and `AWS_SECRET_ACCESS_KEY` will be saved in `~/.acme.sh/account.conf` and will be reused when needed.

## 11. Use Aliyun domain API to automatically issue cert

First you need to login to your Aliyun account to get your API key.
[https://ak-console.aliyun.com/#/accesskey](https://ak-console.aliyun.com/#/accesskey)

```
export Ali_Key="sdfsdfsdfljlbjkljlkjsdfoiwje"
export Ali_Secret="jlsdflanljkljlfdsaklkjflsa"
```

Ok, let's issue a cert now:
```
acme.sh --issue --dns dns_ali -d example.com -d www.example.com
```

The `Ali_Key` and `Ali_Secret` will be saved in `~/.acme.sh/account.conf` and will be reused when needed.

## 12. Use ISPConfig 3.1 API

This only works for ISPConfig 3.1 (and newer).

Create a Remote User in the ISPConfig Control Panel. The Remote User must have access to at least `DNS zone functions` and `DNS txt functions`.

```
export ISPC_User="xxx"
export ISPC_Password="xxx"
export ISPC_Api="https://ispc.domain.tld:8080/remote/json.php"
export ISPC_Api_Insecure=1
```
If you have installed ISPConfig on a different port, then alter the 8080 accordingly.
Leaver ISPC_Api_Insecure set to 1 if you have not a valid ssl cert for your installation. Change it to 0 if you have a valid ssl cert.

To issue a cert:
```
acme.sh --issue --dns dns_ispconfig -d example.com -d www.example.com
```

The `ISPC_User`, `ISPC_Password`, `ISPC_Api`and `ISPC_Api_Insecure` will be saved in `~/.acme.sh/account.conf` and will be reused when needed.

## 13. Use Alwaysdata domain API

First you need to login to your Alwaysdata account to get your API Key.

```sh
export AD_API_KEY="myalwaysdataapikey"
```

Ok, let's issue a cert now:

```sh
acme.sh --issue --dns dns_ad -d example.com -d www.example.com
```

The `AD_API_KEY` will be saved in `~/.acme.sh/account.conf` and will be reused
when needed.

## 14. Use Linode domain API

First you need to login to your Linode account to get your API Key.
[https://manager.linode.com/profile/api](https://manager.linode.com/profile/api)

Then add an API key with label *ACME* and copy the new key.

```sh
export LINODE_API_KEY="..."
```

Due to the reload time of any changes in the DNS records, we have to use the `dnssleep` option to wait at least 15 minutes for the changes to take effect.

Ok, let's issue a cert now:

```sh
acme.sh --issue --dns dns_linode --dnssleep 900 -d example.com -d www.example.com
```

The `LINODE_API_KEY` will be saved in `~/.acme.sh/account.conf` and will be reused when needed.

## 15. Use FreeDNS

FreeDNS (https://freedns.afraid.org/) does not provide an API to update DNS records (other than IPv4 and IPv6
dynamic DNS addresses).  The acme.sh plugin therefore retrieves and updates domain TXT records by logging
into the FreeDNS website to read the HTML and posting updates as HTTP.  The plugin needs to know your
userid and password for the FreeDNS website.

```sh
export FREEDNS_User="..."
export FREEDNS_Password="..."
```

You need only provide this the first time you run the acme.sh client with FreeDNS validation and then again
whenever you change your password at the FreeDNS site.  The acme.sh FreeDNS plugin does not store your userid
or password but rather saves an authentication token returned by FreeDNS in `~/.acme.sh/account.conf` and
reuses that when needed.

Now you can issue a certificate.

```sh
acme.sh --issue --dns dns_freedns -d example.com -d www.example.com
```

Note that you cannot use acme.sh automatic DNS validation for FreeDNS public domains or for a subdomain that
you create under a FreeDNS public domain.  You must own the top level domain in order to automatically
validate with acme.sh at FreeDNS.

## 16. Use cyon.ch

You only need to set your cyon.ch login credentials.
If you also have 2 Factor Authentication (OTP) enabled, you need to set your secret token too and have `oathtool` installed.

```
export CY_Username="your_cyon_username"
export CY_Password="your_cyon_password"
export CY_OTP_Secret="your_otp_secret" # Only required if using 2FA
```

To issue a cert:
```
acme.sh --issue --dns dns_cyon -d example.com -d www.example.com
```

The `CY_Username`, `CY_Password` and `CY_OTP_Secret` will be saved in `~/.acme.sh/account.conf` and will be reused when needed.

## 17. Use Domain-Offensive/Resellerinterface/Domainrobot API

You will need your login credentials (Partner ID+Password) to the Resellerinterface, and export them before you run `acme.sh`:
```
export DO_PID="KD-1234567"
export DO_PW="cdfkjl3n2"
```

Ok, let's issue a cert now:
```
acme.sh --issue --dns dns_do -d example.com -d www.example.com
```

## 18. Use Gandi LiveDNS API

You must enable the new Gandi LiveDNS API first and the create your api key, See: http://doc.livedns.gandi.net/

```
export GANDI_LIVEDNS_KEY="fdmlfsdklmfdkmqsdfk"
```

Ok, let's issue a cert now:
```
acme.sh --issue --dns dns_gandi_livedns -d example.com -d www.example.com
```

## 19. Use Knot (knsupdate) DNS API to automatically issue cert

First, generate a TSIG key for updating the zone.

```
keymgr tsig generate -t acme_key hmac-sha512 > /etc/knot/acme.key
```

Include this key in your knot configuration file.

```
include: /etc/knot/acme.key
```

Next, configure your zone to allow dynamic updates.

Dynamic updates for the zone are allowed via proper ACL rule with the `update` action. For in-depth instructions, please see [Knot DNS's documentation](https://www.knot-dns.cz/documentation/).

```
acl:
  - id: acme_acl
    address: 192.168.1.0/24
    key: acme_key
    action: update

zone:
  - domain: example.com
    file: example.com.zone
    acl: acme_acl
```

Finally, make the DNS server and TSIG Key available to `acme.sh`

```
export KNOT_SERVER="dns.example.com"
export KNOT_KEY=`grep \# /etc/knot/acme.key | cut -d' ' -f2`
```

Ok, let's issue a cert now:
```
acme.sh --issue --dns dns_knot -d example.com -d www.example.com
```

The `KNOT_SERVER` and `KNOT_KEY` settings will be saved in `~/.acme.sh/account.conf` and will be reused when needed.

## 20. Use DigitalOcean API (native)

You need to obtain a read and write capable API key from your DigitalOcean account. See: https://www.digitalocean.com/help/api/

```
export DO_API_KEY="75310dc4ca779ac39a19f6355db573b49ce92ae126553ebd61ac3a3ae34834cc"
```

Ok, let's issue a cert now:
```
acme.sh --issue --dns dns_dgon -d example.com -d www.example.com
```

## 21. Use ClouDNS.net API

You need to set the HTTP API user ID and password credentials. See: https://www.cloudns.net/wiki/article/42/. For security reasons, it's recommended to use a sub user ID that only has access to the necessary zones, as a regular API user has access to your entire account.

```
# Use this for a sub auth ID
export CLOUDNS_SUB_AUTH_ID=XXXXX
# Use this for a regular auth ID
#export CLOUDNS_AUTH_ID=XXXXX
export CLOUDNS_AUTH_PASSWORD="YYYYYYYYY"
```

Ok, let's issue a cert now:
```
acme.sh --issue --dns dns_cloudns -d example.com -d www.example.com
```
The `CLOUDNS_AUTH_ID` and `CLOUDNS_AUTH_PASSWORD` will be saved in `~/.acme.sh/account.conf` and will be reused when needed.

## 22. Use Infoblox API

First you need to create/obtain API credentials on your Infoblox appliance.

```
export Infoblox_Creds="username:password"
export Infoblox_Server="ip or fqdn of infoblox appliance"
```

Ok, let's issue a cert now:
```
acme.sh --issue --dns dns_infoblox -d example.com -d www.example.com
```

Note: This script will automatically create and delete the ephemeral txt record.
The `Infoblox_Creds` and `Infoblox_Server` will be saved in `~/.acme.sh/account.conf` and will be reused when needed.


## 23. Use VSCALE API

First you need to create/obtain API tokens on your [settings panel](https://vscale.io/panel/settings/tokens/).

```
VSCALE_API_KEY="sdfsdfsdfljlbjkljlkjsdfoiwje"
```

Ok, let's issue a cert now:
```
acme.sh --issue --dns dns_vscale -d example.com -d www.example.com
```

##  24. Use Dynu API

First you need to create/obtain API credentials from your Dynu account. See: https://www.dynu.com/resources/api/documentation

```
export Dynu_ClientId="xxxxxxxx-xxxx-xxxx-xxxx-xxxxxxxxxxxx"
export Dynu_Secret="yyyyyyyyyyyyyyyyyyyyyyyyy"
```

Ok, let's issue a cert now:
```
acme.sh --issue --dns dns_dynu -d example.com -d www.example.com
```

The `Dynu_ClientId` and `Dynu_Secret` will be saved in `~/.acme.sh/account.conf` and will be reused when needed.

## 25. Use DNSimple API

First you need to login to your DNSimple account and generate a new oauth token.

https://dnsimple.com/a/{your account id}/account/access_tokens

Note that this is an _account_ token and not a user token. The account token is
needed to infer the `account_id` used in requests. A user token will not be able
to determine the correct account to use.

```
export DNSimple_OAUTH_TOKEN="sdfsdfsdfljlbjkljlkjsdfoiwje"
```

To issue the cert just specify the `dns_dnsimple` API.

```
acme.sh --issue --dns dns_dnsimple -d example.com
```

The `DNSimple_OAUTH_TOKEN` will be saved in `~/.acme.sh/account.conf` and will
be reused when needed.

If you have any issues with this integration please report them to
https://github.com/pho3nixf1re/acme.sh/issues.

## 26. Use NS1.com API

```
export NS1_Key="fdmlfsdklmfdkmqsdfk"
```

Ok, let's issue a cert now:
```
acme.sh --issue --dns dns_nsone -d example.com -d www.example.com
```

## 27. Use DuckDNS.org API

```
export DuckDNS_Token="aaaaaaaa-bbbb-cccc-dddd-eeeeeeeeeeee"
```

Please note that since DuckDNS uses StartSSL as their cert provider, thus
--insecure may need to be used when issuing certs:
```
acme.sh --insecure --issue --dns dns_duckdns -d mydomain.duckdns.org
```

For issues, please report to https://github.com/raidenii/acme.sh/issues.

## 28. Use Name.com API

You'll need to fill out the form at https://www.name.com/reseller/apply to apply
for API username and token.

```
export Namecom_Username="testuser"
export Namecom_Token="xxxxxxxxxxxxxxxxxxxxxxxxxxxxxxxxxxxxxxxxxxxxxxx"
```

And now you can issue certs with:

```
acme.sh --issue --dns dns_namecom -d example.com -d www.example.com
```

For issues, please report to https://github.com/raidenii/acme.sh/issues.

## 29. Use Dyn Managed DNS API to automatically issue cert

First, login to your Dyn Managed DNS account: https://portal.dynect.net/login/

It is recommended to add a new user specific for API access.

The minimum "Zones & Records Permissions" required are:
```
RecordAdd
RecordUpdate
RecordDelete
RecordGet
ZoneGet
ZoneAddNode
ZoneRemoveNode
ZonePublish
```

Pass the API user credentials to the environment:
```
export DYN_Customer="customer"
export DYN_Username="apiuser"
export DYN_Password="secret"
```

Ok, let's issue a cert now:
```
acme.sh --issue --dns dns_dyn -d example.com -d www.example.com
```

The `DYN_Customer`, `DYN_Username` and `DYN_Password` will be saved in `~/.acme.sh/account.conf` and will be reused when needed.

## 30. Use pdd.yandex.ru API

```
export PDD_Token="xxxxxxxxxxxxxxxxxxxxxxxxxxxxxxxxxxxxxxxxxxxxx"
```

Follow these instructions to get the token for your domain https://tech.yandex.com/domain/doc/concepts/access-docpage/
```
acme.sh --issue --dns dns_yandex -d mydomain.example.org
```

For issues, please report to https://github.com/non7top/acme.sh/issues.

## 31. Use Hurricane Electric

Hurricane Electric (https://dns.he.net/) doesn't have an API so just set your login credentials like so:

```
export HE_Username="yourusername"
export HE_Password="password"
```

Then you can issue your certificate:

```
acme.sh --issue --dns dns_he -d example.com -d www.example.com
```

The `HE_Username` and `HE_Password` settings will be saved in `~/.acme.sh/account.conf` and will be reused when needed.

Please report any issues to https://github.com/angel333/acme.sh or to <me@ondrejsimek.com>.

## 32. Use UnoEuro API to automatically issue cert

First you need to login to your UnoEuro account to get your API key.

```
export UNO_Key="sdfsdfsdfljlbjkljlkjsdfoiwje"
export UNO_User="UExxxxxx"
```

Ok, let's issue a cert now:
```
acme.sh --issue --dns dns_unoeuro -d example.com -d www.example.com
```

The `UNO_Key` and `UNO_User` will be saved in `~/.acme.sh/account.conf` and will be reused when needed.

## 33. Use INWX

[INWX](https://www.inwx.de/) offers an [xmlrpc api](https://www.inwx.de/de/help/apidoc)  with your standard login credentials, set them like so:

```
export INWX_User="yourusername"
export INWX_Password="password"
```

Then you can issue your certificates with:

```
acme.sh --issue --dns dns_inwx -d example.com -d www.example.com
```

The `INWX_User` and `INWX_Password` settings will be saved in `~/.acme.sh/account.conf` and will be reused when needed.

## 34. User Servercow API v1

Create a new user from the servercow control center. Don't forget to activate **DNS API** for this user.

```
export SERVERCOW_API_Username=username
export SERVERCOW_API_Password=password
```

Now you cann issue a cert:

```
acme.sh --issue --dns dns_servercow -d example.com -d www.example.com
```
Both, `SERVERCOW_API_Username` and `SERVERCOW_API_Password` will be saved in `~/.acme.sh/account.conf` and will be reused when needed.

## 35. Use Namesilo.com API

You'll need to generate an API key at https://www.namesilo.com/account_api.php
Optionally you may restrict the access to an IP range there.

```
export Namesilo_Key="xxxxxxxxxxxxxxxxxxxxxxxx"
```

And now you can issue certs with:

```
acme.sh --issue --dns dns_namesilo --dnssleep 900 -d example.com -d www.example.com
```

## 36. Use autoDNS (InternetX)

[InternetX](https://www.internetx.com/) offers an [xml api](https://help.internetx.com/display/API/AutoDNS+XML-API)  with your standard login credentials, set them like so:

```
export AUTODNS_USER="yourusername"
export AUTODNS_PASSWORD="password"
export AUTODNS_CONTEXT="context"
```

Then you can issue your certificates with:

```
acme.sh --issue --dns dns_autodns -d example.com -d www.example.com
```

The `AUTODNS_USER`, `AUTODNS_PASSWORD` and `AUTODNS_CONTEXT` settings will be saved in `~/.acme.sh/account.conf` and will be reused when needed.

## 37. Use Azure DNS

You have to create a service principal first. See:[How to use Azure DNS](../../../wiki/How-to-use-Azure-DNS)

```
export AZUREDNS_SUBSCRIPTIONID="12345678-9abc-def0-1234-567890abcdef"
export AZUREDNS_TENANTID="11111111-2222-3333-4444-555555555555"
export AZUREDNS_APPID="3b5033b5-7a66-43a5-b3b9-a36b9e7c25ed"
export AZUREDNS_CLIENTSECRET="1b0224ef-34d4-5af9-110f-77f527d561bd"
```

Then you can issue your certificates with:

```
acme.sh --issue --dns dns_azure -d example.com -d www.example.com
```

`AZUREDNS_SUBSCRIPTIONID`, `AZUREDNS_TENANTID`,`AZUREDNS_APPID` and `AZUREDNS_CLIENTSECRET` settings will be saved in `~/.acme.sh/account.conf` and will be reused when needed.

## 38. Use selectel.com(selectel.ru) domain API to automatically issue cert

First you need to login to your account to get your API key from: https://my.selectel.ru/profile/apikeys.

```sh
export SL_Key="sdfsdfsdfljlbjkljlkjsdfoiwje"

```

Ok, let's issue a cert now:
```
acme.sh --issue --dns dns_selectel -d example.com -d www.example.com
```

The `SL_Key` will be saved in `~/.acme.sh/account.conf` and will be reused when needed.

## 39. Use zonomi.com domain API to automatically issue cert

First you need to login to your account to find your API key from: http://zonomi.com/app/dns/dyndns.jsp

Your will find your api key in the example urls:

```sh
https://zonomi.com/app/dns/dyndns.jsp?host=example.com&api_key=1063364558943540954358668888888888
```

```sh
export ZM_Key="1063364558943540954358668888888888"

```

Ok, let's issue a cert now:
```
acme.sh --issue --dns dns_zonomi -d example.com -d www.example.com
```

The `ZM_Key` will be saved in `~/.acme.sh/account.conf` and will be reused when needed.

<<<<<<< HEAD
## 40. Use DNSEver (https://www.dnsever.com/)

You will need your login credentials (ID+PW) to the DNSEver, and export them before you run acme.sh:
```
export DNSEVER_ID="KD-1234567"
export DNSEVER_PW="cdfkjl3n2"
```

Ok, let's issue a cert now:
```
acme.sh --issue --dns dns_dnsever -d example.com -d www.example.com
```
The DNSEVER_ID and DNSEVER_PW will be saved in ~/.acme.sh/account.conf and will be reused when needed.
=======
## 40. Use DreamHost DNS API

DNS API keys may be created at https://panel.dreamhost.com/?tree=home.api.
Ensure the created key has add and remove privelages.

```
export DH_API_Key="<api key>"
acme.sh --issue --dns dns_dreamhost -d example.com -d www.example.com
```

The 'DH_API_KEY' will be saved in `~/.acme.sh/account.conf` and will
be reused when needed.
>>>>>>> 92dfa8be

# Use custom API

If your API is not supported yet, you can write your own DNS API.

Let's assume you want to name it 'myapi':

1. Create a bash script named `~/.acme.sh/dns_myapi.sh`,
2. In the script you must have a function named `dns_myapi_add()` which will be called by acme.sh to add the DNS records.
3. Then you can use your API to issue cert like this:

```
acme.sh --issue --dns dns_myapi -d example.com -d www.example.com
```

For more details, please check our sample script: [dns_myapi.sh](dns_myapi.sh)

See:  https://github.com/Neilpang/acme.sh/wiki/DNS-API-Dev-Guide

# Use lexicon DNS API

https://github.com/Neilpang/acme.sh/wiki/How-to-use-lexicon-dns-api<|MERGE_RESOLUTION|>--- conflicted
+++ resolved
@@ -744,8 +744,20 @@
 
 The `ZM_Key` will be saved in `~/.acme.sh/account.conf` and will be reused when needed.
 
-<<<<<<< HEAD
-## 40. Use DNSEver (https://www.dnsever.com/)
+## 40. Use DreamHost DNS API
+
+DNS API keys may be created at https://panel.dreamhost.com/?tree=home.api.
+Ensure the created key has add and remove privelages.
+
+```
+export DH_API_Key="<api key>"
+acme.sh --issue --dns dns_dreamhost -d example.com -d www.example.com
+```
+
+The 'DH_API_KEY' will be saved in `~/.acme.sh/account.conf` and will
+be reused when needed.
+
+## 41. Use DNSEver (https://www.dnsever.com/)
 
 You will need your login credentials (ID+PW) to the DNSEver, and export them before you run acme.sh:
 ```
@@ -758,20 +770,6 @@
 acme.sh --issue --dns dns_dnsever -d example.com -d www.example.com
 ```
 The DNSEVER_ID and DNSEVER_PW will be saved in ~/.acme.sh/account.conf and will be reused when needed.
-=======
-## 40. Use DreamHost DNS API
-
-DNS API keys may be created at https://panel.dreamhost.com/?tree=home.api.
-Ensure the created key has add and remove privelages.
-
-```
-export DH_API_Key="<api key>"
-acme.sh --issue --dns dns_dreamhost -d example.com -d www.example.com
-```
-
-The 'DH_API_KEY' will be saved in `~/.acme.sh/account.conf` and will
-be reused when needed.
->>>>>>> 92dfa8be
 
 # Use custom API
 
