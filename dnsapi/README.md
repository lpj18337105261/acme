--- conflicted
+++ resolved
@@ -185,7 +185,6 @@
 The `ME_Key` and `ME_Secret` will be saved in `~/.acme.sh/account.conf` and will be reused when needed.
 
 
-<<<<<<< HEAD
 ## 10. Use Amazon Route53 domain API
 
 https://github.com/Neilpang/acme.sh/wiki/How-to-use-Amazon-Route53-API
@@ -201,8 +200,8 @@
 ```
 
 The `AWS_ACCESS_KEY_ID` and `AWS_SECRET_ACCESS_KEY` will be saved in `~/.acme.sh/account.conf` and will be reused when needed.
-=======
-## 10. Use Aliyun domain API to automatically issue cert
+
+## 11. Use Aliyun domain API to automatically issue cert
 
 First you need to login to your Aliyun account to get your API key.
 [https://ak-console.aliyun.com/#/accesskey](https://ak-console.aliyun.com/#/accesskey)
@@ -218,9 +217,8 @@
 ```
 
 The `Ali_Key` and `Ali_Secret` will be saved in `~/.acme.sh/account.conf` and will be reused when needed.
->>>>>>> 2af463fb
-
-# 11. Use custom API
+
+# 12. Use custom API
 
 If your API is not supported yet, you can write your own DNS API.
 
@@ -237,6 +235,6 @@
 For more details, please check our sample script: [dns_myapi.sh](dns_myapi.sh)
 
 
-## 12. Use lexicon DNS API
+## 13. Use lexicon DNS API
 
 https://github.com/Neilpang/acme.sh/wiki/How-to-use-lexicon-dns-api