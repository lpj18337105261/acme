# How to use DNS API

## 1. Use CloudFlare domain API to automatically issue cert

First you need to login to your CloudFlare account to get your API key.

```
export CF_Key="sdfsdfsdfljlbjkljlkjsdfoiwje"
export CF_Email="xxxx@sss.com"
```

Ok, let's issue a cert now:
```
acme.sh --issue --dns dns_cf -d example.com -d www.example.com
```

The `CF_Key` and `CF_Email` will be saved in `~/.acme.sh/account.conf` and will be reused when needed.


## 2. Use DNSPod.cn domain API to automatically issue cert

First you need to login to your DNSPod account to get your API Key and ID.

```
export DP_Id="1234"
export DP_Key="sADDsdasdgdsf"
```

Ok, let's issue a cert now:
```
acme.sh --issue --dns dns_dp -d example.com -d www.example.com
```

The `DP_Id` and `DP_Key` will be saved in `~/.acme.sh/account.conf` and will be reused when needed.


## 3. Use CloudXNS.com domain API to automatically issue cert

First you need to login to your CloudXNS account to get your API Key and Secret.

```
export CX_Key="1234"
export CX_Secret="sADDsdasdgdsf"
```

Ok, let's issue a cert now:
```
acme.sh --issue --dns dns_cx -d example.com -d www.example.com
```

The `CX_Key` and `CX_Secret` will be saved in `~/.acme.sh/account.conf` and will be reused when needed.


## 4. Use GoDaddy.com domain API to automatically issue cert

First you need to login to your GoDaddy account to get your API Key and Secret.

https://developer.godaddy.com/keys/

Please create a Production key, instead of a Test key.

```
export GD_Key="sdfsdfsdfljlbjkljlkjsdfoiwje"
export GD_Secret="asdfsdafdsfdsfdsfdsfdsafd"
```

Ok, let's issue a cert now:
```
acme.sh --issue --dns dns_gd -d example.com -d www.example.com
```

The `GD_Key` and `GD_Secret` will be saved in `~/.acme.sh/account.conf` and will be reused when needed.


## 5. Use PowerDNS embedded API to automatically issue cert

First you need to login to your PowerDNS account to enable the API and set your API-Token in the configuration.

https://doc.powerdns.com/md/httpapi/README/

```
export PDNS_Url="http://ns.example.com:8081"
export PDNS_ServerId="localhost"
export PDNS_Token="0123456789ABCDEF"
export PDNS_Ttl=60
```

Ok, let's issue a cert now:
```
acme.sh --issue --dns dns_pdns -d example.com -d www.example.com
```

The `PDNS_Url`, `PDNS_ServerId`, `PDNS_Token` and `PDNS_Ttl` will be saved in `~/.acme.sh/account.conf` and will be reused when needed.


## 6. Use OVH/kimsufi/soyoustart/runabove API to automatically issue cert

https://github.com/Neilpang/acme.sh/wiki/How-to-use-OVH-domain-api


## 7. Use nsupdate to automatically issue cert

First, generate a key for updating the zone
```
b=$(dnssec-keygen -a hmac-sha512 -b 512 -n USER -K /tmp foo)
cat > /etc/named/keys/update.key <<EOF
key "update" {
    algorithm hmac-sha512;
    secret "$(awk '/^Key/{print $2}' /tmp/$b.private)";
};
EOF
rm -f /tmp/$b.{private,key}
```

Include this key in your named configuration
```
include "/etc/named/keys/update.key";
```

Next, configure your zone to allow dynamic updates.

Depending on your named version, use either
```
zone "example.com" {
    type master;
    allow-update { key "update"; };
};
```
or
```
zone "example.com" {
    type master;
    update-policy {
        grant update subdomain example.com.;
    };
}
```

Finally, make the DNS server and update Key available to `acme.sh`

```
export NSUPDATE_SERVER="dns.example.com"
export NSUPDATE_KEY="/path/to/your/nsupdate.key"
```

Ok, let's issue a cert now:
```
acme.sh --issue --dns dns_nsupdate -d example.com -d www.example.com
```

The `NSUPDATE_SERVER` and `NSUPDATE_KEY` settings will be saved in `~/.acme.sh/account.conf` and will be reused when needed.


## 8. Use LuaDNS domain API

Get your API token at https://api.luadns.com/settings

```
export LUA_Key="sdfsdfsdfljlbjkljlkjsdfoiwje"
export LUA_Email="xxxx@sss.com"
```

To issue a cert:
```
acme.sh --issue --dns dns_lua -d example.com -d www.example.com
```

The `LUA_Key` and `LUA_Email` will be saved in `~/.acme.sh/account.conf` and will be reused when needed.


## 9. Use DNSMadeEasy domain API

Get your API credentials at https://cp.dnsmadeeasy.com/account/info

```
export ME_Key="sdfsdfsdfljlbjkljlkjsdfoiwje"
export ME_Secret="qdfqsdfkjdskfj"
```

To issue a cert:
```
acme.sh --issue --dns dns_me -d example.com -d www.example.com
```

The `ME_Key` and `ME_Secret` will be saved in `~/.acme.sh/account.conf` and will be reused when needed.


## 10. Use Amazon Route53 domain API

https://github.com/Neilpang/acme.sh/wiki/How-to-use-Amazon-Route53-API

```
export  AWS_ACCESS_KEY_ID=XXXXXXXXXX
export  AWS_SECRET_ACCESS_KEY=XXXXXXXXXXXXXXX
```

To issue a cert:
```
acme.sh --issue --dns dns_aws -d example.com -d www.example.com
```

The `AWS_ACCESS_KEY_ID` and `AWS_SECRET_ACCESS_KEY` will be saved in `~/.acme.sh/account.conf` and will be reused when needed.

## 11. Use Aliyun domain API to automatically issue cert

First you need to login to your Aliyun account to get your API key.
[https://ak-console.aliyun.com/#/accesskey](https://ak-console.aliyun.com/#/accesskey)

```
export Ali_Key="sdfsdfsdfljlbjkljlkjsdfoiwje"
export Ali_Secret="jlsdflanljkljlfdsaklkjflsa"
```

Ok, let's issue a cert now:
```
acme.sh --issue --dns dns_ali -d example.com -d www.example.com
```

The `Ali_Key` and `Ali_Secret` will be saved in `~/.acme.sh/account.conf` and will be reused when needed.

## 12. Use ISPConfig 3.1 API

This only works for ISPConfig 3.1 (and newer).

Create a Remote User in the ISPConfig Control Panel. The Remote User must have access to at least `DNS zone functions` and `DNS txt functions`.

```
export ISPC_User="xxx"
export ISPC_Password="xxx"
export ISPC_Api="https://ispc.domain.tld:8080/remote/json.php"
export ISPC_Api_Insecure=1
```
If you have installed ISPConfig on a different port, then alter the 8080 accordingly.
Leaver ISPC_Api_Insecure set to 1 if you have not a valid ssl cert for your installation. Change it to 0 if you have a valid ssl cert.

To issue a cert:
```
acme.sh --issue --dns dns_ispconfig -d example.com -d www.example.com
```

The `ISPC_User`, `ISPC_Password`, `ISPC_Api`and `ISPC_Api_Insecure` will be saved in `~/.acme.sh/account.conf` and will be reused when needed.

## 13. Use Alwaysdata domain API

First you need to login to your Alwaysdata account to get your API Key.

```sh
export AD_API_KEY="myalwaysdataapikey"
```

Ok, let's issue a cert now:

```sh
acme.sh --issue --dns dns_ad -d example.com -d www.example.com
```

The `AD_API_KEY` will be saved in `~/.acme.sh/account.conf` and will be reused
when needed.

## 14. Use Linode domain API

First you need to login to your Linode account to get your API Key.
[https://manager.linode.com/profile/api](https://manager.linode.com/profile/api)

Then add an API key with label *ACME* and copy the new key.

```sh
export LINODE_API_KEY="..."
```

Due to the reload time of any changes in the DNS records, we have to use the `dnssleep` option to wait at least 15 minutes for the changes to take effect.

Ok, let's issue a cert now:

```sh
acme.sh --issue --dns dns_linode --dnssleep 900 -d example.com -d www.example.com
```

The `LINODE_API_KEY` will be saved in `~/.acme.sh/account.conf` and will be reused when needed.

## 15. Use FreeDNS

FreeDNS (https://freedns.afraid.org/) does not provide an API to update DNS records (other than IPv4 and IPv6
dynamic DNS addresses).  The acme.sh plugin therefore retrieves and updates domain TXT records by logging
into the FreeDNS website to read the HTML and posting updates as HTTP.  The plugin needs to know your
userid and password for the FreeDNS website.

```sh
export FREEDNS_User="..."
export FREEDNS_Password="..."
```

You need only provide this the first time you run the acme.sh client with FreeDNS validation and then again
whenever you change your password at the FreeDNS site.  The acme.sh FreeDNS plugin does not store your userid
or password but rather saves an authentication token returned by FreeDNS in `~/.acme.sh/account.conf` and
reuses that when needed.

Now you can issue a certificate.

```sh
acme.sh --issue --dns dns_freedns -d example.com -d www.example.com
```

Note that you cannot use acme.sh automatic DNS validation for FreeDNS public domains or for a subdomain that
you create under a FreeDNS public domain.  You must own the top level domain in order to automatically
validate with acme.sh at FreeDNS.

## 16. Use cyon.ch

You only need to set your cyon.ch login credentials.
If you also have 2 Factor Authentication (OTP) enabled, you need to set your secret token too and have `oathtool` installed.

```
export CY_Username="your_cyon_username"
export CY_Password="your_cyon_password"
export CY_OTP_Secret="your_otp_secret" # Only required if using 2FA
```

To issue a cert:
```
acme.sh --issue --dns dns_cyon -d example.com -d www.example.com
```

The `CY_Username`, `CY_Password` and `CY_OTP_Secret` will be saved in `~/.acme.sh/account.conf` and will be reused when needed.

## 17. Use Domain-Offensive/Resellerinterface/Domainrobot API

You will need your login credentials (Partner ID+Password) to the Resellerinterface, and export them before you run `acme.sh`:
```
export DO_PID="KD-1234567"
export DO_PW="cdfkjl3n2"
```

Ok, let's issue a cert now:
```
acme.sh --issue --dns dns_do -d example.com -d www.example.com
```

## 18. Use Gandi LiveDNS API

You must enable the new Gandi LiveDNS API first and the create your api key, See: http://doc.livedns.gandi.net/

```
export GANDI_LIVEDNS_KEY="fdmlfsdklmfdkmqsdfk"
```

Ok, let's issue a cert now:
```
acme.sh --issue --dns dns_gandi_livedns -d example.com -d www.example.com
```

## 19. Use Knot (knsupdate) DNS API to automatically issue cert

First, generate a TSIG key for updating the zone.

```
keymgr tsig generate acme_key algorithm hmac-sha512 > /etc/knot/acme.key
```

Include this key in your knot configuration file.

```
include: /etc/knot/acme.key
```

Next, configure your zone to allow dynamic updates.

Dynamic updates for the zone are allowed via proper ACL rule with the `update` action. For in-depth instructions, please see [Knot DNS's documentation](https://www.knot-dns.cz/documentation/).

```
acl:
  - id: acme_acl
    address: 192.168.1.0/24
    key: acme_key
    action: update

zone:
  - domain: example.com
    file: example.com.zone
    acl: acme_acl
```

Finally, make the DNS server and TSIG Key available to `acme.sh`

```
export KNOT_SERVER="dns.example.com"
export KNOT_KEY=`grep \# /etc/knot/acme.key | cut -d' ' -f2`
```

Ok, let's issue a cert now:
```
acme.sh --issue --dns dns_knot -d example.com -d www.example.com
```

The `KNOT_SERVER` and `KNOT_KEY` settings will be saved in `~/.acme.sh/account.conf` and will be reused when needed.

## 20. Use DigitalOcean API (native)

You need to obtain a read and write capable API key from your DigitalOcean account. See: https://www.digitalocean.com/help/api/

```
export DO_API_KEY="75310dc4ca779ac39a19f6355db573b49ce92ae126553ebd61ac3a3ae34834cc"
```

Ok, let's issue a cert now:
```
acme.sh --issue --dns dns_dgon -d example.com -d www.example.com
```

## 21. Use ClouDNS.net API

You need to set the HTTP API user ID and password credentials. See: https://www.cloudns.net/wiki/article/42/

```
export CLOUDNS_AUTH_ID=XXXXX
export CLOUDNS_AUTH_PASSWORD="YYYYYYYYY"
```

Ok, let's issue a cert now:
```
acme.sh --issue --dns dns_cloudns -d example.com -d www.example.com
```
The `CLOUDNS_AUTH_ID` and `CLOUDNS_AUTH_PASSWORD` will be saved in `~/.acme.sh/account.conf` and will be reused when needed.

## 22. Use Infoblox API

First you need to create/obtain API credentials on your Infoblox appliance.

```
export Infoblox_Creds="username:password"
export Infoblox_Server="ip or fqdn of infoblox appliance"
```

Ok, let's issue a cert now:
```
acme.sh --issue --dns dns_infoblox -d example.com -d www.example.com
```

Note: This script will automatically create and delete the ephemeral txt record.
The `Infoblox_Creds` and `Infoblox_Server` will be saved in `~/.acme.sh/account.conf` and will be reused when needed.


## 23. Use VSCALE API

First you need to create/obtain API tokens on your [settings panel](https://vscale.io/panel/settings/tokens/).

```
VSCALE_API_KEY="sdfsdfsdfljlbjkljlkjsdfoiwje"
```

Ok, let's issue a cert now:
```
acme.sh --issue --dns dns_vscale -d example.com -d www.example.com
```

##  24. Use Dynu API

First you need to create/obtain API credentials from your Dynu account. See: https://www.dynu.com/resources/api/documentation

```
export Dynu_ClientId="xxxxxxxx-xxxx-xxxx-xxxx-xxxxxxxxxxxx"
export Dynu_Secret="yyyyyyyyyyyyyyyyyyyyyyyyy"
```

Ok, let's issue a cert now:
```
acme.sh --issue --dns dns_dynu -d example.com -d www.example.com
```

The `Dynu_ClientId` and `Dynu_Secret` will be saved in `~/.acme.sh/account.conf` and will be reused when needed.

## 25. Use DNSimple API

First you need to login to your DNSimple account and generate a new oauth token.

https://dnsimple.com/a/{your account id}/account/access_tokens

Note that this is an _account_ token and not a user token. The account token is
needed to infer the `account_id` used in requests. A user token will not be able
to determine the correct account to use.

```
export DNSimple_OAUTH_TOKEN="sdfsdfsdfljlbjkljlkjsdfoiwje"
```

To issue the cert just specify the `dns_dnsimple` API.

```
acme.sh --issue --dns dns_dnsimple -d example.com
```

The `DNSimple_OAUTH_TOKEN` will be saved in `~/.acme.sh/account.conf` and will
be reused when needed.

If you have any issues with this integration please report them to
https://github.com/pho3nixf1re/acme.sh/issues.

## 26. Use NS1.com API

```
export NS1_Key="fdmlfsdklmfdkmqsdfk"
```

Ok, let's issue a cert now:
```
acme.sh --issue --dns dns_nsone -d example.com -d www.example.com
```

## 27. Use DuckDNS.org API

```
export DuckDNS_Token="aaaaaaaa-bbbb-cccc-dddd-eeeeeeeeeeee"
```

Please note that since DuckDNS uses StartSSL as their cert provider, thus 
--insecure may need to be used when issuing certs:
```
acme.sh --insecure --issue --dns dns_duckdns -d mydomain.duckdns.org
```

For issues, please report to https://github.com/raidenii/acme.sh/issues.

## 28. Use Name.com API

You'll need to fill out the form at https://www.name.com/reseller/apply to apply
for API username and token.

```
export Namecom_Username="testuser"
export Namecom_Token="xxxxxxxxxxxxxxxxxxxxxxxxxxxxxxxxxxxxxxxxxxxxxxx"
```

And now you can issue certs with:

```
acme.sh --issue --dns dns_namecom -d example.com -d www.example.com
```

For issues, please report to https://github.com/raidenii/acme.sh/issues.

## 29. Use Dyn Managed DNS API to automatically issue cert

First, login to your Dyn Managed DNS account: https://portal.dynect.net/login/

It is recommended to add a new user specific for API access.

The minimum "Zones & Records Permissions" required are:
```
RecordAdd
RecordUpdate
RecordDelete
RecordGet
ZoneGet
ZoneAddNode
ZoneRemoveNode
ZonePublish
```

Pass the API user credentials to the environment:
```
export DYN_Customer="customer"
export DYN_Username="apiuser"
export DYN_Password="secret"
```

Ok, let's issue a cert now:
```
acme.sh --issue --dns dns_dyn -d example.com -d www.example.com
```

The `DYN_Customer`, `DYN_Username` and `DYN_Password` will be saved in `~/.acme.sh/account.conf` and will be reused when needed.

## 30. Use pdd.yandex.ru API

```
export PDD_Token="xxxxxxxxxxxxxxxxxxxxxxxxxxxxxxxxxxxxxxxxxxxxx"
```

Follow these instructions to get the token for your domain https://tech.yandex.com/domain/doc/concepts/access-docpage/
```
acme.sh --issue --dns dns_yandex -d mydomain.example.org
```

For issues, please report to https://github.com/non7top/acme.sh/issues.

## 31. Use Hurricane Electric

Hurricane Electric doesn't have an API so just set your login credentials like so:

```
export HE_Username="yourusername"
export HE_Password="password"
```

Then you can issue your certificate:

```
acme.sh --issue --dns dns_he -d example.com -d www.example.com
```

The `HE_Username` and `HE_Password` settings will be saved in `~/.acme.sh/account.conf` and will be reused when needed.

Please report any issues to https://github.com/angel333/acme.sh or to <me@ondrejsimek.com>.

<<<<<<< HEAD
## 31. Use INWX

INWX offers an xmlrpc api with your standard login credentials, set them like so:

```
export INWX_User="yourusername"
export INWX_Password="password"
```

Then you can issue your certificates with:

```
acme.sh --issue --dns dns_inwx -d example.com -d www.example.com
```

The `INWX_User` and `INWX_Password` settings will be saved in `~/.acme.sh/account.conf` and will be reused when needed.
=======
## 32. Use UnoEuro API to automatically issue cert

First you need to login to your UnoEuro account to get your API key.

```
export UNO_Key="sdfsdfsdfljlbjkljlkjsdfoiwje"
export UNO_User="UExxxxxx"
```

Ok, let's issue a cert now:
```
acme.sh --issue --dns dns_unoeuro -d example.com -d www.example.com
```

The `UNO_Key` and `UNO_User` will be saved in `~/.acme.sh/account.conf` and will be reused when needed.
>>>>>>> 8a3b6bf0

# Use custom API

If your API is not supported yet, you can write your own DNS API.

Let's assume you want to name it 'myapi':

1. Create a bash script named `~/.acme.sh/dns_myapi.sh`,
2. In the script you must have a function named `dns_myapi_add()` which will be called by acme.sh to add the DNS records.
3. Then you can use your API to issue cert like this:

```
acme.sh --issue --dns dns_myapi -d example.com -d www.example.com
```

For more details, please check our sample script: [dns_myapi.sh](dns_myapi.sh)

See:  https://github.com/Neilpang/acme.sh/wiki/DNS-API-Dev-Guide

# Use lexicon DNS API

https://github.com/Neilpang/acme.sh/wiki/How-to-use-lexicon-dns-api<|MERGE_RESOLUTION|>--- conflicted
+++ resolved
@@ -602,8 +602,23 @@
 
 Please report any issues to https://github.com/angel333/acme.sh or to <me@ondrejsimek.com>.
 
-<<<<<<< HEAD
-## 31. Use INWX
+## 32. Use UnoEuro API to automatically issue cert
+
+First you need to login to your UnoEuro account to get your API key.
+
+```
+export UNO_Key="sdfsdfsdfljlbjkljlkjsdfoiwje"
+export UNO_User="UExxxxxx"
+```
+
+Ok, let's issue a cert now:
+```
+acme.sh --issue --dns dns_unoeuro -d example.com -d www.example.com
+```
+
+The `UNO_Key` and `UNO_User` will be saved in `~/.acme.sh/account.conf` and will be reused when needed.
+
+## 33. Use INWX
 
 INWX offers an xmlrpc api with your standard login credentials, set them like so:
 
@@ -619,23 +634,6 @@
 ```
 
 The `INWX_User` and `INWX_Password` settings will be saved in `~/.acme.sh/account.conf` and will be reused when needed.
-=======
-## 32. Use UnoEuro API to automatically issue cert
-
-First you need to login to your UnoEuro account to get your API key.
-
-```
-export UNO_Key="sdfsdfsdfljlbjkljlkjsdfoiwje"
-export UNO_User="UExxxxxx"
-```
-
-Ok, let's issue a cert now:
-```
-acme.sh --issue --dns dns_unoeuro -d example.com -d www.example.com
-```
-
-The `UNO_Key` and `UNO_User` will be saved in `~/.acme.sh/account.conf` and will be reused when needed.
->>>>>>> 8a3b6bf0
 
 # Use custom API
 
