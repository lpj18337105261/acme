--- conflicted
+++ resolved
@@ -898,31 +898,6 @@
 The `EUSERV_Username` and `EUSERV_Password` will be saved in `~/.acme.sh/account.conf` and will be reused when needed.
 
 Please report any issues to https://github.com/initit/acme.sh or to <github@initit.de>
-<<<<<<< HEAD
-## 48. Use hosting.de API
-
-Create an API key in your hosting.de account here: https://secure.hosting.de
-
-The key needs the following rights:
-- DNS_ZONES_EDIT
-- DNS_ZONES_LIST
-
-Set your API Key and endpoint:
-
-```
-export HOSTINGDE_APIKEY='xxx'
-export HOSTINGDE_ENDPOINT='https://secure.hosting.de'
-```
-
-The plugin can also be used for the http.net API. http.net customers have to set endpoint to https://partner.http.net.
-
-Ok, let's issue a cert now:
-```
-acme.sh --issue --dns dns_hostingde -d example.com -d *.example.com
-```
-
-The hosting.de API key and endpoint will be saved in `~/.acme.sh/account.conf` and will be reused when needed.
-=======
 
 ## 48. Use DNSPod.com domain API to automatically issue cert
 
@@ -1018,7 +993,30 @@
 acme.sh --issue --dns dns_gdnsdk --dnssleep 300 -d example.com -d *.example.com
 ```
 
->>>>>>> 8eb4efad
+## 53. Use hosting.de API
+
+Create an API key in your hosting.de account here: https://secure.hosting.de
+
+The key needs the following rights:
+- DNS_ZONES_EDIT
+- DNS_ZONES_LIST
+
+Set your API Key and endpoint:
+
+```
+export HOSTINGDE_APIKEY='xxx'
+export HOSTINGDE_ENDPOINT='https://secure.hosting.de'
+```
+
+The plugin can also be used for the http.net API. http.net customers have to set endpoint to https://partner.http.net.
+
+Ok, let's issue a cert now:
+```
+acme.sh --issue --dns dns_hostingde -d example.com -d *.example.com
+```
+
+The hosting.de API key and endpoint will be saved in `~/.acme.sh/account.conf` and will be reused when needed.
+
 # Use custom API
 
 If your API is not supported yet, you can write your own DNS API.
