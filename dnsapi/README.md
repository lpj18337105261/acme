# How to use DNS API

## 1. Use CloudFlare domain API to automatically issue cert

First you need to login to your CloudFlare account to get your API key.

```
export CF_Key="sdfsdfsdfljlbjkljlkjsdfoiwje"
export CF_Email="xxxx@sss.com"
```

Ok, let's issue a cert now:
```
acme.sh --issue --dns dns_cf -d example.com -d www.example.com
```

The `CF_Key` and `CF_Email` will be saved in `~/.acme.sh/account.conf` and will be reused when needed.


## 2. Use DNSPod.cn domain API to automatically issue cert

First you need to login to your DNSPod account to get your API Key and ID.

```
export DP_Id="1234"
export DP_Key="sADDsdasdgdsf"
```

Ok, let's issue a cert now:
```
acme.sh --issue --dns dns_dp -d example.com -d www.example.com
```

The `DP_Id` and `DP_Key` will be saved in `~/.acme.sh/account.conf` and will be reused when needed.


## 3. Use CloudXNS.com domain API to automatically issue cert

First you need to login to your CloudXNS account to get your API Key and Secret.

```
export CX_Key="1234"
export CX_Secret="sADDsdasdgdsf"
```

Ok, let's issue a cert now:
```
acme.sh --issue --dns dns_cx -d example.com -d www.example.com
```

The `CX_Key` and `CX_Secret` will be saved in `~/.acme.sh/account.conf` and will be reused when needed.


## 4. Use GoDaddy.com domain API to automatically issue cert

First you need to login to your GoDaddy account to get your API Key and Secret.

https://developer.godaddy.com/keys/

Please create a Production key, instead of a Test key.

```
export GD_Key="sdfsdfsdfljlbjkljlkjsdfoiwje"
export GD_Secret="asdfsdafdsfdsfdsfdsfdsafd"
```

Ok, let's issue a cert now:
```
acme.sh --issue --dns dns_gd -d example.com -d www.example.com
```

The `GD_Key` and `GD_Secret` will be saved in `~/.acme.sh/account.conf` and will be reused when needed.


## 5. Use PowerDNS embedded API to automatically issue cert

First you need to login to your PowerDNS account to enable the API and set your API-Token in the configuration.

https://doc.powerdns.com/md/httpapi/README/

```
export PDNS_Url="http://ns.example.com:8081"
export PDNS_ServerId="localhost"
export PDNS_Token="0123456789ABCDEF"
export PDNS_Ttl=60
```

Ok, let's issue a cert now:
```
acme.sh --issue --dns dns_pdns -d example.com -d www.example.com
```

The `PDNS_Url`, `PDNS_ServerId`, `PDNS_Token` and `PDNS_Ttl` will be saved in `~/.acme.sh/account.conf` and will be reused when needed.


## 6. Use OVH/kimsufi/soyoustart/runabove API to automatically issue cert

https://github.com/Neilpang/acme.sh/wiki/How-to-use-OVH-domain-api


## 7. Use nsupdate to automatically issue cert

First, generate a key for updating the zone
```
b=$(dnssec-keygen -a hmac-sha512 -b 512 -n USER -K /tmp foo)
cat > /etc/named/keys/update.key <<EOF
key "update" {
    algorithm hmac-sha512;
    secret "$(awk '/^Key/{print $2}' /tmp/$b.private)";
};
EOF
rm -f /tmp/$b.{private,key}
```

Include this key in your named configuration
```
include "/etc/named/keys/update.key";
```

Next, configure your zone to allow dynamic updates.

Depending on your named version, use either
```
zone "example.com" {
    type master;
    allow-update { key "update"; };
};
```
or
```
zone "example.com" {
    type master;
    update-policy {
        grant update subdomain example.com.;
    };
}
```

Finally, make the DNS server and update Key available to `acme.sh`

```
export NSUPDATE_SERVER="dns.example.com"
export NSUPDATE_KEY="/path/to/your/nsupdate.key"
```

Ok, let's issue a cert now:
```
acme.sh --issue --dns dns_nsupdate -d example.com -d www.example.com
```

The `NSUPDATE_SERVER` and `NSUPDATE_KEY` settings will be saved in `~/.acme.sh/account.conf` and will be reused when needed.


## 8. Use LuaDNS domain API

Get your API token at https://api.luadns.com/settings

```
export LUA_Key="sdfsdfsdfljlbjkljlkjsdfoiwje"
export LUA_Email="xxxx@sss.com"
```

To issue a cert:
```
acme.sh --issue --dns dns_lua -d example.com -d www.example.com
```

The `LUA_Key` and `LUA_Email` will be saved in `~/.acme.sh/account.conf` and will be reused when needed.


## 9. Use DNSMadeEasy domain API

Get your API credentials at https://cp.dnsmadeeasy.com/account/info

```
export ME_Key="sdfsdfsdfljlbjkljlkjsdfoiwje"
export ME_Secret="qdfqsdfkjdskfj"
```

To issue a cert:
```
acme.sh --issue --dns dns_me -d example.com -d www.example.com
```

The `ME_Key` and `ME_Secret` will be saved in `~/.acme.sh/account.conf` and will be reused when needed.


## 10. Use Amazon Route53 domain API

https://github.com/Neilpang/acme.sh/wiki/How-to-use-Amazon-Route53-API

```
export  AWS_ACCESS_KEY_ID=XXXXXXXXXX
export  AWS_SECRET_ACCESS_KEY=XXXXXXXXXXXXXXX
```

To issue a cert:
```
acme.sh --issue --dns dns_aws -d example.com -d www.example.com
```

The `AWS_ACCESS_KEY_ID` and `AWS_SECRET_ACCESS_KEY` will be saved in `~/.acme.sh/account.conf` and will be reused when needed.

## 11. Use Aliyun domain API to automatically issue cert

First you need to login to your Aliyun account to get your API key.
[https://ak-console.aliyun.com/#/accesskey](https://ak-console.aliyun.com/#/accesskey)

```
export Ali_Key="sdfsdfsdfljlbjkljlkjsdfoiwje"
export Ali_Secret="jlsdflanljkljlfdsaklkjflsa"
```

Ok, let's issue a cert now:
```
acme.sh --issue --dns dns_ali -d example.com -d www.example.com
```

The `Ali_Key` and `Ali_Secret` will be saved in `~/.acme.sh/account.conf` and will be reused when needed.

## 12. Use ISPConfig 3.1 API

This only works for ISPConfig 3.1 (and newer).

Create a Remote User in the ISPConfig Control Panel. The Remote User must have access to at least `DNS zone functions` and `DNS txt functions`.

```
export ISPC_User="xxx"
export ISPC_Password="xxx"
export ISPC_Api="https://ispc.domain.tld:8080/remote/json.php"
export ISPC_Api_Insecure=1
```
If you have installed ISPConfig on a different port, then alter the 8080 accordingly.
Leaver ISPC_Api_Insecure set to 1 if you have not a valid ssl cert for your installation. Change it to 0 if you have a valid ssl cert.

To issue a cert:
```
acme.sh --issue --dns dns_ispconfig -d example.com -d www.example.com
```

The `ISPC_User`, `ISPC_Password`, `ISPC_Api`and `ISPC_Api_Insecure` will be saved in `~/.acme.sh/account.conf` and will be reused when needed.

## 13. Use Alwaysdata domain API

First you need to login to your Alwaysdata account to get your API Key.

```sh
export AD_API_KEY="myalwaysdataapikey"
```

Ok, let's issue a cert now:

```sh
acme.sh --issue --dns dns_ad -d example.com -d www.example.com
```

The `AD_API_KEY` will be saved in `~/.acme.sh/account.conf` and will be reused
when needed.

## 14. Use Linode domain API

First you need to login to your Linode account to get your API Key.
[https://manager.linode.com/profile/api](https://manager.linode.com/profile/api)

Then add an API key with label *ACME* and copy the new key.

```sh
export LINODE_API_KEY="..."
```

Due to the reload time of any changes in the DNS records, we have to use the `dnssleep` option to wait at least 15 minutes for the changes to take effect.

Ok, let's issue a cert now:

```sh
acme.sh --issue --dns dns_linode --dnssleep 900 -d example.com -d www.example.com
```

The `LINODE_API_KEY` will be saved in `~/.acme.sh/account.conf` and will be reused when needed.

## 15. Use FreeDNS

FreeDNS (https://freedns.afraid.org/) does not provide an API to update DNS records (other than IPv4 and IPv6
dynamic DNS addresses).  The acme.sh plugin therefore retrieves and updates domain TXT records by logging
into the FreeDNS website to read the HTML and posting updates as HTTP.  The plugin needs to know your
userid and password for the FreeDNS website.

```sh
export FREEDNS_User="..."
export FREEDNS_Password="..."
```

You need only provide this the first time you run the acme.sh client with FreeDNS validation and then again
whenever you change your password at the FreeDNS site.  The acme.sh FreeDNS plugin does not store your userid
or password but rather saves an authentication token returned by FreeDNS in `~/.acme.sh/account.conf` and
reuses that when needed.

Now you can issue a certificate.

```sh
acme.sh --issue --dns dns_freedns -d example.com -d www.example.com
```

Note that you cannot use acme.sh automatic DNS validation for FreeDNS public domains or for a subdomain that
you create under a FreeDNS public domain.  You must own the top level domain in order to automatically
validate with acme.sh at FreeDNS.

## 16. Use cyon.ch

You only need to set your cyon.ch login credentials.
If you also have 2 Factor Authentication (OTP) enabled, you need to set your secret token too and have `oathtool` installed.

```
export CY_Username="your_cyon_username"
export CY_Password="your_cyon_password"
export CY_OTP_Secret="your_otp_secret" # Only required if using 2FA
```

To issue a cert:
```
acme.sh --issue --dns dns_cyon -d example.com -d www.example.com
```

The `CY_Username`, `CY_Password` and `CY_OTP_Secret` will be saved in `~/.acme.sh/account.conf` and will be reused when needed.

## 17. Use Domain-Offensive/Resellerinterface/Domainrobot API

You will need your login credentials (Partner ID+Password) to the Resellerinterface, and export them before you run `acme.sh`:
```
export DO_PID="KD-1234567"
export DO_PW="cdfkjl3n2"
```

Ok, let's issue a cert now:
```
acme.sh --issue --dns dns_do -d example.com -d www.example.com
```

## 18. Use Gandi LiveDNS API

You must enable the new Gandi LiveDNS API first and the create your api key, See: http://doc.livedns.gandi.net/

```
export GANDI_LIVEDNS_KEY="fdmlfsdklmfdkmqsdfk"
```

Ok, let's issue a cert now:
```
acme.sh --issue --dns dns_gandi_livedns -d example.com -d www.example.com
```

## 19. Use Knot (knsupdate) DNS API to automatically issue cert

First, generate a TSIG key for updating the zone.

```
keymgr tsig generate acme_key algorithm hmac-sha512 > /etc/knot/acme.key
```

Include this key in your knot configuration file.

```
include: /etc/knot/acme.key
```

Next, configure your zone to allow dynamic updates.

Dynamic updates for the zone are allowed via proper ACL rule with the `update` action. For in-depth instructions, please see [Knot DNS's documentation](https://www.knot-dns.cz/documentation/).

```
acl:
  - id: acme_acl
    address: 192.168.1.0/24
    key: acme_key
    action: update

zone:
  - domain: example.com
    file: example.com.zone
    acl: acme_acl
```

Finally, make the DNS server and TSIG Key available to `acme.sh`

```
export KNOT_SERVER="dns.example.com"
export KNOT_KEY=`grep \# /etc/knot/acme.key | cut -d' ' -f2`
```

Ok, let's issue a cert now:
```
acme.sh --issue --dns dns_knot -d example.com -d www.example.com
```

The `KNOT_SERVER` and `KNOT_KEY` settings will be saved in `~/.acme.sh/account.conf` and will be reused when needed.

## 20. Use DigitalOcean API (native)

You need to obtain a read and write capable API key from your DigitalOcean account. See: https://www.digitalocean.com/help/api/

```
export DO_API_KEY="75310dc4ca779ac39a19f6355db573b49ce92ae126553ebd61ac3a3ae34834cc"
```

Ok, let's issue a cert now:
```
acme.sh --issue --dns dns_dgon -d example.com -d www.example.com
```

## 21. Use ClouDNS.net API

You need to set the HTTP API user ID and password credentials. See: https://www.cloudns.net/wiki/article/42/

```
export CLOUDNS_AUTH_ID=XXXXX
export CLOUDNS_AUTH_PASSWORD="YYYYYYYYY"
```

Ok, let's issue a cert now:
```
acme.sh --issue --dns dns_cloudns -d example.com -d www.example.com
```

## 22. Use Infoblox API

First you need to create/obtain API credentials on your Infoblox appliance.

```
export Infoblox_Creds="username:password"
export Infoblox_Server="ip or fqdn of infoblox appliance"
```

Ok, let's issue a cert now:
```
acme.sh --issue --dns dns_infoblox -d example.com -d www.example.com
```

Note: This script will automatically create and delete the ephemeral txt record.
The `Infoblox_Creds` and `Infoblox_Server` will be saved in `~/.acme.sh/account.conf` and will be reused when needed.


## 23. Use VSCALE API

First you need to create/obtain API tokens on your [settings panel](https://vscale.io/panel/settings/tokens/).

```
VSCALE_API_KEY="sdfsdfsdfljlbjkljlkjsdfoiwje"
```

Ok, let's issue a cert now:
```
acme.sh --issue --dns dns_vscale -d example.com -d www.example.com
```

##  24. Use Dynu API

First you need to create/obtain API credentials from your Dynu account. See: https://www.dynu.com/resources/api/documentation

```
export Dynu_ClientId="xxxxxxxx-xxxx-xxxx-xxxx-xxxxxxxxxxxx"
export Dynu_Secret="yyyyyyyyyyyyyyyyyyyyyyyyy"
```

Ok, let's issue a cert now:
```
acme.sh --issue --dns dns_dynu -d example.com -d www.example.com
```

The `Dynu_ClientId` and `Dynu_Secret` will be saved in `~/.acme.sh/account.conf` and will be reused when needed.

## 25. Use DNSimple API

First you need to login to your DNSimple account and generate a new oauth token.

https://dnsimple.com/a/{your account id}/account/access_tokens

Note that this is an _account_ token and not a user token. The account token is
needed to infer the `account_id` used in requests. A user token will not be able
to determine the correct account to use.

```
export DNSimple_OAUTH_TOKEN="sdfsdfsdfljlbjkljlkjsdfoiwje"
```

To issue the cert just specify the `dns_dnsimple` API.

```
acme.sh --issue --dns dns_dnsimple -d example.com
```

The `DNSimple_OAUTH_TOKEN` will be saved in `~/.acme.sh/account.conf` and will
be reused when needed.

If you have any issues with this integration please report them to
https://github.com/pho3nixf1re/acme.sh/issues.

## 26. Use NS1.com API

```
export NS1_Key="fdmlfsdklmfdkmqsdfk"
```

Ok, let's issue a cert now:
```
acme.sh --issue --dns dns_nsone -d example.com -d www.example.com
```

## 27. Use DuckDNS.org API

```
export DuckDNS_Token="aaaaaaaa-bbbb-cccc-dddd-eeeeeeeeeeee"
```

Please note that since DuckDNS uses StartSSL as their cert provider, thus 
--insecure must be used when issuing certs:
```
acme.sh --insecure --issue --dns dns_duckdns -d mydomain.duckdns.org
```

Also, DuckDNS uses the domain name as username for recording changing, so the
account file will always store the lastly used domain name.

For issues, please report to https://github.com/raidenii/acme.sh/issues.

## 28. Use Name.com API

You'll need to fill out the form at https://www.name.com/reseller/apply to apply
for API username and token.

```
export Namecom_Username="testuser"
export Namecom_Token="xxxxxxxxxxxxxxxxxxxxxxxxxxxxxxxxxxxxxxxxxxxxxxx"
```

And now you can issue certs with:

```
acme.sh --issue --dns dns_namecom -d example.com -d www.example.com
```

For issues, please report to https://github.com/raidenii/acme.sh/issues.

## 29. Use Dyn Managed DNS API to automatically issue cert

First, login to your Dyn Managed DNS account: https://portal.dynect.net/login/

It is recommended to add a new user specific for API access.

The minimum "Zones & Records Permissions" required are:
```
RecordAdd
RecordUpdate
RecordDelete
RecordGet
ZoneGet
ZoneAddNode
ZoneRemoveNode
ZonePublish
```

Pass the API user credentials to the environment:
```
export DYN_Customer="customer"
export DYN_Username="apiuser"
export DYN_Password="secret"
```

Ok, let's issue a cert now:
```
acme.sh --issue --dns dns_dyn -d example.com -d www.example.com
```

The `DYN_Customer`, `DYN_Username` and `DYN_Password` will be saved in `~/.acme.sh/account.conf` and will be reused when needed.

<<<<<<< HEAD
# 30. Use Hurricane Electric

Hurricane Electric doesn't have an API so just set your login credentials like so:

```
export HE_Username="yourusername"
export HE_Password="password"
```

Then you can issue your certificate:

```
acme.sh --issue --dns dns_he -d example.com -d www.example.com
```

The `HE_Username` and `HE_Password` settings will be saved in `~/.acme.sh/account.conf` and will be reused when needed.

Please report any issues to https://github.com/angel333/acme.sh or to <me@ondrejsimek.com>.
=======
## 30. Use pdd.yandex.ru API

```
export PDD_Token="xxxxxxxxxxxxxxxxxxxxxxxxxxxxxxxxxxxxxxxxxxxxx"
```

Follow these instructions to get the token for your domain https://tech.yandex.com/domain/doc/concepts/access-docpage/
```
acme.sh --issue --dns dns_yandex -d mydomain.example.org
```

For issues, please report to https://github.com/non7top/acme.sh/issues.
>>>>>>> cae6c8e5

# Use custom API

If your API is not supported yet, you can write your own DNS API.

Let's assume you want to name it 'myapi':

1. Create a bash script named `~/.acme.sh/dns_myapi.sh`,
2. In the script you must have a function named `dns_myapi_add()` which will be called by acme.sh to add the DNS records.
3. Then you can use your API to issue cert like this:

```
acme.sh --issue --dns dns_myapi -d example.com -d www.example.com
```

For more details, please check our sample script: [dns_myapi.sh](dns_myapi.sh)


# Use lexicon DNS API

https://github.com/Neilpang/acme.sh/wiki/How-to-use-lexicon-dns-api<|MERGE_RESOLUTION|>--- conflicted
+++ resolved
@@ -572,8 +572,20 @@
 
 The `DYN_Customer`, `DYN_Username` and `DYN_Password` will be saved in `~/.acme.sh/account.conf` and will be reused when needed.
 
-<<<<<<< HEAD
-# 30. Use Hurricane Electric
+## 30. Use pdd.yandex.ru API
+
+```
+export PDD_Token="xxxxxxxxxxxxxxxxxxxxxxxxxxxxxxxxxxxxxxxxxxxxx"
+```
+
+Follow these instructions to get the token for your domain https://tech.yandex.com/domain/doc/concepts/access-docpage/
+```
+acme.sh --issue --dns dns_yandex -d mydomain.example.org
+```
+
+For issues, please report to https://github.com/non7top/acme.sh/issues.
+
+# 31. Use Hurricane Electric
 
 Hurricane Electric doesn't have an API so just set your login credentials like so:
 
@@ -591,20 +603,6 @@
 The `HE_Username` and `HE_Password` settings will be saved in `~/.acme.sh/account.conf` and will be reused when needed.
 
 Please report any issues to https://github.com/angel333/acme.sh or to <me@ondrejsimek.com>.
-=======
-## 30. Use pdd.yandex.ru API
-
-```
-export PDD_Token="xxxxxxxxxxxxxxxxxxxxxxxxxxxxxxxxxxxxxxxxxxxxx"
-```
-
-Follow these instructions to get the token for your domain https://tech.yandex.com/domain/doc/concepts/access-docpage/
-```
-acme.sh --issue --dns dns_yandex -d mydomain.example.org
-```
-
-For issues, please report to https://github.com/non7top/acme.sh/issues.
->>>>>>> cae6c8e5
 
 # Use custom API
 
