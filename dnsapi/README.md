--- conflicted
+++ resolved
@@ -993,7 +993,6 @@
 acme.sh --issue --dns dns_gdnsdk --dnssleep 300 -d example.com -d *.example.com
 ```
 
-<<<<<<< HEAD
 ## 53. Use Namecheap
 
 You will need your namecheap username, API KEY (https://www.namecheap.com/support/api/intro.aspx) and your external IP address (or an URL to get it), this IP will need to be whitelisted at Namecheap.
@@ -1015,10 +1014,7 @@
 acme.sh --issue --dns dns_namecheap -d example.com -d *.example.com
 ```
 
-## 54. Use plesk domain API to automatically issue cert
-=======
-## 53. Use plesk domain API to automatically issue cert
->>>>>>> 7775bc9d
+## 54. Use plesk xml API to automatically issue cert
 
 The plesk plugin uses the xml api to add and remvoe the dns records. Therefore the url, username
 and password have to be configured.
