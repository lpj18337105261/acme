--- conflicted
+++ resolved
@@ -1310,62 +1310,58 @@
 acme.sh --issue --dns dns_nederhost -d example.com -d *.example.com
 ```
 
-<<<<<<< HEAD
-## 69. Use OpenProvider API
+## 69. Use Zone.ee DNS API
+
+First, you'll need to retrive your API key. Estonian insructions https://help.zone.eu/kb/zoneid-api-v2/
+
+```
+export ZONE_Username=yourusername
+export ZONE_Key=keygoeshere
+```
+
+To issue a cert run:
+
+```
+acme.sh --issue -d example.com -d www.example.com --dns dns_zone
+```
+
+`ZONE_Username` and `ZONE_Key` will be saved in `~/.acme.sh/account.conf` and will be reused when needed.
+
+## 70. Use UltraDNS API
+
+UltraDNS is a paid for service that provides DNS, as well as Web and Mail forwarding (as well as reporting, auditing, and advanced tools).
+
+More information can be found here: https://www.security.neustar/lp/ultra20/index.html
+
+The REST API documentation for this service is found here: https://portal.ultradns.com/static/docs/REST-API_User_Guide.pdf 
+
+Set your UltraDNS User name, and password; these would be the same you would use here:
+
+https://portal.ultradns.com/ - or if you create an API only user, that username and password would be better utilized.
+
+```
+export ULTRA_USR="abcd"
+export ULTRA_PWD="efgh"
+
+To issue a cert run:
+
+acme.sh --issue --dns dns_ultra -d example.com -d www.example.com
+```
+
+`ULTRA_USR` and `ULTRA_PWD` will be saved in `~/.acme.sh/account.conf` and will be resued when needed.
+
+## 71. Use OpenProvider API
 
 First, you need to enable API access and retrieve your password hash on https://rcp.openprovider.eu/account/dashboard.php
 
 ```
 export OPENPROVIDER_USER='username'
 export OPENPROVIDER_PASSWORDHASH='xxx'
-=======
-## 69. Use Zone.ee DNS API
-
-First, you'll need to retrive your API key. Estonian insructions https://help.zone.eu/kb/zoneid-api-v2/
-
-```
-export ZONE_Username=yourusername
-export ZONE_Key=keygoeshere
->>>>>>> c74d597c
-```
-
-To issue a cert run:
-
-```
-<<<<<<< HEAD
+
 acme.sh --issue --dns dns_openprovider -d example.com -d www.example.com
 ```
 
 `OPENPROVIDER_USER` and `OPENPROVIDER_PASSWORDHASH` will be saved in `~/.acme.sh/account.conf` and will be reused when needed.
-=======
-acme.sh --issue -d example.com -d www.example.com --dns dns_zone
-```
-
-`ZONE_Username` and `ZONE_Key` will be saved in `~/.acme.sh/account.conf` and will be reused when needed.
-
-## 70. Use UltraDNS API
-
-UltraDNS is a paid for service that provides DNS, as well as Web and Mail forwarding (as well as reporting, auditing, and advanced tools).
-
-More information can be found here: https://www.security.neustar/lp/ultra20/index.html
-
-The REST API documentation for this service is found here: https://portal.ultradns.com/static/docs/REST-API_User_Guide.pdf 
-
-Set your UltraDNS User name, and password; these would be the same you would use here:
-
-https://portal.ultradns.com/ - or if you create an API only user, that username and password would be better utilized.
-
-```
-export ULTRA_USR="abcd"
-export ULTRA_PWD="efgh"
-
-To issue a cert run:
-
-acme.sh --issue --dns dns_ultra -d example.com -d www.example.com
-```
-
-`ULTRA_USR` and `ULTRA_PWD` will be saved in `~/.acme.sh/account.conf` and will be resued when needed.
->>>>>>> c74d597c
 
 # Use custom API
 
