# How to use DNS API

If your dns provider doesn't provide api access, you can use our dns alias mode:

https://github.com/Neilpang/acme.sh/wiki/DNS-alias-mode

## 1. Use CloudFlare domain API to automatically issue cert

First you need to login to your CloudFlare account to get your [API key](https://dash.cloudflare.com/profile). 

```
export CF_Key="sdfsdfsdfljlbjkljlkjsdfoiwje"
export CF_Email="xxxx@sss.com"
```

Ok, let's issue a cert now:
```
acme.sh --issue --dns dns_cf -d example.com -d www.example.com
```

The `CF_Key` and `CF_Email` will be saved in `~/.acme.sh/account.conf` and will be reused when needed.


## 2. Use DNSPod.cn domain API to automatically issue cert

First you need to login to your DNSPod account to get your API Key and ID.

```
export DP_Id="1234"
export DP_Key="sADDsdasdgdsf"
```

Ok, let's issue a cert now:
```
acme.sh --issue --dns dns_dp -d example.com -d www.example.com
```

The `DP_Id` and `DP_Key` will be saved in `~/.acme.sh/account.conf` and will be reused when needed.


## 3. Use CloudXNS.com domain API to automatically issue cert

First you need to login to your CloudXNS account to get your API Key and Secret.

```
export CX_Key="1234"
export CX_Secret="sADDsdasdgdsf"
```

Ok, let's issue a cert now:
```
acme.sh --issue --dns dns_cx -d example.com -d www.example.com
```

The `CX_Key` and `CX_Secret` will be saved in `~/.acme.sh/account.conf` and will be reused when needed.


## 4. Use GoDaddy.com domain API to automatically issue cert

First you need to login to your GoDaddy account to get your API Key and Secret.

https://developer.godaddy.com/keys/

Please create a Production key, instead of a Test key.

```
export GD_Key="sdfsdfsdfljlbjkljlkjsdfoiwje"
export GD_Secret="asdfsdafdsfdsfdsfdsfdsafd"
```

Ok, let's issue a cert now:
```
acme.sh --issue --dns dns_gd -d example.com -d www.example.com
```

The `GD_Key` and `GD_Secret` will be saved in `~/.acme.sh/account.conf` and will be reused when needed.


## 5. Use PowerDNS embedded API to automatically issue cert

First you need to login to your PowerDNS account to enable the API and set your API-Token in the configuration.

https://doc.powerdns.com/md/httpapi/README/

```
export PDNS_Url="http://ns.example.com:8081"
export PDNS_ServerId="localhost"
export PDNS_Token="0123456789ABCDEF"
export PDNS_Ttl=60
```

Ok, let's issue a cert now:
```
acme.sh --issue --dns dns_pdns -d example.com -d www.example.com
```

The `PDNS_Url`, `PDNS_ServerId`, `PDNS_Token` and `PDNS_Ttl` will be saved in `~/.acme.sh/account.conf` and will be reused when needed.


## 6. Use OVH/kimsufi/soyoustart/runabove API to automatically issue cert

https://github.com/Neilpang/acme.sh/wiki/How-to-use-OVH-domain-api


## 7. Use nsupdate to automatically issue cert

First, generate a key for updating the zone
```
b=$(dnssec-keygen -a hmac-sha512 -b 512 -n USER -K /tmp foo)
cat > /etc/named/keys/update.key <<EOF
key "update" {
    algorithm hmac-sha512;
    secret "$(awk '/^Key/{print $2}' /tmp/$b.private)";
};
EOF
rm -f /tmp/$b.{private,key}
```

Include this key in your named configuration
```
include "/etc/named/keys/update.key";
```

Next, configure your zone to allow dynamic updates.

Depending on your named version, use either
```
zone "example.com" {
    type master;
    allow-update { key "update"; };
};
```
or
```
zone "example.com" {
    type master;
    update-policy {
        grant update subdomain example.com.;
    };
}
```

Finally, make the DNS server and update Key available to `acme.sh`

```
export NSUPDATE_SERVER="dns.example.com"
export NSUPDATE_KEY="/path/to/your/nsupdate.key"
```
and optionally (depending on DNS server)
```
export NSUPDATE_ZONE="example.com"
```

Ok, let's issue a cert now:
```
acme.sh --issue --dns dns_nsupdate -d example.com -d www.example.com
```

The `NSUPDATE_SERVER`, `NSUPDATE_KEY`, and `NSUPDATE_ZONE` settings will be saved in `~/.acme.sh/account.conf` and will be reused when needed.


## 8. Use LuaDNS domain API

Get your API token at https://api.luadns.com/settings

```
export LUA_Key="sdfsdfsdfljlbjkljlkjsdfoiwje"
export LUA_Email="xxxx@sss.com"
```

To issue a cert:
```
acme.sh --issue --dns dns_lua -d example.com -d www.example.com
```

The `LUA_Key` and `LUA_Email` will be saved in `~/.acme.sh/account.conf` and will be reused when needed.


## 9. Use DNSMadeEasy domain API

Get your API credentials at https://cp.dnsmadeeasy.com/account/info

```
export ME_Key="sdfsdfsdfljlbjkljlkjsdfoiwje"
export ME_Secret="qdfqsdfkjdskfj"
```

To issue a cert:
```
acme.sh --issue --dns dns_me -d example.com -d www.example.com
```

The `ME_Key` and `ME_Secret` will be saved in `~/.acme.sh/account.conf` and will be reused when needed.


## 10. Use Amazon Route53 domain API

https://github.com/Neilpang/acme.sh/wiki/How-to-use-Amazon-Route53-API

```
export  AWS_ACCESS_KEY_ID=XXXXXXXXXX
export  AWS_SECRET_ACCESS_KEY=XXXXXXXXXXXXXXX
```

To issue a cert:
```
acme.sh --issue --dns dns_aws -d example.com -d www.example.com
```

The `AWS_ACCESS_KEY_ID` and `AWS_SECRET_ACCESS_KEY` will be saved in `~/.acme.sh/account.conf` and will be reused when needed.

## 11. Use Aliyun domain API to automatically issue cert

First you need to login to your Aliyun account to get your API key.
[https://ak-console.aliyun.com/#/accesskey](https://ak-console.aliyun.com/#/accesskey)

```
export Ali_Key="sdfsdfsdfljlbjkljlkjsdfoiwje"
export Ali_Secret="jlsdflanljkljlfdsaklkjflsa"
```

Ok, let's issue a cert now:
```
acme.sh --issue --dns dns_ali -d example.com -d www.example.com
```

The `Ali_Key` and `Ali_Secret` will be saved in `~/.acme.sh/account.conf` and will be reused when needed.

## 12. Use ISPConfig 3.1 API

This only works for ISPConfig 3.1 (and newer).

Create a Remote User in the ISPConfig Control Panel. The Remote User must have access to at least `DNS zone functions` and `DNS txt functions`.

```
export ISPC_User="xxx"
export ISPC_Password="xxx"
export ISPC_Api="https://ispc.domain.tld:8080/remote/json.php"
export ISPC_Api_Insecure=1
```
If you have installed ISPConfig on a different port, then alter the 8080 accordingly.
Leaver ISPC_Api_Insecure set to 1 if you have not a valid ssl cert for your installation. Change it to 0 if you have a valid ssl cert.

To issue a cert:
```
acme.sh --issue --dns dns_ispconfig -d example.com -d www.example.com
```

The `ISPC_User`, `ISPC_Password`, `ISPC_Api`and `ISPC_Api_Insecure` will be saved in `~/.acme.sh/account.conf` and will be reused when needed.

## 13. Use Alwaysdata domain API

First you need to login to your Alwaysdata account to get your API Key.

```sh
export AD_API_KEY="myalwaysdataapikey"
```

Ok, let's issue a cert now:

```sh
acme.sh --issue --dns dns_ad -d example.com -d www.example.com
```

The `AD_API_KEY` will be saved in `~/.acme.sh/account.conf` and will be reused
when needed.

## 14. Use Linode domain API

The tokens created in the classic manager and cloud manager are incompatible
with one another. While the classic manager makes an all or nothing API, the
newer cloud manager interface promises to produce API keys with a finer
permission system. However, either way works just fine.

### Classic Manager ###

Classic Manager: https://manager.linode.com/profile/api

First you need to login to your Linode account to get your API Key.

Then add an API key with label *ACME* and copy the new key into the following
command.

```sh
export LINODE_API_KEY="..."
```

Due to the reload time of any changes in the DNS records, we have to use the
`dnssleep` option to wait at least 15 minutes for the changes to take effect.

Ok, let's issue a cert now:

```sh
acme.sh --issue --dns dns_linode --dnssleep 900 -d example.com -d www.example.com
```

The `LINODE_API_KEY` will be saved in `~/.acme.sh/account.conf` and will be
reused when needed.

### Cloud Manager ###

Cloud Manager: https://cloud.linode.com/profile/tokens

First you need to login to your Linode account to get your API Key.

   1. Click on "Add a Personal Access Token".
   2. Give the new key a "Label" (we recommend *ACME*)
   3. Give it Read/Write access to "Domains"
   4. "Submit" and copy the new key into the `LINODE_V4_API_KEY` command below.

```sh
export LINODE_V4_API_KEY="..."
```

Due to the reload time of any changes in the DNS records, we have to use the
`dnssleep` option to wait at least 15 minutes for the changes to take effect.

Ok, let's issue a cert now:

```sh
acme.sh --issue --dns dns_linode_v4 --dnssleep 900 -d example.com -d www.example.com
```

The `LINODE_V4_API_KEY` will be saved in `~/.acme.sh/account.conf` and will be
reused when needed.

## 15. Use FreeDNS

FreeDNS (https://freedns.afraid.org/) does not provide an API to update DNS records (other than IPv4 and IPv6
dynamic DNS addresses).  The acme.sh plugin therefore retrieves and updates domain TXT records by logging
into the FreeDNS website to read the HTML and posting updates as HTTP.  The plugin needs to know your
userid and password for the FreeDNS website.

```sh
export FREEDNS_User="..."
export FREEDNS_Password="..."
```

You need only provide this the first time you run the acme.sh client with FreeDNS validation and then again
whenever you change your password at the FreeDNS site.  The acme.sh FreeDNS plugin does not store your userid
or password but rather saves an authentication token returned by FreeDNS in `~/.acme.sh/account.conf` and
reuses that when needed.

Now you can issue a certificate.

```sh
acme.sh --issue --dns dns_freedns -d example.com -d www.example.com
```

Note that you cannot use acme.sh automatic DNS validation for FreeDNS public domains or for a subdomain that
you create under a FreeDNS public domain.  You must own the top level domain in order to automatically
validate with acme.sh at FreeDNS.

## 16. Use cyon.ch

You only need to set your cyon.ch login credentials.
If you also have 2 Factor Authentication (OTP) enabled, you need to set your secret token too and have `oathtool` installed.

```
export CY_Username="your_cyon_username"
export CY_Password="your_cyon_password"
export CY_OTP_Secret="your_otp_secret" # Only required if using 2FA
```

To issue a cert:
```
acme.sh --issue --dns dns_cyon -d example.com -d www.example.com
```

The `CY_Username`, `CY_Password` and `CY_OTP_Secret` will be saved in `~/.acme.sh/account.conf` and will be reused when needed.

## 17. Use Domain-Offensive/Resellerinterface/Domainrobot API

ATTENTION: You need to be a registered Reseller to be able to use the ResellerInterface. As a normal user you can not use this method.

You will need your login credentials (Partner ID+Password) to the Resellerinterface, and export them before you run `acme.sh`:
```
export DO_PID="KD-1234567"
export DO_PW="cdfkjl3n2"
```

Ok, let's issue a cert now:
```
acme.sh --issue --dns dns_do -d example.com -d www.example.com
```

## 18. Use Gandi LiveDNS API

You must enable the new Gandi LiveDNS API first and the create your api key, See: http://doc.livedns.gandi.net/

```
export GANDI_LIVEDNS_KEY="fdmlfsdklmfdkmqsdfk"
```

Ok, let's issue a cert now:
```
acme.sh --issue --dns dns_gandi_livedns -d example.com -d www.example.com
```

## 19. Use Knot (knsupdate) DNS API to automatically issue cert

First, generate a TSIG key for updating the zone.

```
keymgr tsig generate -t acme_key hmac-sha512 > /etc/knot/acme.key
```

Include this key in your knot configuration file.

```
include: /etc/knot/acme.key
```

Next, configure your zone to allow dynamic updates.

Dynamic updates for the zone are allowed via proper ACL rule with the `update` action. For in-depth instructions, please see [Knot DNS's documentation](https://www.knot-dns.cz/documentation/).

```
acl:
  - id: acme_acl
    address: 192.168.1.0/24
    key: acme_key
    action: update

zone:
  - domain: example.com
    file: example.com.zone
    acl: acme_acl
```

Finally, make the DNS server and TSIG Key available to `acme.sh`

```
export KNOT_SERVER="dns.example.com"
export KNOT_KEY=`grep \# /etc/knot/acme.key | cut -d' ' -f2`
```

Ok, let's issue a cert now:
```
acme.sh --issue --dns dns_knot -d example.com -d www.example.com
```

The `KNOT_SERVER` and `KNOT_KEY` settings will be saved in `~/.acme.sh/account.conf` and will be reused when needed.

## 20. Use DigitalOcean API (native)

You need to obtain a read and write capable API key from your DigitalOcean account. See: https://www.digitalocean.com/help/api/

```
export DO_API_KEY="75310dc4ca779ac39a19f6355db573b49ce92ae126553ebd61ac3a3ae34834cc"
```

Ok, let's issue a cert now:
```
acme.sh --issue --dns dns_dgon -d example.com -d www.example.com
```

## 21. Use ClouDNS.net API

You need to set the HTTP API user ID and password credentials. See: https://www.cloudns.net/wiki/article/42/. For security reasons, it's recommended to use a sub user ID that only has access to the necessary zones, as a regular API user has access to your entire account.

```
# Use this for a sub auth ID
export CLOUDNS_SUB_AUTH_ID=XXXXX
# Use this for a regular auth ID
#export CLOUDNS_AUTH_ID=XXXXX
export CLOUDNS_AUTH_PASSWORD="YYYYYYYYY"
```

Ok, let's issue a cert now:
```
acme.sh --issue --dns dns_cloudns -d example.com -d www.example.com
```
The `CLOUDNS_AUTH_ID` and `CLOUDNS_AUTH_PASSWORD` will be saved in `~/.acme.sh/account.conf` and will be reused when needed.

## 22. Use Infoblox API

First you need to create/obtain API credentials on your Infoblox appliance.

```
export Infoblox_Creds="username:password"
export Infoblox_Server="ip or fqdn of infoblox appliance"
```

Ok, let's issue a cert now:
```
acme.sh --issue --dns dns_infoblox -d example.com -d www.example.com
```

Note: This script will automatically create and delete the ephemeral txt record.
The `Infoblox_Creds` and `Infoblox_Server` will be saved in `~/.acme.sh/account.conf` and will be reused when needed.


## 23. Use VSCALE API

First you need to create/obtain API tokens on your [settings panel](https://vscale.io/panel/settings/tokens/).

```
export VSCALE_API_KEY="sdfsdfsdfljlbjkljlkjsdfoiwje"
```

Ok, let's issue a cert now:
```
acme.sh --issue --dns dns_vscale -d example.com -d www.example.com
```

##  24. Use Dynu API

First you need to create/obtain API credentials from your Dynu account. See: https://www.dynu.com/resources/api/documentation

```
export Dynu_ClientId="xxxxxxxx-xxxx-xxxx-xxxx-xxxxxxxxxxxx"
export Dynu_Secret="yyyyyyyyyyyyyyyyyyyyyyyyy"
```

Ok, let's issue a cert now:
```
acme.sh --issue --dns dns_dynu -d example.com -d www.example.com
```

The `Dynu_ClientId` and `Dynu_Secret` will be saved in `~/.acme.sh/account.conf` and will be reused when needed.

## 25. Use DNSimple API

First you need to login to your DNSimple account and generate a new oauth token.

https://dnsimple.com/a/{your account id}/account/access_tokens

Note that this is an _account_ token and not a user token. The account token is
needed to infer the `account_id` used in requests. A user token will not be able
to determine the correct account to use.

```
export DNSimple_OAUTH_TOKEN="sdfsdfsdfljlbjkljlkjsdfoiwje"
```

To issue the cert just specify the `dns_dnsimple` API.

```
acme.sh --issue --dns dns_dnsimple -d example.com
```

The `DNSimple_OAUTH_TOKEN` will be saved in `~/.acme.sh/account.conf` and will
be reused when needed.

If you have any issues with this integration please report them to
https://github.com/pho3nixf1re/acme.sh/issues.

## 26. Use NS1.com API

```
export NS1_Key="fdmlfsdklmfdkmqsdfk"
```

Ok, let's issue a cert now:
```
acme.sh --issue --dns dns_nsone -d example.com -d www.example.com
```

## 27. Use DuckDNS.org API

```
export DuckDNS_Token="aaaaaaaa-bbbb-cccc-dddd-eeeeeeeeeeee"
```

Please note that since DuckDNS uses StartSSL as their cert provider, thus
--insecure may need to be used when issuing certs:
```
acme.sh --insecure --issue --dns dns_duckdns -d mydomain.duckdns.org
```

For issues, please report to https://github.com/raidenii/acme.sh/issues.

## 28. Use Name.com API

Create your API token here: https://www.name.com/account/settings/api

Note: `Namecom_Username` should be your Name.com username and not the token name.  If you accidentally run the script with the token name as the username see `~/.acme.sh/account.conf` to fix the issue

```
export Namecom_Username="testuser"
export Namecom_Token="xxxxxxxxxxxxxxxxxxxxxxxxxxxxxxxxxxxxxxxxxxxxxxx"
```

And now you can issue certs with:

```
acme.sh --issue --dns dns_namecom -d example.com -d www.example.com
```

For issues, please report to https://github.com/raidenii/acme.sh/issues.

## 29. Use Dyn Managed DNS API to automatically issue cert

First, login to your Dyn Managed DNS account: https://portal.dynect.net/login/

It is recommended to add a new user specific for API access.

The minimum "Zones & Records Permissions" required are:
```
RecordAdd
RecordUpdate
RecordDelete
RecordGet
ZoneGet
ZoneAddNode
ZoneRemoveNode
ZonePublish
```

Pass the API user credentials to the environment:
```
export DYN_Customer="customer"
export DYN_Username="apiuser"
export DYN_Password="secret"
```

Ok, let's issue a cert now:
```
acme.sh --issue --dns dns_dyn -d example.com -d www.example.com
```

The `DYN_Customer`, `DYN_Username` and `DYN_Password` will be saved in `~/.acme.sh/account.conf` and will be reused when needed.

## 30. Use pdd.yandex.ru API

```
export PDD_Token="xxxxxxxxxxxxxxxxxxxxxxxxxxxxxxxxxxxxxxxxxxxxx"
```

Follow these instructions to get the token for your domain https://tech.yandex.com/domain/doc/concepts/access-docpage/
```
acme.sh --issue --dns dns_yandex -d mydomain.example.org
```

For issues, please report to https://github.com/non7top/acme.sh/issues.

## 31. Use Hurricane Electric

Hurricane Electric (https://dns.he.net/) doesn't have an API so just set your login credentials like so:

```
export HE_Username="yourusername"
export HE_Password="password"
```

Then you can issue your certificate:

```
acme.sh --issue --dns dns_he -d example.com -d www.example.com
```

The `HE_Username` and `HE_Password` settings will be saved in `~/.acme.sh/account.conf` and will be reused when needed.

Please report any issues to https://github.com/angel333/acme.sh or to <me@ondrejsimek.com>.

## 32. Use UnoEuro API to automatically issue cert

First you need to login to your UnoEuro account to get your API key.

```
export UNO_Key="sdfsdfsdfljlbjkljlkjsdfoiwje"
export UNO_User="UExxxxxx"
```

Ok, let's issue a cert now:
```
acme.sh --issue --dns dns_unoeuro -d example.com -d www.example.com
```

The `UNO_Key` and `UNO_User` will be saved in `~/.acme.sh/account.conf` and will be reused when needed.

## 33. Use INWX

[INWX](https://www.inwx.de/) offers an [xmlrpc api](https://www.inwx.de/de/help/apidoc)  with your standard login credentials, set them like so:

```
export INWX_User="yourusername"
export INWX_Password="password"
```

Then you can issue your certificates with:

```
acme.sh --issue --dns dns_inwx -d example.com -d www.example.com
```

The `INWX_User` and `INWX_Password` settings will be saved in `~/.acme.sh/account.conf` and will be reused when needed.

If your account is secured by mobile tan you have also defined the shared secret.

```
export INWX_Shared_Secret="shared secret"
```

You may need to re-enable the mobile tan to gain the shared secret.

## 34. User Servercow API v1

Create a new user from the servercow control center. Don't forget to activate **DNS API** for this user.

```
export SERVERCOW_API_Username=username
export SERVERCOW_API_Password=password
```

Now you cann issue a cert:

```
acme.sh --issue --dns dns_servercow -d example.com -d www.example.com
```
Both, `SERVERCOW_API_Username` and `SERVERCOW_API_Password` will be saved in `~/.acme.sh/account.conf` and will be reused when needed.

## 35. Use Namesilo.com API

You'll need to generate an API key at https://www.namesilo.com/account_api.php
Optionally you may restrict the access to an IP range there.

```
export Namesilo_Key="xxxxxxxxxxxxxxxxxxxxxxxx"
```

And now you can issue certs with:

```
acme.sh --issue --dns dns_namesilo --dnssleep 900 -d example.com -d www.example.com
```

## 36. Use autoDNS (InternetX)

[InternetX](https://www.internetx.com/) offers an [xml api](https://help.internetx.com/display/API/AutoDNS+XML-API)  with your standard login credentials, set them like so:

```
export AUTODNS_USER="yourusername"
export AUTODNS_PASSWORD="password"
export AUTODNS_CONTEXT="context"
```

Then you can issue your certificates with:

```
acme.sh --issue --dns dns_autodns -d example.com -d www.example.com
```

The `AUTODNS_USER`, `AUTODNS_PASSWORD` and `AUTODNS_CONTEXT` settings will be saved in `~/.acme.sh/account.conf` and will be reused when needed.

## 37. Use Azure DNS

You have to create a service principal first. See:[How to use Azure DNS](../../../wiki/How-to-use-Azure-DNS)

```
export AZUREDNS_SUBSCRIPTIONID="12345678-9abc-def0-1234-567890abcdef"
export AZUREDNS_TENANTID="11111111-2222-3333-4444-555555555555"
export AZUREDNS_APPID="3b5033b5-7a66-43a5-b3b9-a36b9e7c25ed"
export AZUREDNS_CLIENTSECRET="1b0224ef-34d4-5af9-110f-77f527d561bd"
```

Then you can issue your certificates with:

```
acme.sh --issue --dns dns_azure -d example.com -d www.example.com
```

`AZUREDNS_SUBSCRIPTIONID`, `AZUREDNS_TENANTID`,`AZUREDNS_APPID` and `AZUREDNS_CLIENTSECRET` settings will be saved in `~/.acme.sh/account.conf` and will be reused when needed.

## 38. Use selectel.com(selectel.ru) domain API to automatically issue cert

First you need to login to your account to get your API key from: https://my.selectel.ru/profile/apikeys.

```sh
export SL_Key="sdfsdfsdfljlbjkljlkjsdfoiwje"

```

Ok, let's issue a cert now:
```
acme.sh --issue --dns dns_selectel -d example.com -d www.example.com
```

The `SL_Key` will be saved in `~/.acme.sh/account.conf` and will be reused when needed.

## 39. Use zonomi.com domain API to automatically issue cert

First you need to login to your account to find your API key from: http://zonomi.com/app/dns/dyndns.jsp

Your will find your api key in the example urls:

```sh
https://zonomi.com/app/dns/dyndns.jsp?host=example.com&api_key=1063364558943540954358668888888888
```

```sh
export ZM_Key="1063364558943540954358668888888888"

```

Ok, let's issue a cert now:
```
acme.sh --issue --dns dns_zonomi -d example.com -d www.example.com
```

The `ZM_Key` will be saved in `~/.acme.sh/account.conf` and will be reused when needed.

## 40. Use DreamHost DNS API

DNS API keys may be created at https://panel.dreamhost.com/?tree=home.api.
Ensure the created key has add and remove privelages.

```
export DH_API_KEY="<api key>"
acme.sh --issue --dns dns_dreamhost -d example.com -d www.example.com
```

The 'DH_API_KEY' will be saved in `~/.acme.sh/account.conf` and will
be reused when needed.

## 41. Use DirectAdmin API
The DirectAdmin interface has it's own Let's encrypt functionality, but this
script can be used to generate certificates for names which are not hosted on
DirectAdmin

User must provide login data and URL to the DirectAdmin incl. port.
You can create an user which only has access to

- CMD_API_DNS_CONTROL
- CMD_API_SHOW_DOMAINS

By using the Login Keys function.
See also https://www.directadmin.com/api.php and https://www.directadmin.com/features.php?id=1298

```
export DA_Api="https://remoteUser:remotePassword@da.domain.tld:8443"
export DA_Api_Insecure=1
```
Set `DA_Api_Insecure` to 1 for insecure and 0 for secure -> difference is whether ssl cert is checked for validity (0) or whether it is just accepted (1)

Ok, let's issue a cert now:
```
acme.sh --issue --dns dns_da -d example.com -d www.example.com
```

The `DA_Api` and `DA_Api_Insecure` will be saved in `~/.acme.sh/account.conf` and will be reused when needed.

## 42. Use KingHost DNS API

API access must be enabled at https://painel.kinghost.com.br/painel.api.php

```
export KINGHOST_Username="yourusername"
export KINGHOST_Password="yourpassword"
acme.sh --issue --dns dns_kinghost -d example.com -d *.example.com
```

The `KINGHOST_username` and `KINGHOST_Password` will be saved in `~/.acme.sh/account.conf` and will be reused when needed.

## 43. Use Zilore DNS API

First, get your API key at https://my.zilore.com/account/api

```
export Zilore_Key="5dcad3a2-36cb-50e8-cb92-000002f9"
```

Ok, let's issue a cert now:
```
acme.sh --issue --dns dns_zilore -d example.com -d *.example.com
```

The `Zilore_Key` will be saved in `~/.acme.sh/account.conf` and will be reused when needed.

## 44. Use Loopia.se API
User must provide login credentials to the Loopia API.
The user needs the following permissions:

- addSubdomain
- updateZoneRecord
- getDomains
- removeSubdomain

Set the login credentials:
```
export LOOPIA_User="user@loopiaapi"
export LOOPIA_Password="password"
```

And to issue a cert:
```
acme.sh --issue --dns dns_loopia -d example.com -d *.example.com
```

The username and password will be saved in `~/.acme.sh/account.conf` and will be reused when needed.
## 45. Use ACME DNS API

ACME DNS is a limited DNS server with RESTful HTTP API to handle ACME DNS challenges easily and securely.
https://github.com/joohoi/acme-dns

```
export ACMEDNS_UPDATE_URL="https://auth.acme-dns.io/update"
export ACMEDNS_USERNAME="<username>"
export ACMEDNS_PASSWORD="<password>"
export ACMEDNS_SUBDOMAIN="<subdomain>"

acme.sh --issue --dns dns_acmedns -d example.com -d www.example.com
```

The credentials will be saved in `~/.acme.sh/account.conf` and will
be reused when needed.
## 46. Use TELE3 API

First you need to login to your TELE3 account to set your API-KEY.
https://www.tele3.cz/system-acme-api.html

```
export TELE3_Key="MS2I4uPPaI..."
export TELE3_Secret="kjhOIHGJKHg"

acme.sh --issue --dns dns_tele3 -d example.com -d *.example.com
```

The TELE3_Key and TELE3_Secret will be saved in ~/.acme.sh/account.conf and will be reused when needed.

## 47. Use Euserv.eu API

First you need to login to your euserv.eu account and activate your API Administration (API Verwaltung).
[https://support.euserv.com](https://support.euserv.com)

Once you've activate, login to your API Admin Interface and create an API account.
Please specify the scope (active groups: domain) and assign the allowed IPs.

```
export EUSERV_Username="99999.user123"
export EUSERV_Password="Asbe54gHde"
```

Ok, let's issue a cert now: (Be aware to use the `--insecure` flag, cause euserv.eu is still using self-signed certificates!)
```
acme.sh --issue --dns dns_euserv -d example.com -d *.example.com --insecure
```

The `EUSERV_Username` and `EUSERV_Password` will be saved in `~/.acme.sh/account.conf` and will be reused when needed.

Please report any issues to https://github.com/initit/acme.sh or to <github@initit.de>

## 48. Use DNSPod.com domain API to automatically issue cert

First you need to get your API Key and ID by this [get-the-user-token](https://www.dnspod.com/docs/info.html#get-the-user-token).

```
export DPI_Id="1234"
export DPI_Key="sADDsdasdgdsf"
```

Ok, let's issue a cert now:
```
acme.sh --issue --dns dns_dpi -d example.com -d www.example.com
```

The `DPI_Id` and `DPI_Key` will be saved in `~/.acme.sh/account.conf` and will be reused when needed.

## 49. Use Google Cloud DNS API to automatically issue cert

First you need to authenticate to gcloud.

```
gcloud init
```

**The `dns_gcloud` script uses the active gcloud configuration and credentials.**
There is no logic inside `dns_gcloud` to override the project and other settings.
If needed, create additional [gcloud configurations](https://cloud.google.com/sdk/gcloud/reference/topic/configurations).
You can change the configuration being used without *activating* it; simply set the `CLOUDSDK_ACTIVE_CONFIG_NAME` environment variable.

To issue a certificate you can:
```
export CLOUDSDK_ACTIVE_CONFIG_NAME=default  # see the note above
acme.sh --issue --dns dns_gcloud -d example.com -d '*.example.com'
```

`dns_gcloud` also supports [DNS alias mode](https://github.com/Neilpang/acme.sh/wiki/DNS-alias-mode).

## 50. Use ConoHa API

First you need to login to your ConoHa account to get your API credentials.

```
export CONOHA_Username="xxxxxx"
export CONOHA_Password="xxxxxx"
export CONOHA_TenantId="xxxxxx"
export CONOHA_IdentityServiceApi="https://identity.xxxx.conoha.io/v2.0"
```

To issue a cert:
```
acme.sh --issue --dns dns_conoha -d example.com -d www.example.com
```

The `CONOHA_Username`, `CONOHA_Password`, `CONOHA_TenantId` and `CONOHA_IdentityServiceApi` will be saved in `~/.acme.sh/account.conf` and will be reused when needed.

## 51. Use netcup DNS API to automatically issue cert

First you need to login in your CCP account to get your API Key and API Password.
```
export NC_Apikey="<Apikey>"
export NC_Apipw="<Apipassword>"
export NC_CID="<Customernumber>"
```

Now, let's issue a cert:
```
acme.sh --issue --dns dns_netcup -d example.com -d www.example.com
```

The `NC_Apikey`,`NC_Apipw` and `NC_CID` will be saved in `~/.acme.sh/account.conf` and will be reused when needed.
## 52. Use GratisDNS.dk

GratisDNS.dk (https://gratisdns.dk/) does not provide an API to update DNS records (other than IPv4 and IPv6
dynamic DNS addresses).  The acme.sh plugin therefore retrieves and updates domain TXT records by logging
into the GratisDNS website to read the HTML and posting updates as HTTP.  The plugin needs to know your
userid and password for the GratisDNS website.

```sh
export GDNSDK_Username="..."
export GDNSDK_Password="..."
```
The username and password will be saved in `~/.acme.sh/account.conf` and will be reused when needed.


Now you can issue a certificate.

Note: It usually takes a few minutes (usually 3-4 minutes) before the changes propagates to gratisdns.dk nameservers (ns3.gratisdns.dk often are slow),
and in rare cases I have seen over 5 minutes before google DNS catches it. Therefor a DNS sleep of at least 300 seconds are recommended-

```sh
acme.sh --issue --dns dns_gdnsdk --dnssleep 300 -d example.com -d *.example.com
```

## 53. Use Namecheap

You will need your namecheap username, API KEY (https://www.namecheap.com/support/api/intro.aspx) and your external IP address (or an URL to get it), this IP will need to be whitelisted at Namecheap.
Due to Namecheap's API limitation all the records of your domain will be read and re applied, make sure to have a backup of your records you could apply if any issue would arise.

```sh
export NAMECHEAP_USERNAME="..."
export NAMECHEAP_API_KEY="..."
export NAMECHEAP_SOURCEIP="..."
```

NAMECHEAP_SOURCEIP can either be an IP address or an URL to provide it (e.g. https://ifconfig.co/ip).

The username and password will be saved in `~/.acme.sh/account.conf` and will be reused when needed.

Now you can issue a certificate.

```sh
acme.sh --issue --dns dns_namecheap -d example.com -d *.example.com
```

## 54. Use MyDNS.JP API

First, register to MyDNS.JP and get MasterID and Password.

```
export MYDNSJP_MasterID=MasterID
export MYDNSJP_Password=Password
```

To issue a certificate:

```
acme.sh --issue --dns dns_mydnsjp -d example.com -d www.example.com
```
The `MYDNSJP_MasterID` and `MYDNSJP_Password` will be saved in `~/.acme.sh/account.conf` and will be reused when needed.

## 55. Use hosting.de API

Create an API key in your hosting.de account here: https://secure.hosting.de

The key needs the following rights:
- DNS_ZONES_EDIT
- DNS_ZONES_LIST

Set your API Key and endpoint:

```
export HOSTINGDE_APIKEY='xxx'
export HOSTINGDE_ENDPOINT='https://secure.hosting.de'
```

The plugin can also be used for the http.net API. http.net customers have to set endpoint to https://partner.http.net.

Ok, let's issue a cert now:
```
acme.sh --issue --dns dns_hostingde -d example.com -d *.example.com
```

The hosting.de API key and endpoint will be saved in `~/.acme.sh/account.conf` and will be reused when needed.

## 56. Use Neodigit.net API

```
export NEODIGIT_API_TOKEN="eXJxTkdUVUZmcHQ3QWJackQ4ZGlMejRDSklRYmo5VG5zcFFKK2thYnE0WnVnNnMy"
```

Ok, let's issue a cert now:
```
acme.sh --issue --dns dns_neodigit -d example.com -d www.example.com
```

Neodigit API Token will be saved in `~/.acme.sh/account.conf` and will be used when needed.

## 57. Use Exoscale API

Create an API key and secret key in the Exoscale account section

Set your API and secret key:

```
export EXOSCALE_API_KEY='xxx'
export EXOSCALE_SECRET_KEY='xxx'
```

Now, let's issue a cert:
```
acme.sh --issue --dns dns_exoscale -d example.com -d www.example.com
```

The `EXOSCALE_API_KEY` and `EXOSCALE_SECRET_KEY` will be saved in `~/.acme.sh/account.conf` and will be reused when needed.

## 58. Using PointHQ API to issue certs

Log into [PointHQ account management](https://app.pointhq.com/profile) and copy the API key from the page there.

```export PointHQ_Key="apikeystringgoeshere"
exportPointHQ_Email="accountemail@yourdomain.com"
```

You can then issue certs by using:
```acme.sh --issue --dns dns_pointhq -d example.com -d www.example.com
```

## 59. Use Active24 API

Create an API token in the Active24 account section, documentation on https://faq.active24.com/cz/790131-REST-API-rozhran%C3%AD.

Set your API token:

```
export ACTIVE24_Token='xxx'
```

Now, let's issue a cert, set `dnssleep` for propagation new DNS record:
```
acme.sh --issue --dns dns_active24 -d example.com -d www.example.com --dnssleep 1000
```

The `ACTIVE24_Token` will be saved in `~/.acme.sh/account.conf` and will be reused when needed.

## 60. Use do.de API

Create an API token in your do.de account.

Set your API token:
```
export DO_LETOKEN='FmD408PdqT1E269gUK57'
```

To issue a certificate run:
```
acme.sh --issue --dns dns_doapi -d example.com -d *.example.com
```

The API token will be saved in `~/.acme.sh/account.conf` and will be reused when needed.

## 61. Use Nexcess API

First, you'll need to login to the [Nexcess.net Client Portal](https://portal.nexcess.net) and [generate a new API token](https://portal.nexcess.net/api-token).

Once you have a token, set it in your systems environment:

```
export NW_API_TOKEN="YOUR_TOKEN_HERE"
export NW_API_ENDPOINT="https://portal.nexcess.net"
```

Finally, we'll issue the certificate: (Nexcess DNS publishes at max every 15 minutes, we recommend setting a 900 second `--dnssleep`)

```
acme.sh --issue --dns dns_nw -d example.com --dnssleep 900
```

The `NW_API_TOKEN` and `NW_API_ENDPOINT` will be saved in `~/.acme.sh/account.conf` and will be reused when needed.

## 62. Use Thermo.io API

First, you'll need to login to the [Thermo.io Client Portal](https://core.thermo.io) and [generate a new API token](https://core.thermo.io/api-token).

Once you have a token, set it in your systems environment:

```
export NW_API_TOKEN="YOUR_TOKEN_HERE"
export NW_API_ENDPOINT="https://core.thermo.io"
```

Finally, we'll issue the certificate: (Thermo DNS publishes at max every 15 minutes, we recommend setting a 900 second `--dnssleep`)

```
acme.sh --issue --dns dns_nw -d example.com --dnssleep 900
```

The `NW_API_TOKEN` and `NW_API_ENDPOINT` will be saved in `~/.acme.sh/account.conf` and will be reused when needed.

## 63. Use Futurehosting API

First, you'll need to login to the [Futurehosting Client Portal](https://my.futurehosting.com) and [generate a new API token](https://my.futurehosting.com/api-token).

Once you have a token, set it in your systems environment:

```
export NW_API_TOKEN="YOUR_TOKEN_HERE"
export NW_API_ENDPOINT="https://my.futurehosting.com"
```

Finally, we'll issue the certificate: (Futurehosting DNS publishes at max every 15 minutes, we recommend setting a 900 second `--dnssleep`)

```
acme.sh --issue --dns dns_nw -d example.com --dnssleep 900
```

The `NW_API_TOKEN` and `NW_API_ENDPOINT` will be saved in `~/.acme.sh/account.conf` and will be reused when needed.

## 64. Use Rackspace API

Set username and API key, which is available under "My Profile & Settings"

```
export RACKSPACE_Username='username'
export RACKSPACE_Apikey='xxx'
```

Now, let's issue a cert:

```
acme.sh --issue --dns dns_rackspace -d example.com -d www.example.com
```

## 65. Use Online API

First, you'll need to retrive your API key, which is available under https://console.online.net/en/api/access

```
export ONLINE_API_KEY='xxx'
```

To issue a cert run:

```
acme.sh --issue --dns dns_online -d example.com -d www.example.com
```

`ONLINE_API_KEY` will be saved in `~/.acme.sh/account.conf` and will be reused when needed.

## 66. Use MyDevil.net

Make sure that you can execute own binaries:

```sh
devil binexec on
```

Install acme.sh, or simply `git clone` it into some directory on your MyDevil host account (in which case you should link to it from your `~/bin` directory).

If you're not using private IP and depend on default IP provided by host, you may want to edit `crontab` too, and make sure that `acme.sh --cron` is run also after reboot (you can find out how to do that on their wiki pages).

To issue a new certificate, run:

```sh
acme.sh --issue --dns dns_mydevil -d example.com -d *.example.com
```

After certificate is ready, you can install it with [deploy command](../deploy/README.md#14-deploy-your-cert-on-mydevilnet).

<<<<<<< HEAD
## 67. Use UltraDNS API

UltraDNS is a paid for service that provides DNS, as well as Web and Mail forwarding (as well as reporting, auditing, and advanced tools).

More information can be found here: https://www.security.neustar/lp/ultra20/index.html

The REST API documentation for this service is found here: https://portal.ultradns.com/static/docs/REST-API_User_Guide.pdf 

Set your UltraDNS User name, and password; these would be the same you would use here:

https://portal.ultradns.com/ - or if you create an API only user, that username and password would be better utilized.

```
export ULTRA_USR="abcd"
export ULTRA_PWD="efgh"
```

To issue a cert run:

```
acme.sh --issue --dns dns_ultra -d example.com -d www.example.com
```

`ULTRA_USR` and `ULTRA_PWD` will be saved in `~/.acme.sh/account.conf` and will be resued when needed.

=======
## 67. Use Core-Networks API to automatically issue cert

First you need to login to your Core-Networks account to to set up an API-User.
Then export username and password to use these credentials.

```
export CN_User="user"
export CN_Password="passowrd"
```

Ok, let's issue a cert now:
```
acme.sh --issue --dns dns_cn -d example.com -d www.example.com
```

The `CN_User` and `CN_Password` will be saved in `~/.acme.sh/account.conf` and will be reused when needed.

## 68. Use NederHost API

Create an API token in Mijn NederHost.

Set your API key:
```
export NederHost_Key='xxx'
```

To issue a certificate run:
```
acme.sh --issue --dns dns_nederhost -d example.com -d *.example.com
```

>>>>>>> 709d82e7
# Use custom API

If your API is not supported yet, you can write your own DNS API.

Let's assume you want to name it 'myapi':

1. Create a bash script named `~/.acme.sh/dns_myapi.sh`,
2. In the script you must have a function named `dns_myapi_add()` which will be called by acme.sh to add the DNS records.
3. Then you can use your API to issue cert like this:

```
acme.sh --issue --dns dns_myapi -d example.com -d www.example.com
```

For more details, please check our sample script: [dns_myapi.sh](dns_myapi.sh)

See:  https://github.com/Neilpang/acme.sh/wiki/DNS-API-Dev-Guide

# Use lexicon DNS API

https://github.com/Neilpang/acme.sh/wiki/How-to-use-lexicon-dns-api

<|MERGE_RESOLUTION|>--- conflicted
+++ resolved
@@ -1279,8 +1279,38 @@
 
 After certificate is ready, you can install it with [deploy command](../deploy/README.md#14-deploy-your-cert-on-mydevilnet).
 
-<<<<<<< HEAD
-## 67. Use UltraDNS API
+## 67. Use Core-Networks API to automatically issue cert
+
+First you need to login to your Core-Networks account to to set up an API-User.
+Then export username and password to use these credentials.
+
+```
+export CN_User="user"
+export CN_Password="passowrd"
+```
+
+Ok, let's issue a cert now:
+```
+acme.sh --issue --dns dns_cn -d example.com -d www.example.com
+```
+
+The `CN_User` and `CN_Password` will be saved in `~/.acme.sh/account.conf` and will be reused when needed.
+
+## 68. Use NederHost API
+
+Create an API token in Mijn NederHost.
+
+Set your API key:
+```
+export NederHost_Key='xxx'
+```
+
+To issue a certificate run:
+```
+acme.sh --issue --dns dns_nederhost -d example.com -d *.example.com
+```
+
+## 69. Use UltraDNS API
 
 UltraDNS is a paid for service that provides DNS, as well as Web and Mail forwarding (as well as reporting, auditing, and advanced tools).
 
@@ -1305,39 +1335,6 @@
 
 `ULTRA_USR` and `ULTRA_PWD` will be saved in `~/.acme.sh/account.conf` and will be resued when needed.
 
-=======
-## 67. Use Core-Networks API to automatically issue cert
-
-First you need to login to your Core-Networks account to to set up an API-User.
-Then export username and password to use these credentials.
-
-```
-export CN_User="user"
-export CN_Password="passowrd"
-```
-
-Ok, let's issue a cert now:
-```
-acme.sh --issue --dns dns_cn -d example.com -d www.example.com
-```
-
-The `CN_User` and `CN_Password` will be saved in `~/.acme.sh/account.conf` and will be reused when needed.
-
-## 68. Use NederHost API
-
-Create an API token in Mijn NederHost.
-
-Set your API key:
-```
-export NederHost_Key='xxx'
-```
-
-To issue a certificate run:
-```
-acme.sh --issue --dns dns_nederhost -d example.com -d *.example.com
-```
-
->>>>>>> 709d82e7
 # Use custom API
 
 If your API is not supported yet, you can write your own DNS API.
