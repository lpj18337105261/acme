--- conflicted
+++ resolved
@@ -876,20 +876,6 @@
 ```
 
 The TELE3_Key and TELE3_Secret will be saved in ~/.acme.sh/account.conf and will be reused when needed.
-<<<<<<< HEAD
-## 47. Use Leaseweb API
-
-First you need to login to your Leaseweb account to set your API-KEY.
-https://secure.leaseweb.com
-
-```
-export Leaseweb_Key="MS2I4uPPaI..."
-
-acme.sh --issue --dns dns_leaseweb -d example.com -d *.example.com
-```
-
-The Leaseweb_Key will be saved in ~/.acme.sh/account.conf and will be reused when needed.
-=======
 
 ## 47. Use Euserv.eu API
 
@@ -1007,7 +993,19 @@
 acme.sh --issue --dns dns_gdnsdk --dnssleep 300 -d example.com -d *.example.com
 ```
 
->>>>>>> 8eb4efad
+## 53. Use Leaseweb API
+
+First you need to login to your Leaseweb account to set your API-KEY.
+https://secure.leaseweb.com
+
+```
+export Leaseweb_Key="MS2I4uPPaI..."
+
+acme.sh --issue --dns dns_leaseweb -d example.com -d *.example.com
+```
+
+The Leaseweb_Key will be saved in ~/.acme.sh/account.conf and will be reused when needed.
+
 # Use custom API
 
 If your API is not supported yet, you can write your own DNS API.
