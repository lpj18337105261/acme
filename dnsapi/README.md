--- conflicted
+++ resolved
@@ -349,14 +349,6 @@
 acme.sh --issue --dns dns_gandi_livedns -d example.com -d www.example.com
 ```
 
-<<<<<<< HEAD
-## 19. Use DigitalOcean API (native)
-
-You need to obtain a read and write capable API key from your DigitalOcean account. See: https://www.digitalocean.com/help/api/
-
-```
-export DO_API_KEY="75310dc4ca779ac39a19f6355db573b49ce92ae126553ebd61ac3a3ae34834cc"
-=======
 ## 19. Use Knot (knsupdate) DNS API to automatically issue cert
 
 First, generate a TSIG key for updating the zone.
@@ -393,22 +385,28 @@
 ```
 export KNOT_SERVER="dns.example.com"
 export KNOT_KEY=`grep \# /etc/knot/acme.key | cut -d' ' -f2`
->>>>>>> 25876399
-```
-
-Ok, let's issue a cert now:
-```
-<<<<<<< HEAD
+```
+
+Ok, let's issue a cert now:
+```
+acme.sh --issue --dns dns_knot -d example.com -d www.example.com
+```
+
+The `KNOT_SERVER` and `KNOT_KEY` settings will be saved in `~/.acme.sh/account.conf` and will be reused when needed.
+
+## 20. Use DigitalOcean API (native)
+
+You need to obtain a read and write capable API key from your DigitalOcean account. See: https://www.digitalocean.com/help/api/
+
+```
+export DO_API_KEY="75310dc4ca779ac39a19f6355db573b49ce92ae126553ebd61ac3a3ae34834cc"
+```
+
+Ok, let's issue a cert now:
+```
 acme.sh --issue --dns dns_dgon -d example.com -d www.example.com
 ```
 
-=======
-acme.sh --issue --dns dns_knot -d example.com -d www.example.com
-```
-
-The `KNOT_SERVER` and `KNOT_KEY` settings will be saved in `~/.acme.sh/account.conf` and will be reused when needed.
-
->>>>>>> 25876399
 # Use custom API
 
 If your API is not supported yet, you can write your own DNS API.
