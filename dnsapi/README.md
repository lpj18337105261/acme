# How to use DNS API

## 1. Use CloudFlare domain API to automatically issue cert

First you need to login to your CloudFlare account to get your API key.

```
export CF_Key="sdfsdfsdfljlbjkljlkjsdfoiwje"
export CF_Email="xxxx@sss.com"
```

Ok, let's issue a cert now:
```
acme.sh --issue --dns dns_cf -d example.com -d www.example.com
```

The `CF_Key` and `CF_Email` will be saved in `~/.acme.sh/account.conf` and will be reused when needed.


## 2. Use DNSPod.cn domain API to automatically issue cert

First you need to login to your DNSPod account to get your API Key and ID.

```
export DP_Id="1234"
export DP_Key="sADDsdasdgdsf"
```

Ok, let's issue a cert now:
```
acme.sh --issue --dns dns_dp -d example.com -d www.example.com
```

The `DP_Id` and `DP_Key` will be saved in `~/.acme.sh/account.conf` and will be reused when needed.


## 3. Use CloudXNS.com domain API to automatically issue cert

First you need to login to your CloudXNS account to get your API Key and Secret.

```
export CX_Key="1234"
export CX_Secret="sADDsdasdgdsf"
```

Ok, let's issue a cert now:
```
acme.sh --issue --dns dns_cx -d example.com -d www.example.com
```

The `CX_Key` and `CX_Secret` will be saved in `~/.acme.sh/account.conf` and will be reused when needed.


## 4. Use GoDaddy.com domain API to automatically issue cert

First you need to login to your GoDaddy account to get your API Key and Secret.

https://developer.godaddy.com/keys/

Please create a Production key, instead of a Test key.

```
export GD_Key="sdfsdfsdfljlbjkljlkjsdfoiwje"
export GD_Secret="asdfsdafdsfdsfdsfdsfdsafd"
```

Ok, let's issue a cert now:
```
acme.sh --issue --dns dns_gd -d example.com -d www.example.com
```

The `GD_Key` and `GD_Secret` will be saved in `~/.acme.sh/account.conf` and will be reused when needed.


## 5. Use PowerDNS embedded API to automatically issue cert

First you need to login to your PowerDNS account to enable the API and set your API-Token in the configuration.

https://doc.powerdns.com/md/httpapi/README/

```
export PDNS_Url="http://ns.example.com:8081"
export PDNS_ServerId="localhost"
export PDNS_Token="0123456789ABCDEF"
export PDNS_Ttl=60
```

Ok, let's issue a cert now:
```
acme.sh --issue --dns dns_pdns -d example.com -d www.example.com
```

The `PDNS_Url`, `PDNS_ServerId`, `PDNS_Token` and `PDNS_Ttl` will be saved in `~/.acme.sh/account.conf` and will be reused when needed.


## 6. Use OVH/kimsufi/soyoustart/runabove API to automatically issue cert

https://github.com/Neilpang/acme.sh/wiki/How-to-use-OVH-domain-api


## 7. Use nsupdate to automatically issue cert

First, generate a key for updating the zone
```
b=$(dnssec-keygen -a hmac-sha512 -b 512 -n USER -K /tmp foo)
cat > /etc/named/keys/update.key <<EOF
key "update" {
    algorithm hmac-sha512;
    secret "$(awk '/^Key/{print $2}' /tmp/$b.private)";
};
EOF
rm -f /tmp/$b.{private,key}
```

Include this key in your named configuration
```
include "/etc/named/keys/update.key";
```

Next, configure your zone to allow dynamic updates.

Depending on your named version, use either
```
zone "example.com" {
    type master;
    allow-update { key "update"; };
};
```
or
```
zone "example.com" {
    type master;
    update-policy {
        grant update subdomain example.com.;
    };
}
```

Finally, make the DNS server and update Key available to `acme.sh`

```
export NSUPDATE_SERVER="dns.example.com"
export NSUPDATE_KEY="/path/to/your/nsupdate.key"
```

Ok, let's issue a cert now:
```
acme.sh --issue --dns dns_nsupdate -d example.com -d www.example.com
```

The `NSUPDATE_SERVER` and `NSUPDATE_KEY` settings will be saved in `~/.acme.sh/account.conf` and will be reused when needed.


## 8. Use LuaDNS domain API

Get your API token at https://api.luadns.com/settings

```
export LUA_Key="sdfsdfsdfljlbjkljlkjsdfoiwje"
export LUA_Email="xxxx@sss.com"
```

To issue a cert:
```
acme.sh --issue --dns dns_lua -d example.com -d www.example.com
```

The `LUA_Key` and `LUA_Email` will be saved in `~/.acme.sh/account.conf` and will be reused when needed.


## 9. Use DNSMadeEasy domain API

Get your API credentials at https://cp.dnsmadeeasy.com/account/info

```
export ME_Key="sdfsdfsdfljlbjkljlkjsdfoiwje"
export ME_Secret="qdfqsdfkjdskfj"
```

To issue a cert:
```
acme.sh --issue --dns dns_me -d example.com -d www.example.com
```

The `ME_Key` and `ME_Secret` will be saved in `~/.acme.sh/account.conf` and will be reused when needed.


## 10. Use Amazon Route53 domain API

https://github.com/Neilpang/acme.sh/wiki/How-to-use-Amazon-Route53-API

```
export  AWS_ACCESS_KEY_ID=XXXXXXXXXX
export  AWS_SECRET_ACCESS_KEY=XXXXXXXXXXXXXXX
```

To issue a cert:
```
acme.sh --issue --dns dns_aws -d example.com -d www.example.com
```

The `AWS_ACCESS_KEY_ID` and `AWS_SECRET_ACCESS_KEY` will be saved in `~/.acme.sh/account.conf` and will be reused when needed.

## 11. Use Aliyun domain API to automatically issue cert

First you need to login to your Aliyun account to get your API key.
[https://ak-console.aliyun.com/#/accesskey](https://ak-console.aliyun.com/#/accesskey)

```
export Ali_Key="sdfsdfsdfljlbjkljlkjsdfoiwje"
export Ali_Secret="jlsdflanljkljlfdsaklkjflsa"
```

Ok, let's issue a cert now:
```
acme.sh --issue --dns dns_ali -d example.com -d www.example.com
```

The `Ali_Key` and `Ali_Secret` will be saved in `~/.acme.sh/account.conf` and will be reused when needed.

## 12. Use ISPConfig 3.1 API

This only works for ISPConfig 3.1 (and newer).

Create a Remote User in the ISPConfig Control Panel. The Remote User must have access to at least `DNS zone functions` and `DNS txt functions`.

```
export ISPC_User="xxx"
export ISPC_Password="xxx"
export ISPC_Api="https://ispc.domain.tld:8080/remote/json.php"
export ISPC_Api_Insecure=1
```
If you have installed ISPConfig on a different port, then alter the 8080 accordingly.
Leaver ISPC_Api_Insecure set to 1 if you have not a valid ssl cert for your installation. Change it to 0 if you have a valid ssl cert.

To issue a cert:
```
acme.sh --issue --dns dns_ispconfig -d example.com -d www.example.com
```

The `ISPC_User`, `ISPC_Password`, `ISPC_Api`and `ISPC_Api_Insecure` will be saved in `~/.acme.sh/account.conf` and will be reused when needed.

## 13. Use Alwaysdata domain API

First you need to login to your Alwaysdata account to get your API Key.

```sh
export AD_API_KEY="myalwaysdataapikey"
```

Ok, let's issue a cert now:

```sh
acme.sh --issue --dns dns_ad -d example.com -d www.example.com
```

The `AD_API_KEY` will be saved in `~/.acme.sh/account.conf` and will be reused
when needed.

## 14. Use Linode domain API

First you need to login to your Linode account to get your API Key.
[https://manager.linode.com/profile/api](https://manager.linode.com/profile/api)

Then add an API key with label *ACME* and copy the new key.

```sh
export LINODE_API_KEY="..."
```

Due to the reload time of any changes in the DNS records, we have to use the `dnssleep` option to wait at least 15 minutes for the changes to take effect.

Ok, let's issue a cert now:

```sh
acme.sh --issue --dns dns_linode --dnssleep 900 -d example.com -d www.example.com
```

The `LINODE_API_KEY` will be saved in `~/.acme.sh/account.conf` and will be reused when needed.

## 15. Use FreeDNS

FreeDNS (https://freedns.afraid.org/) does not provide an API to update DNS records (other than IPv4 and IPv6
dynamic DNS addresses).  The acme.sh plugin therefore retrieves and updates domain TXT records by logging
into the FreeDNS website to read the HTML and posting updates as HTTP.  The plugin needs to know your
userid and password for the FreeDNS website.

```sh
export FREEDNS_User="..."
export FREEDNS_Password="..."
```

You need only provide this the first time you run the acme.sh client with FreeDNS validation and then again
whenever you change your password at the FreeDNS site.  The acme.sh FreeDNS plugin does not store your userid
or password but rather saves an authentication token returned by FreeDNS in `~/.acme.sh/account.conf` and
reuses that when needed.

Now you can issue a certificate.

```sh
acme.sh --issue --dns dns_freedns -d example.com -d www.example.com
```

Note that you cannot use acme.sh automatic DNS validation for FreeDNS public domains or for a subdomain that
you create under a FreeDNS public domain.  You must own the top level domain in order to automatically
validate with acme.sh at FreeDNS.

## 16. Use cyon.ch

You only need to set your cyon.ch login credentials.
If you also have 2 Factor Authentication (OTP) enabled, you need to set your secret token too and have `oathtool` installed.

```
export CY_Username="your_cyon_username"
export CY_Password="your_cyon_password"
export CY_OTP_Secret="your_otp_secret" # Only required if using 2FA
```

To issue a cert:
```
acme.sh --issue --dns dns_cyon -d example.com -d www.example.com
```

The `CY_Username`, `CY_Password` and `CY_OTP_Secret` will be saved in `~/.acme.sh/account.conf` and will be reused when needed.

## 17. Use Domain-Offensive/Resellerinterface/Domainrobot API

You will need your login credentials (Partner ID+Password) to the Resellerinterface, and export them before you run `acme.sh`:
```
export DO_PID="KD-1234567"
export DO_PW="cdfkjl3n2"
```

Ok, let's issue a cert now:
```
acme.sh --issue --dns dns_do -d example.com -d www.example.com
```

## 18. Use Gandi LiveDNS API

You must enable the new Gandi LiveDNS API first and the create your api key, See: http://doc.livedns.gandi.net/

```
export GANDI_LIVEDNS_KEY="fdmlfsdklmfdkmqsdfk"
```

Ok, let's issue a cert now:
```
acme.sh --issue --dns dns_gandi_livedns -d example.com -d www.example.com
```

## 19. Use Knot (knsupdate) DNS API to automatically issue cert

First, generate a TSIG key for updating the zone.

```
keymgr tsig generate acme_key algorithm hmac-sha512 > /etc/knot/acme.key
```

Include this key in your knot configuration file.

```
include: /etc/knot/acme.key
```

Next, configure your zone to allow dynamic updates.

Dynamic updates for the zone are allowed via proper ACL rule with the `update` action. For in-depth instructions, please see [Knot DNS's documentation](https://www.knot-dns.cz/documentation/).

```
acl:
  - id: acme_acl
    address: 192.168.1.0/24
    key: acme_key
    action: update

zone:
  - domain: example.com
    file: example.com.zone
    acl: acme_acl
```

Finally, make the DNS server and TSIG Key available to `acme.sh`

```
export KNOT_SERVER="dns.example.com"
export KNOT_KEY=`grep \# /etc/knot/acme.key | cut -d' ' -f2`
```

Ok, let's issue a cert now:
```
acme.sh --issue --dns dns_knot -d example.com -d www.example.com
```

The `KNOT_SERVER` and `KNOT_KEY` settings will be saved in `~/.acme.sh/account.conf` and will be reused when needed.

## 20. Use DigitalOcean API (native)

You need to obtain a read and write capable API key from your DigitalOcean account. See: https://www.digitalocean.com/help/api/

```
export DO_API_KEY="75310dc4ca779ac39a19f6355db573b49ce92ae126553ebd61ac3a3ae34834cc"
```

Ok, let's issue a cert now:
```
acme.sh --issue --dns dns_dgon -d example.com -d www.example.com
```

## 21. Use ClouDNS.net API

You need to set the HTTP API user ID and password credentials. See: https://www.cloudns.net/wiki/article/42/

```
export CLOUDNS_AUTH_ID=XXXXX
export CLOUDNS_AUTH_PASSWORD="YYYYYYYYY"
```

Ok, let's issue a cert now:
```
acme.sh --issue --dns dns_cloudns -d example.com -d www.example.com
```
The `CLOUDNS_AUTH_ID` and `CLOUDNS_AUTH_PASSWORD` will be saved in `~/.acme.sh/account.conf` and will be reused when needed.

## 22. Use Infoblox API

First you need to create/obtain API credentials on your Infoblox appliance.

```
export Infoblox_Creds="username:password"
export Infoblox_Server="ip or fqdn of infoblox appliance"
```

Ok, let's issue a cert now:
```
acme.sh --issue --dns dns_infoblox -d example.com -d www.example.com
```

Note: This script will automatically create and delete the ephemeral txt record.
The `Infoblox_Creds` and `Infoblox_Server` will be saved in `~/.acme.sh/account.conf` and will be reused when needed.


## 23. Use VSCALE API

First you need to create/obtain API tokens on your [settings panel](https://vscale.io/panel/settings/tokens/).

```
VSCALE_API_KEY="sdfsdfsdfljlbjkljlkjsdfoiwje"
```

Ok, let's issue a cert now:
```
acme.sh --issue --dns dns_vscale -d example.com -d www.example.com
```

##  24. Use Dynu API

First you need to create/obtain API credentials from your Dynu account. See: https://www.dynu.com/resources/api/documentation

```
export Dynu_ClientId="xxxxxxxx-xxxx-xxxx-xxxx-xxxxxxxxxxxx"
export Dynu_Secret="yyyyyyyyyyyyyyyyyyyyyyyyy"
```

Ok, let's issue a cert now:
```
acme.sh --issue --dns dns_dynu -d example.com -d www.example.com
```

The `Dynu_ClientId` and `Dynu_Secret` will be saved in `~/.acme.sh/account.conf` and will be reused when needed.

## 25. Use DNSimple API

First you need to login to your DNSimple account and generate a new oauth token.

https://dnsimple.com/a/{your account id}/account/access_tokens

Note that this is an _account_ token and not a user token. The account token is
needed to infer the `account_id` used in requests. A user token will not be able
to determine the correct account to use.

```
export DNSimple_OAUTH_TOKEN="sdfsdfsdfljlbjkljlkjsdfoiwje"
```

To issue the cert just specify the `dns_dnsimple` API.

```
acme.sh --issue --dns dns_dnsimple -d example.com
```

The `DNSimple_OAUTH_TOKEN` will be saved in `~/.acme.sh/account.conf` and will
be reused when needed.

If you have any issues with this integration please report them to
https://github.com/pho3nixf1re/acme.sh/issues.

## 26. Use NS1.com API

```
export NS1_Key="fdmlfsdklmfdkmqsdfk"
```

Ok, let's issue a cert now:
```
acme.sh --issue --dns dns_nsone -d example.com -d www.example.com
```

## 27. Use DuckDNS.org API

```
export DuckDNS_Token="aaaaaaaa-bbbb-cccc-dddd-eeeeeeeeeeee"
```

Please note that since DuckDNS uses StartSSL as their cert provider, thus 
--insecure may need to be used when issuing certs:
```
acme.sh --insecure --issue --dns dns_duckdns -d mydomain.duckdns.org
```

For issues, please report to https://github.com/raidenii/acme.sh/issues.

## 28. Use Name.com API

You'll need to fill out the form at https://www.name.com/reseller/apply to apply
for API username and token.

```
export Namecom_Username="testuser"
export Namecom_Token="xxxxxxxxxxxxxxxxxxxxxxxxxxxxxxxxxxxxxxxxxxxxxxx"
```

And now you can issue certs with:

```
acme.sh --issue --dns dns_namecom -d example.com -d www.example.com
```

For issues, please report to https://github.com/raidenii/acme.sh/issues.

## 29. Use Dyn Managed DNS API to automatically issue cert

First, login to your Dyn Managed DNS account: https://portal.dynect.net/login/

It is recommended to add a new user specific for API access.

The minimum "Zones & Records Permissions" required are:
```
RecordAdd
RecordUpdate
RecordDelete
RecordGet
ZoneGet
ZoneAddNode
ZoneRemoveNode
ZonePublish
```

Pass the API user credentials to the environment:
```
export DYN_Customer="customer"
export DYN_Username="apiuser"
export DYN_Password="secret"
```

Ok, let's issue a cert now:
```
acme.sh --issue --dns dns_dyn -d example.com -d www.example.com
```

The `DYN_Customer`, `DYN_Username` and `DYN_Password` will be saved in `~/.acme.sh/account.conf` and will be reused when needed.

## 30. Use pdd.yandex.ru API

```
export PDD_Token="xxxxxxxxxxxxxxxxxxxxxxxxxxxxxxxxxxxxxxxxxxxxx"
```

Follow these instructions to get the token for your domain https://tech.yandex.com/domain/doc/concepts/access-docpage/
```
acme.sh --issue --dns dns_yandex -d mydomain.example.org
```

For issues, please report to https://github.com/non7top/acme.sh/issues.

## 31. Use Hurricane Electric

Hurricane Electric doesn't have an API so just set your login credentials like so:

```
export HE_Username="yourusername"
export HE_Password="password"
```

Then you can issue your certificate:

```
acme.sh --issue --dns dns_he -d example.com -d www.example.com
```

The `HE_Username` and `HE_Password` settings will be saved in `~/.acme.sh/account.conf` and will be reused when needed.

Please report any issues to https://github.com/angel333/acme.sh or to <me@ondrejsimek.com>.

<<<<<<< HEAD
##32. Use DNSEver (https://www.dnsever.com/)

You will need your login credentials (ID+PW) to the DNSEver, and export them before you run acme.sh:
```
export DNSEVER_ID="KD-1234567"
export DNSEVER_PW="cdfkjl3n2"
=======
## 32. Use UnoEuro API to automatically issue cert

First you need to login to your UnoEuro account to get your API key.

```
export UNO_Key="sdfsdfsdfljlbjkljlkjsdfoiwje"
export UNO_User="UExxxxxx"
>>>>>>> 7b8a82ce
```

Ok, let's issue a cert now:
```
<<<<<<< HEAD
acme.sh --issue --dns dns_dnsever -d example.com -d www.example.com
```
The DNSEVER_ID and DNSEVER_PW will be saved in ~/.acme.sh/account.conf and will be reused when needed.
=======
acme.sh --issue --dns dns_unoeuro -d example.com -d www.example.com
```

The `UNO_Key` and `UNO_User` will be saved in `~/.acme.sh/account.conf` and will be reused when needed.

## 33. Use INWX

[INWX](https://www.inwx.de/) offers an [xmlrpc api](https://www.inwx.de/de/help/apidoc)  with your standard login credentials, set them like so:

```
export INWX_User="yourusername"
export INWX_Password="password"
```

Then you can issue your certificates with:

```
acme.sh --issue --dns dns_inwx -d example.com -d www.example.com
```

The `INWX_User` and `INWX_Password` settings will be saved in `~/.acme.sh/account.conf` and will be reused when needed.

## 34. User Servercow API v1

Create a new user from the servercow control center. Don't forget to activate **DNS API** for this user.

```
export SERVERCOW_API_Username=username
export SERVERCOW_API_Password=password
```

Now you cann issue a cert:

```
acme.sh --issue --dns dns_servercow -d example.com -d www.example.com
```
Both, `SERVERCOW_API_Username` and `SERVERCOW_API_Password` will be saved in `~/.acme.sh/account.conf` and will be reused when needed.
>>>>>>> 7b8a82ce

# Use custom API

If your API is not supported yet, you can write your own DNS API.

Let's assume you want to name it 'myapi':

1. Create a bash script named `~/.acme.sh/dns_myapi.sh`,
2. In the script you must have a function named `dns_myapi_add()` which will be called by acme.sh to add the DNS records.
3. Then you can use your API to issue cert like this:

```
acme.sh --issue --dns dns_myapi -d example.com -d www.example.com
```

For more details, please check our sample script: [dns_myapi.sh](dns_myapi.sh)

See:  https://github.com/Neilpang/acme.sh/wiki/DNS-API-Dev-Guide

# Use lexicon DNS API

https://github.com/Neilpang/acme.sh/wiki/How-to-use-lexicon-dns-api<|MERGE_RESOLUTION|>--- conflicted
+++ resolved
@@ -512,7 +512,7 @@
 export DuckDNS_Token="aaaaaaaa-bbbb-cccc-dddd-eeeeeeeeeeee"
 ```
 
-Please note that since DuckDNS uses StartSSL as their cert provider, thus 
+Please note that since DuckDNS uses StartSSL as their cert provider, thus
 --insecure may need to be used when issuing certs:
 ```
 acme.sh --insecure --issue --dns dns_duckdns -d mydomain.duckdns.org
@@ -602,69 +602,68 @@
 
 Please report any issues to https://github.com/angel333/acme.sh or to <me@ondrejsimek.com>.
 
-<<<<<<< HEAD
-##32. Use DNSEver (https://www.dnsever.com/)
+## 32. Use UnoEuro API to automatically issue cert
+
+First you need to login to your UnoEuro account to get your API key.
+
+```
+export UNO_Key="sdfsdfsdfljlbjkljlkjsdfoiwje"
+export UNO_User="UExxxxxx"
+```
+
+Ok, let's issue a cert now:
+```
+acme.sh --issue --dns dns_unoeuro -d example.com -d www.example.com
+```
+
+The `UNO_Key` and `UNO_User` will be saved in `~/.acme.sh/account.conf` and will be reused when needed.
+
+## 33. Use INWX
+
+[INWX](https://www.inwx.de/) offers an [xmlrpc api](https://www.inwx.de/de/help/apidoc)  with your standard login credentials, set them like so:
+
+```
+export INWX_User="yourusername"
+export INWX_Password="password"
+```
+
+Then you can issue your certificates with:
+
+```
+acme.sh --issue --dns dns_inwx -d example.com -d www.example.com
+```
+
+The `INWX_User` and `INWX_Password` settings will be saved in `~/.acme.sh/account.conf` and will be reused when needed.
+
+## 34. User Servercow API v1
+
+Create a new user from the servercow control center. Don't forget to activate **DNS API** for this user.
+
+```
+export SERVERCOW_API_Username=username
+export SERVERCOW_API_Password=password
+```
+
+Now you cann issue a cert:
+
+```
+acme.sh --issue --dns dns_servercow -d example.com -d www.example.com
+```
+Both, `SERVERCOW_API_Username` and `SERVERCOW_API_Password` will be saved in `~/.acme.sh/account.conf` and will be reused when needed.
+
+##35. Use DNSEver (https://www.dnsever.com/)
 
 You will need your login credentials (ID+PW) to the DNSEver, and export them before you run acme.sh:
 ```
 export DNSEVER_ID="KD-1234567"
 export DNSEVER_PW="cdfkjl3n2"
-=======
-## 32. Use UnoEuro API to automatically issue cert
-
-First you need to login to your UnoEuro account to get your API key.
-
-```
-export UNO_Key="sdfsdfsdfljlbjkljlkjsdfoiwje"
-export UNO_User="UExxxxxx"
->>>>>>> 7b8a82ce
-```
-
-Ok, let's issue a cert now:
-```
-<<<<<<< HEAD
+```
+
+Ok, let's issue a cert now:
+```
 acme.sh --issue --dns dns_dnsever -d example.com -d www.example.com
 ```
 The DNSEVER_ID and DNSEVER_PW will be saved in ~/.acme.sh/account.conf and will be reused when needed.
-=======
-acme.sh --issue --dns dns_unoeuro -d example.com -d www.example.com
-```
-
-The `UNO_Key` and `UNO_User` will be saved in `~/.acme.sh/account.conf` and will be reused when needed.
-
-## 33. Use INWX
-
-[INWX](https://www.inwx.de/) offers an [xmlrpc api](https://www.inwx.de/de/help/apidoc)  with your standard login credentials, set them like so:
-
-```
-export INWX_User="yourusername"
-export INWX_Password="password"
-```
-
-Then you can issue your certificates with:
-
-```
-acme.sh --issue --dns dns_inwx -d example.com -d www.example.com
-```
-
-The `INWX_User` and `INWX_Password` settings will be saved in `~/.acme.sh/account.conf` and will be reused when needed.
-
-## 34. User Servercow API v1
-
-Create a new user from the servercow control center. Don't forget to activate **DNS API** for this user.
-
-```
-export SERVERCOW_API_Username=username
-export SERVERCOW_API_Password=password
-```
-
-Now you cann issue a cert:
-
-```
-acme.sh --issue --dns dns_servercow -d example.com -d www.example.com
-```
-Both, `SERVERCOW_API_Username` and `SERVERCOW_API_Password` will be saved in `~/.acme.sh/account.conf` and will be reused when needed.
->>>>>>> 7b8a82ce
 
 # Use custom API
 
