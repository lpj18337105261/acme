# How to use DNS API

If your dns provider doesn't provide api access, you can use our dns alias mode:

https://github.com/Neilpang/acme.sh/wiki/DNS-alias-mode

## 1. Use CloudFlare domain API to automatically issue cert

First you need to login to your CloudFlare account to get your API key.

```
export CF_Key="sdfsdfsdfljlbjkljlkjsdfoiwje"
export CF_Email="xxxx@sss.com"
```

Ok, let's issue a cert now:
```
acme.sh --issue --dns dns_cf -d example.com -d www.example.com
```

The `CF_Key` and `CF_Email` will be saved in `~/.acme.sh/account.conf` and will be reused when needed.


## 2. Use DNSPod.cn domain API to automatically issue cert

First you need to login to your DNSPod account to get your API Key and ID.

```
export DP_Id="1234"
export DP_Key="sADDsdasdgdsf"
```

Ok, let's issue a cert now:
```
acme.sh --issue --dns dns_dp -d example.com -d www.example.com
```

The `DP_Id` and `DP_Key` will be saved in `~/.acme.sh/account.conf` and will be reused when needed.


## 3. Use CloudXNS.com domain API to automatically issue cert

First you need to login to your CloudXNS account to get your API Key and Secret.

```
export CX_Key="1234"
export CX_Secret="sADDsdasdgdsf"
```

Ok, let's issue a cert now:
```
acme.sh --issue --dns dns_cx -d example.com -d www.example.com
```

The `CX_Key` and `CX_Secret` will be saved in `~/.acme.sh/account.conf` and will be reused when needed.


## 4. Use GoDaddy.com domain API to automatically issue cert

First you need to login to your GoDaddy account to get your API Key and Secret.

https://developer.godaddy.com/keys/

Please create a Production key, instead of a Test key.

```
export GD_Key="sdfsdfsdfljlbjkljlkjsdfoiwje"
export GD_Secret="asdfsdafdsfdsfdsfdsfdsafd"
```

Ok, let's issue a cert now:
```
acme.sh --issue --dns dns_gd -d example.com -d www.example.com
```

The `GD_Key` and `GD_Secret` will be saved in `~/.acme.sh/account.conf` and will be reused when needed.


## 5. Use PowerDNS embedded API to automatically issue cert

First you need to login to your PowerDNS account to enable the API and set your API-Token in the configuration.

https://doc.powerdns.com/md/httpapi/README/

```
export PDNS_Url="http://ns.example.com:8081"
export PDNS_ServerId="localhost"
export PDNS_Token="0123456789ABCDEF"
export PDNS_Ttl=60
```

Ok, let's issue a cert now:
```
acme.sh --issue --dns dns_pdns -d example.com -d www.example.com
```

The `PDNS_Url`, `PDNS_ServerId`, `PDNS_Token` and `PDNS_Ttl` will be saved in `~/.acme.sh/account.conf` and will be reused when needed.


## 6. Use OVH/kimsufi/soyoustart/runabove API to automatically issue cert

https://github.com/Neilpang/acme.sh/wiki/How-to-use-OVH-domain-api


## 7. Use nsupdate to automatically issue cert

First, generate a key for updating the zone
```
b=$(dnssec-keygen -a hmac-sha512 -b 512 -n USER -K /tmp foo)
cat > /etc/named/keys/update.key <<EOF
key "update" {
    algorithm hmac-sha512;
    secret "$(awk '/^Key/{print $2}' /tmp/$b.private)";
};
EOF
rm -f /tmp/$b.{private,key}
```

Include this key in your named configuration
```
include "/etc/named/keys/update.key";
```

Next, configure your zone to allow dynamic updates.

Depending on your named version, use either
```
zone "example.com" {
    type master;
    allow-update { key "update"; };
};
```
or
```
zone "example.com" {
    type master;
    update-policy {
        grant update subdomain example.com.;
    };
}
```

Finally, make the DNS server and update Key available to `acme.sh`

```
export NSUPDATE_SERVER="dns.example.com"
export NSUPDATE_KEY="/path/to/your/nsupdate.key"
```

Ok, let's issue a cert now:
```
acme.sh --issue --dns dns_nsupdate -d example.com -d www.example.com
```

The `NSUPDATE_SERVER` and `NSUPDATE_KEY` settings will be saved in `~/.acme.sh/account.conf` and will be reused when needed.


## 8. Use LuaDNS domain API

Get your API token at https://api.luadns.com/settings

```
export LUA_Key="sdfsdfsdfljlbjkljlkjsdfoiwje"
export LUA_Email="xxxx@sss.com"
```

To issue a cert:
```
acme.sh --issue --dns dns_lua -d example.com -d www.example.com
```

The `LUA_Key` and `LUA_Email` will be saved in `~/.acme.sh/account.conf` and will be reused when needed.


## 9. Use DNSMadeEasy domain API

Get your API credentials at https://cp.dnsmadeeasy.com/account/info

```
export ME_Key="sdfsdfsdfljlbjkljlkjsdfoiwje"
export ME_Secret="qdfqsdfkjdskfj"
```

To issue a cert:
```
acme.sh --issue --dns dns_me -d example.com -d www.example.com
```

The `ME_Key` and `ME_Secret` will be saved in `~/.acme.sh/account.conf` and will be reused when needed.


## 10. Use Amazon Route53 domain API

https://github.com/Neilpang/acme.sh/wiki/How-to-use-Amazon-Route53-API

```
export  AWS_ACCESS_KEY_ID=XXXXXXXXXX
export  AWS_SECRET_ACCESS_KEY=XXXXXXXXXXXXXXX
```

To issue a cert:
```
acme.sh --issue --dns dns_aws -d example.com -d www.example.com
```

The `AWS_ACCESS_KEY_ID` and `AWS_SECRET_ACCESS_KEY` will be saved in `~/.acme.sh/account.conf` and will be reused when needed.

## 11. Use Aliyun domain API to automatically issue cert

First you need to login to your Aliyun account to get your API key.
[https://ak-console.aliyun.com/#/accesskey](https://ak-console.aliyun.com/#/accesskey)

```
export Ali_Key="sdfsdfsdfljlbjkljlkjsdfoiwje"
export Ali_Secret="jlsdflanljkljlfdsaklkjflsa"
```

Ok, let's issue a cert now:
```
acme.sh --issue --dns dns_ali -d example.com -d www.example.com
```

The `Ali_Key` and `Ali_Secret` will be saved in `~/.acme.sh/account.conf` and will be reused when needed.

## 12. Use ISPConfig 3.1 API

This only works for ISPConfig 3.1 (and newer).

Create a Remote User in the ISPConfig Control Panel. The Remote User must have access to at least `DNS zone functions` and `DNS txt functions`.

```
export ISPC_User="xxx"
export ISPC_Password="xxx"
export ISPC_Api="https://ispc.domain.tld:8080/remote/json.php"
export ISPC_Api_Insecure=1
```
If you have installed ISPConfig on a different port, then alter the 8080 accordingly.
Leaver ISPC_Api_Insecure set to 1 if you have not a valid ssl cert for your installation. Change it to 0 if you have a valid ssl cert.

To issue a cert:
```
acme.sh --issue --dns dns_ispconfig -d example.com -d www.example.com
```

The `ISPC_User`, `ISPC_Password`, `ISPC_Api`and `ISPC_Api_Insecure` will be saved in `~/.acme.sh/account.conf` and will be reused when needed.

## 13. Use Alwaysdata domain API

First you need to login to your Alwaysdata account to get your API Key.

```sh
export AD_API_KEY="myalwaysdataapikey"
```

Ok, let's issue a cert now:

```sh
acme.sh --issue --dns dns_ad -d example.com -d www.example.com
```

The `AD_API_KEY` will be saved in `~/.acme.sh/account.conf` and will be reused
when needed.

## 14. Use Linode domain API

First you need to login to your Linode account to get your API Key.
[https://manager.linode.com/profile/api](https://manager.linode.com/profile/api)

Then add an API key with label *ACME* and copy the new key.

```sh
export LINODE_API_KEY="..."
```

Due to the reload time of any changes in the DNS records, we have to use the `dnssleep` option to wait at least 15 minutes for the changes to take effect.

Ok, let's issue a cert now:

```sh
acme.sh --issue --dns dns_linode --dnssleep 900 -d example.com -d www.example.com
```

The `LINODE_API_KEY` will be saved in `~/.acme.sh/account.conf` and will be reused when needed.

## 15. Use FreeDNS

FreeDNS (https://freedns.afraid.org/) does not provide an API to update DNS records (other than IPv4 and IPv6
dynamic DNS addresses).  The acme.sh plugin therefore retrieves and updates domain TXT records by logging
into the FreeDNS website to read the HTML and posting updates as HTTP.  The plugin needs to know your
userid and password for the FreeDNS website.

```sh
export FREEDNS_User="..."
export FREEDNS_Password="..."
```

You need only provide this the first time you run the acme.sh client with FreeDNS validation and then again
whenever you change your password at the FreeDNS site.  The acme.sh FreeDNS plugin does not store your userid
or password but rather saves an authentication token returned by FreeDNS in `~/.acme.sh/account.conf` and
reuses that when needed.

Now you can issue a certificate.

```sh
acme.sh --issue --dns dns_freedns -d example.com -d www.example.com
```

Note that you cannot use acme.sh automatic DNS validation for FreeDNS public domains or for a subdomain that
you create under a FreeDNS public domain.  You must own the top level domain in order to automatically
validate with acme.sh at FreeDNS.

## 16. Use cyon.ch

You only need to set your cyon.ch login credentials.
If you also have 2 Factor Authentication (OTP) enabled, you need to set your secret token too and have `oathtool` installed.

```
export CY_Username="your_cyon_username"
export CY_Password="your_cyon_password"
export CY_OTP_Secret="your_otp_secret" # Only required if using 2FA
```

To issue a cert:
```
acme.sh --issue --dns dns_cyon -d example.com -d www.example.com
```

The `CY_Username`, `CY_Password` and `CY_OTP_Secret` will be saved in `~/.acme.sh/account.conf` and will be reused when needed.

## 17. Use Domain-Offensive/Resellerinterface/Domainrobot API

ATTENTION: You need to be a registered Reseller to be able to use the ResellerInterface. As a normal user you can not use this method.

You will need your login credentials (Partner ID+Password) to the Resellerinterface, and export them before you run `acme.sh`:
```
export DO_PID="KD-1234567"
export DO_PW="cdfkjl3n2"
```

Ok, let's issue a cert now:
```
acme.sh --issue --dns dns_do -d example.com -d www.example.com
```

## 18. Use Gandi LiveDNS API

You must enable the new Gandi LiveDNS API first and the create your api key, See: http://doc.livedns.gandi.net/

```
export GANDI_LIVEDNS_KEY="fdmlfsdklmfdkmqsdfk"
```

Ok, let's issue a cert now:
```
acme.sh --issue --dns dns_gandi_livedns -d example.com -d www.example.com
```

## 19. Use Knot (knsupdate) DNS API to automatically issue cert

First, generate a TSIG key for updating the zone.

```
keymgr tsig generate -t acme_key hmac-sha512 > /etc/knot/acme.key
```

Include this key in your knot configuration file.

```
include: /etc/knot/acme.key
```

Next, configure your zone to allow dynamic updates.

Dynamic updates for the zone are allowed via proper ACL rule with the `update` action. For in-depth instructions, please see [Knot DNS's documentation](https://www.knot-dns.cz/documentation/).

```
acl:
  - id: acme_acl
    address: 192.168.1.0/24
    key: acme_key
    action: update

zone:
  - domain: example.com
    file: example.com.zone
    acl: acme_acl
```

Finally, make the DNS server and TSIG Key available to `acme.sh`

```
export KNOT_SERVER="dns.example.com"
export KNOT_KEY=`grep \# /etc/knot/acme.key | cut -d' ' -f2`
```

Ok, let's issue a cert now:
```
acme.sh --issue --dns dns_knot -d example.com -d www.example.com
```

The `KNOT_SERVER` and `KNOT_KEY` settings will be saved in `~/.acme.sh/account.conf` and will be reused when needed.

## 20. Use DigitalOcean API (native)

You need to obtain a read and write capable API key from your DigitalOcean account. See: https://www.digitalocean.com/help/api/

```
export DO_API_KEY="75310dc4ca779ac39a19f6355db573b49ce92ae126553ebd61ac3a3ae34834cc"
```

Ok, let's issue a cert now:
```
acme.sh --issue --dns dns_dgon -d example.com -d www.example.com
```

## 21. Use ClouDNS.net API

You need to set the HTTP API user ID and password credentials. See: https://www.cloudns.net/wiki/article/42/. For security reasons, it's recommended to use a sub user ID that only has access to the necessary zones, as a regular API user has access to your entire account.

```
# Use this for a sub auth ID
export CLOUDNS_SUB_AUTH_ID=XXXXX
# Use this for a regular auth ID
#export CLOUDNS_AUTH_ID=XXXXX
export CLOUDNS_AUTH_PASSWORD="YYYYYYYYY"
```

Ok, let's issue a cert now:
```
acme.sh --issue --dns dns_cloudns -d example.com -d www.example.com
```
The `CLOUDNS_AUTH_ID` and `CLOUDNS_AUTH_PASSWORD` will be saved in `~/.acme.sh/account.conf` and will be reused when needed.

## 22. Use Infoblox API

First you need to create/obtain API credentials on your Infoblox appliance.

```
export Infoblox_Creds="username:password"
export Infoblox_Server="ip or fqdn of infoblox appliance"
```

Ok, let's issue a cert now:
```
acme.sh --issue --dns dns_infoblox -d example.com -d www.example.com
```

Note: This script will automatically create and delete the ephemeral txt record.
The `Infoblox_Creds` and `Infoblox_Server` will be saved in `~/.acme.sh/account.conf` and will be reused when needed.


## 23. Use VSCALE API

First you need to create/obtain API tokens on your [settings panel](https://vscale.io/panel/settings/tokens/).

```
VSCALE_API_KEY="sdfsdfsdfljlbjkljlkjsdfoiwje"
```

Ok, let's issue a cert now:
```
acme.sh --issue --dns dns_vscale -d example.com -d www.example.com
```

##  24. Use Dynu API

First you need to create/obtain API credentials from your Dynu account. See: https://www.dynu.com/resources/api/documentation

```
export Dynu_ClientId="xxxxxxxx-xxxx-xxxx-xxxx-xxxxxxxxxxxx"
export Dynu_Secret="yyyyyyyyyyyyyyyyyyyyyyyyy"
```

Ok, let's issue a cert now:
```
acme.sh --issue --dns dns_dynu -d example.com -d www.example.com
```

The `Dynu_ClientId` and `Dynu_Secret` will be saved in `~/.acme.sh/account.conf` and will be reused when needed.

## 25. Use DNSimple API

First you need to login to your DNSimple account and generate a new oauth token.

https://dnsimple.com/a/{your account id}/account/access_tokens

Note that this is an _account_ token and not a user token. The account token is
needed to infer the `account_id` used in requests. A user token will not be able
to determine the correct account to use.

```
export DNSimple_OAUTH_TOKEN="sdfsdfsdfljlbjkljlkjsdfoiwje"
```

To issue the cert just specify the `dns_dnsimple` API.

```
acme.sh --issue --dns dns_dnsimple -d example.com
```

The `DNSimple_OAUTH_TOKEN` will be saved in `~/.acme.sh/account.conf` and will
be reused when needed.

If you have any issues with this integration please report them to
https://github.com/pho3nixf1re/acme.sh/issues.

## 26. Use NS1.com API

```
export NS1_Key="fdmlfsdklmfdkmqsdfk"
```

Ok, let's issue a cert now:
```
acme.sh --issue --dns dns_nsone -d example.com -d www.example.com
```

## 27. Use DuckDNS.org API

```
export DuckDNS_Token="aaaaaaaa-bbbb-cccc-dddd-eeeeeeeeeeee"
```

Please note that since DuckDNS uses StartSSL as their cert provider, thus
--insecure may need to be used when issuing certs:
```
acme.sh --insecure --issue --dns dns_duckdns -d mydomain.duckdns.org
```

For issues, please report to https://github.com/raidenii/acme.sh/issues.

## 28. Use Name.com API

Create your API token here: https://www.name.com/account/settings/api

Note: `Namecom_Username` should be your Name.com username and not the token name.  If you accidentally run the script with the token name as the username see `~/.acme.sh/account.conf` to fix the issue

```
export Namecom_Username="testuser"
export Namecom_Token="xxxxxxxxxxxxxxxxxxxxxxxxxxxxxxxxxxxxxxxxxxxxxxx"
```

And now you can issue certs with:

```
acme.sh --issue --dns dns_namecom -d example.com -d www.example.com
```

For issues, please report to https://github.com/raidenii/acme.sh/issues.

## 29. Use Dyn Managed DNS API to automatically issue cert

First, login to your Dyn Managed DNS account: https://portal.dynect.net/login/

It is recommended to add a new user specific for API access.

The minimum "Zones & Records Permissions" required are:
```
RecordAdd
RecordUpdate
RecordDelete
RecordGet
ZoneGet
ZoneAddNode
ZoneRemoveNode
ZonePublish
```

Pass the API user credentials to the environment:
```
export DYN_Customer="customer"
export DYN_Username="apiuser"
export DYN_Password="secret"
```

Ok, let's issue a cert now:
```
acme.sh --issue --dns dns_dyn -d example.com -d www.example.com
```

The `DYN_Customer`, `DYN_Username` and `DYN_Password` will be saved in `~/.acme.sh/account.conf` and will be reused when needed.

## 30. Use pdd.yandex.ru API

```
export PDD_Token="xxxxxxxxxxxxxxxxxxxxxxxxxxxxxxxxxxxxxxxxxxxxx"
```

Follow these instructions to get the token for your domain https://tech.yandex.com/domain/doc/concepts/access-docpage/
```
acme.sh --issue --dns dns_yandex -d mydomain.example.org
```

For issues, please report to https://github.com/non7top/acme.sh/issues.

## 31. Use Hurricane Electric

Hurricane Electric (https://dns.he.net/) doesn't have an API so just set your login credentials like so:

```
export HE_Username="yourusername"
export HE_Password="password"
```

Then you can issue your certificate:

```
acme.sh --issue --dns dns_he -d example.com -d www.example.com
```

The `HE_Username` and `HE_Password` settings will be saved in `~/.acme.sh/account.conf` and will be reused when needed.

Please report any issues to https://github.com/angel333/acme.sh or to <me@ondrejsimek.com>.

## 32. Use UnoEuro API to automatically issue cert

First you need to login to your UnoEuro account to get your API key.

```
export UNO_Key="sdfsdfsdfljlbjkljlkjsdfoiwje"
export UNO_User="UExxxxxx"
```

Ok, let's issue a cert now:
```
acme.sh --issue --dns dns_unoeuro -d example.com -d www.example.com
```

The `UNO_Key` and `UNO_User` will be saved in `~/.acme.sh/account.conf` and will be reused when needed.

## 33. Use INWX

[INWX](https://www.inwx.de/) offers an [xmlrpc api](https://www.inwx.de/de/help/apidoc)  with your standard login credentials, set them like so:

```
export INWX_User="yourusername"
export INWX_Password="password"
```

Then you can issue your certificates with:

```
acme.sh --issue --dns dns_inwx -d example.com -d www.example.com
```

The `INWX_User` and `INWX_Password` settings will be saved in `~/.acme.sh/account.conf` and will be reused when needed.

If your account is secured by mobile tan you have also defined the shared secret.

```
export INWX_Shared_Secret="shared secret"
```

You may need to re-enable the mobile tan to gain the shared secret.

## 34. User Servercow API v1

Create a new user from the servercow control center. Don't forget to activate **DNS API** for this user.

```
export SERVERCOW_API_Username=username
export SERVERCOW_API_Password=password
```

Now you cann issue a cert:

```
acme.sh --issue --dns dns_servercow -d example.com -d www.example.com
```
Both, `SERVERCOW_API_Username` and `SERVERCOW_API_Password` will be saved in `~/.acme.sh/account.conf` and will be reused when needed.

## 35. Use Namesilo.com API

You'll need to generate an API key at https://www.namesilo.com/account_api.php
Optionally you may restrict the access to an IP range there.

```
export Namesilo_Key="xxxxxxxxxxxxxxxxxxxxxxxx"
```

And now you can issue certs with:

```
acme.sh --issue --dns dns_namesilo --dnssleep 900 -d example.com -d www.example.com
```

## 36. Use autoDNS (InternetX)

[InternetX](https://www.internetx.com/) offers an [xml api](https://help.internetx.com/display/API/AutoDNS+XML-API)  with your standard login credentials, set them like so:

```
export AUTODNS_USER="yourusername"
export AUTODNS_PASSWORD="password"
export AUTODNS_CONTEXT="context"
```

Then you can issue your certificates with:

```
acme.sh --issue --dns dns_autodns -d example.com -d www.example.com
```

The `AUTODNS_USER`, `AUTODNS_PASSWORD` and `AUTODNS_CONTEXT` settings will be saved in `~/.acme.sh/account.conf` and will be reused when needed.

## 37. Use Azure DNS

You have to create a service principal first. See:[How to use Azure DNS](../../../wiki/How-to-use-Azure-DNS)

```
export AZUREDNS_SUBSCRIPTIONID="12345678-9abc-def0-1234-567890abcdef"
export AZUREDNS_TENANTID="11111111-2222-3333-4444-555555555555"
export AZUREDNS_APPID="3b5033b5-7a66-43a5-b3b9-a36b9e7c25ed"
export AZUREDNS_CLIENTSECRET="1b0224ef-34d4-5af9-110f-77f527d561bd"
```

Then you can issue your certificates with:

```
acme.sh --issue --dns dns_azure -d example.com -d www.example.com
```

`AZUREDNS_SUBSCRIPTIONID`, `AZUREDNS_TENANTID`,`AZUREDNS_APPID` and `AZUREDNS_CLIENTSECRET` settings will be saved in `~/.acme.sh/account.conf` and will be reused when needed.

## 38. Use selectel.com(selectel.ru) domain API to automatically issue cert

First you need to login to your account to get your API key from: https://my.selectel.ru/profile/apikeys.

```sh
export SL_Key="sdfsdfsdfljlbjkljlkjsdfoiwje"

```

Ok, let's issue a cert now:
```
acme.sh --issue --dns dns_selectel -d example.com -d www.example.com
```

The `SL_Key` will be saved in `~/.acme.sh/account.conf` and will be reused when needed.

## 39. Use zonomi.com domain API to automatically issue cert

First you need to login to your account to find your API key from: http://zonomi.com/app/dns/dyndns.jsp

Your will find your api key in the example urls:

```sh
https://zonomi.com/app/dns/dyndns.jsp?host=example.com&api_key=1063364558943540954358668888888888
```

```sh
export ZM_Key="1063364558943540954358668888888888"

```

Ok, let's issue a cert now:
```
acme.sh --issue --dns dns_zonomi -d example.com -d www.example.com
```

The `ZM_Key` will be saved in `~/.acme.sh/account.conf` and will be reused when needed.

## 40. Use DreamHost DNS API

DNS API keys may be created at https://panel.dreamhost.com/?tree=home.api.
Ensure the created key has add and remove privelages.

```
export DH_API_KEY="<api key>"
acme.sh --issue --dns dns_dreamhost -d example.com -d www.example.com
```

The 'DH_API_KEY' will be saved in `~/.acme.sh/account.conf` and will
be reused when needed.

## 41. Use DirectAdmin API
The DirectAdmin interface has it's own Let's encrypt functionality, but this
script can be used to generate certificates for names which are not hosted on
DirectAdmin

User must provide login data and URL to the DirectAdmin incl. port.
You can create an user which only has access to

- CMD_API_DNS_CONTROL
- CMD_API_SHOW_DOMAINS

By using the Login Keys function.
See also https://www.directadmin.com/api.php and https://www.directadmin.com/features.php?id=1298

```
export DA_Api="https://remoteUser:remotePassword@da.domain.tld:8443"
export DA_Api_Insecure=1
```
Set `DA_Api_Insecure` to 1 for insecure and 0 for secure -> difference is whether ssl cert is checked for validity (0) or whether it is just accepted (1)

Ok, let's issue a cert now:
```
acme.sh --issue --dns dns_da -d example.com -d www.example.com
```

The `DA_Api` and `DA_Api_Insecure` will be saved in `~/.acme.sh/account.conf` and will be reused when needed.

## 42. Use KingHost DNS API

API access must be enabled at https://painel.kinghost.com.br/painel.api.php

```
export KINGHOST_Username="yourusername"
export KINGHOST_Password="yourpassword"
acme.sh --issue --dns dns_kinghost -d example.com -d *.example.com
```

The `KINGHOST_username` and `KINGHOST_Password` will be saved in `~/.acme.sh/account.conf` and will be reused when needed.

## 43. Use Zilore DNS API

First, get your API key at https://my.zilore.com/account/api

```
export Zilore_Key="5dcad3a2-36cb-50e8-cb92-000002f9"
```

Ok, let's issue a cert now:
```
acme.sh --issue --dns dns_zilore -d example.com -d *.example.com
```

The `Zilore_Key` will be saved in `~/.acme.sh/account.conf` and will be reused when needed.

## 44. Use Loopia.se API
User must provide login credentials to the Loopia API.
The user needs the following permissions:

- addSubdomain
- updateZoneRecord
- getDomains
- removeSubdomain

Set the login credentials:
```
export LOOPIA_User="user@loopiaapi"
export LOOPIA_Password="password"
```

And to issue a cert:
```
acme.sh --issue --dns dns_loopia -d example.com -d *.example.com
```

The username and password will be saved in `~/.acme.sh/account.conf` and will be reused when needed.
## 45. Use ACME DNS API

ACME DNS is a limited DNS server with RESTful HTTP API to handle ACME DNS challenges easily and securely.
https://github.com/joohoi/acme-dns

```
export ACMEDNS_UPDATE_URL="https://auth.acme-dns.io/update"
export ACMEDNS_USERNAME="<username>"
export ACMEDNS_PASSWORD="<password>"
export ACMEDNS_SUBDOMAIN="<subdomain>"

acme.sh --issue --dns dns_acmedns -d example.com -d www.example.com
```

The credentials will be saved in `~/.acme.sh/account.conf` and will
be reused when needed.
## 46. Use TELE3 API

First you need to login to your TELE3 account to set your API-KEY.
https://www.tele3.cz/system-acme-api.html

```
export TELE3_Key="MS2I4uPPaI..."
export TELE3_Secret="kjhOIHGJKHg"

acme.sh --issue --dns dns_tele3 -d example.com -d *.example.com
```

The TELE3_Key and TELE3_Secret will be saved in ~/.acme.sh/account.conf and will be reused when needed.

## 47. Use Euserv.eu API

First you need to login to your euserv.eu account and activate your API Administration (API Verwaltung).
[https://support.euserv.com](https://support.euserv.com)

Once you've activate, login to your API Admin Interface and create an API account.
Please specify the scope (active groups: domain) and assign the allowed IPs.

```
export EUSERV_Username="99999.user123"
export EUSERV_Password="Asbe54gHde"
```

Ok, let's issue a cert now: (Be aware to use the `--insecure` flag, cause euserv.eu is still using self-signed certificates!)
```
acme.sh --issue --dns dns_euserv -d example.com -d *.example.com --insecure
```

The `EUSERV_Username` and `EUSERV_Password` will be saved in `~/.acme.sh/account.conf` and will be reused when needed.

Please report any issues to https://github.com/initit/acme.sh or to <github@initit.de>
<<<<<<< HEAD
## 48. Use Nexcess API

First, you'll need to login to the [Nexcess.net Client Portal](https://portal.nexcess.net) and [generate a new API token](https://portal.nexcess.net/api-token).

Once you have a token, set it in your systems environment:

```
export NEXCESS_API_TOKEN="YOUR_TOKEN_HERE"
```

Finally, we'll issue the certificate: (Nexcess DNS publishes at max every 15 minutes, we recommend setting a 900 second `--dnssleep`)

```
acme.sh --issue --dns dns_nexcess -d example.com --dnssleep 900
```

The `NEXCESS_API_TOKEN will be saved in `~/.acme.sh/account.conf` and will be reused when needed.
## 49. Use Thermo.io API

First, you'll need to login to the [Thermo.io Client Portal](https://core.thermo.io) and [generate a new API token](https://core.thermo.io/api-token).

Once you have a token, set it in your systems environment:

```
export THERMO_API_TOKEN="YOUR_TOKEN_HERE"
```

Finally, we'll issue the certificate: (Thermo DNS publishes at max every 15 minutes, we recommend setting a 900 second `--dnssleep`)

```
acme.sh --issue --dns dns_thermo -d example.com --dnssleep 900
```

The `THERMO_API_TOKEN will be saved in `~/.acme.sh/account.conf` and will be reused when needed.
## 50. Use Futurehosting API

First, you'll need to login to the [Futurehosting Client Portal](https://my.futurehosting.com) and [generate a new API token](https://my.futurehosting.com/api-token).

Once you have a token, set it in your systems environment:

```
export FH_API_TOKEN="YOUR_TOKEN_HERE"
```

Finally, we'll issue the certificate: (Futurehosting DNS publishes at max every 15 minutes, we recommend setting a 900 second `--dnssleep`)

```
acme.sh --issue --dns dns_fh -d example.com --dnssleep 900
```

The `FH_API_TOKEN will be saved in `~/.acme.sh/account.conf` and will be reused when needed.
=======

## 48. Use DNSPod.com domain API to automatically issue cert

First you need to get your API Key and ID by this [get-the-user-token](https://www.dnspod.com/docs/info.html#get-the-user-token).

```
export DPI_Id="1234"
export DPI_Key="sADDsdasdgdsf"
```

Ok, let's issue a cert now:
```
acme.sh --issue --dns dns_dpi -d example.com -d www.example.com
```

The `DPI_Id` and `DPI_Key` will be saved in `~/.acme.sh/account.conf` and will be reused when needed.

## 49. Use Google Cloud DNS API to automatically issue cert

First you need to authenticate to gcloud.

```
gcloud init
```

**The `dns_gcloud` script uses the active gcloud configuration and credentials.**
There is no logic inside `dns_gcloud` to override the project and other settings.
If needed, create additional [gcloud configurations](https://cloud.google.com/sdk/gcloud/reference/topic/configurations).
You can change the configuration being used without *activating* it; simply set the `CLOUDSDK_ACTIVE_CONFIG_NAME` environment variable.

To issue a certificate you can:
```
export CLOUDSDK_ACTIVE_CONFIG_NAME=default  # see the note above
acme.sh --issue --dns dns_gcloud -d example.com -d '*.example.com'
```

`dns_gcloud` also supports [DNS alias mode](https://github.com/Neilpang/acme.sh/wiki/DNS-alias-mode).

## 50. Use ConoHa API

First you need to login to your ConoHa account to get your API credentials.

```
export CONOHA_Username="xxxxxx"
export CONOHA_Password="xxxxxx"
export CONOHA_TenantId="xxxxxx"
export CONOHA_IdentityServiceApi="https://identity.xxxx.conoha.io/v2.0"
```

To issue a cert:
```
acme.sh --issue --dns dns_conoha -d example.com -d www.example.com
```

The `CONOHA_Username`, `CONOHA_Password`, `CONOHA_TenantId` and `CONOHA_IdentityServiceApi` will be saved in `~/.acme.sh/account.conf` and will be reused when needed.

## 51. Use netcup DNS API to automatically issue cert

First you need to login in your CCP account to get your API Key and API Password.
```
export NC_Apikey="<Apikey>"
export NC_Apipw="<Apipassword>"
export NC_CID="<Customernumber>"
```

Now, let's issue a cert:
```
acme.sh --issue --dns dns_netcup -d example.com -d www.example.com
```

The `NC_Apikey`,`NC_Apipw` and `NC_CID` will be saved in `~/.acme.sh/account.conf` and will be reused when needed.

>>>>>>> 21b2ffa4
# Use custom API

If your API is not supported yet, you can write your own DNS API.

Let's assume you want to name it 'myapi':

1. Create a bash script named `~/.acme.sh/dns_myapi.sh`,
2. In the script you must have a function named `dns_myapi_add()` which will be called by acme.sh to add the DNS records.
3. Then you can use your API to issue cert like this:

```
acme.sh --issue --dns dns_myapi -d example.com -d www.example.com
```

For more details, please check our sample script: [dns_myapi.sh](dns_myapi.sh)

See:  https://github.com/Neilpang/acme.sh/wiki/DNS-API-Dev-Guide

# Use lexicon DNS API

https://github.com/Neilpang/acme.sh/wiki/How-to-use-lexicon-dns-api<|MERGE_RESOLUTION|>--- conflicted
+++ resolved
@@ -898,59 +898,6 @@
 The `EUSERV_Username` and `EUSERV_Password` will be saved in `~/.acme.sh/account.conf` and will be reused when needed.
 
 Please report any issues to https://github.com/initit/acme.sh or to <github@initit.de>
-<<<<<<< HEAD
-## 48. Use Nexcess API
-
-First, you'll need to login to the [Nexcess.net Client Portal](https://portal.nexcess.net) and [generate a new API token](https://portal.nexcess.net/api-token).
-
-Once you have a token, set it in your systems environment:
-
-```
-export NEXCESS_API_TOKEN="YOUR_TOKEN_HERE"
-```
-
-Finally, we'll issue the certificate: (Nexcess DNS publishes at max every 15 minutes, we recommend setting a 900 second `--dnssleep`)
-
-```
-acme.sh --issue --dns dns_nexcess -d example.com --dnssleep 900
-```
-
-The `NEXCESS_API_TOKEN will be saved in `~/.acme.sh/account.conf` and will be reused when needed.
-## 49. Use Thermo.io API
-
-First, you'll need to login to the [Thermo.io Client Portal](https://core.thermo.io) and [generate a new API token](https://core.thermo.io/api-token).
-
-Once you have a token, set it in your systems environment:
-
-```
-export THERMO_API_TOKEN="YOUR_TOKEN_HERE"
-```
-
-Finally, we'll issue the certificate: (Thermo DNS publishes at max every 15 minutes, we recommend setting a 900 second `--dnssleep`)
-
-```
-acme.sh --issue --dns dns_thermo -d example.com --dnssleep 900
-```
-
-The `THERMO_API_TOKEN will be saved in `~/.acme.sh/account.conf` and will be reused when needed.
-## 50. Use Futurehosting API
-
-First, you'll need to login to the [Futurehosting Client Portal](https://my.futurehosting.com) and [generate a new API token](https://my.futurehosting.com/api-token).
-
-Once you have a token, set it in your systems environment:
-
-```
-export FH_API_TOKEN="YOUR_TOKEN_HERE"
-```
-
-Finally, we'll issue the certificate: (Futurehosting DNS publishes at max every 15 minutes, we recommend setting a 900 second `--dnssleep`)
-
-```
-acme.sh --issue --dns dns_fh -d example.com --dnssleep 900
-```
-
-The `FH_API_TOKEN will be saved in `~/.acme.sh/account.conf` and will be reused when needed.
-=======
 
 ## 48. Use DNSPod.com domain API to automatically issue cert
 
@@ -1022,8 +969,57 @@
 ```
 
 The `NC_Apikey`,`NC_Apipw` and `NC_CID` will be saved in `~/.acme.sh/account.conf` and will be reused when needed.
-
->>>>>>> 21b2ffa4
+## 52. Use Nexcess API
+
+First, you'll need to login to the [Nexcess.net Client Portal](https://portal.nexcess.net) and [generate a new API token](https://portal.nexcess.net/api-token).
+
+Once you have a token, set it in your systems environment:
+
+```
+export NEXCESS_API_TOKEN="YOUR_TOKEN_HERE"
+```
+
+Finally, we'll issue the certificate: (Nexcess DNS publishes at max every 15 minutes, we recommend setting a 900 second `--dnssleep`)
+
+```
+acme.sh --issue --dns dns_nexcess -d example.com --dnssleep 900
+```
+
+The `NEXCESS_API_TOKEN will be saved in `~/.acme.sh/account.conf` and will be reused when needed.
+## 52. Use Thermo.io API
+
+First, you'll need to login to the [Thermo.io Client Portal](https://core.thermo.io) and [generate a new API token](https://core.thermo.io/api-token).
+
+Once you have a token, set it in your systems environment:
+
+```
+export THERMO_API_TOKEN="YOUR_TOKEN_HERE"
+```
+
+Finally, we'll issue the certificate: (Thermo DNS publishes at max every 15 minutes, we recommend setting a 900 second `--dnssleep`)
+
+```
+acme.sh --issue --dns dns_thermo -d example.com --dnssleep 900
+```
+
+The `THERMO_API_TOKEN will be saved in `~/.acme.sh/account.conf` and will be reused when needed.
+## 54. Use Futurehosting API
+
+First, you'll need to login to the [Futurehosting Client Portal](https://my.futurehosting.com) and [generate a new API token](https://my.futurehosting.com/api-token).
+
+Once you have a token, set it in your systems environment:
+
+```
+export FH_API_TOKEN="YOUR_TOKEN_HERE"
+```
+
+Finally, we'll issue the certificate: (Futurehosting DNS publishes at max every 15 minutes, we recommend setting a 900 second `--dnssleep`)
+
+```
+acme.sh --issue --dns dns_fh -d example.com --dnssleep 900
+```
+
+The `FH_API_TOKEN will be saved in `~/.acme.sh/account.conf` and will be reused when needed.
 # Use custom API
 
 If your API is not supported yet, you can write your own DNS API.
