--- conflicted
+++ resolved
@@ -75,11 +75,7 @@
     return 1
   fi
 
-<<<<<<< HEAD
   _contains "$response" "\"code\":\"1\""
-=======
-  _contains "$response" "successful"
->>>>>>> 2be435ff
 
 }
 
@@ -97,11 +93,7 @@
     return 1
   fi
 
-<<<<<<< HEAD
   _contains "$response" "\"code\":\"1\"" || _contains "$response" "Domain record already exists"
-=======
-  _contains "$response" "successful" || _contains "$response" "Domain record already exists"
->>>>>>> 2be435ff
 }
 
 ####################  Private functions below ##################################
@@ -125,11 +117,7 @@
       return 1
     fi
 
-<<<<<<< HEAD
     if _contains "$response" "\"code\":\"1\""; then
-=======
-    if _contains "$response" "successful"; then
->>>>>>> 2be435ff
       _domain_id=$(printf "%s\n" "$response" | _egrep_o "\"id\":\"[^\"]*\"" | cut -d : -f 2 | tr -d \")
       _debug _domain_id "$_domain_id"
       if [ "$_domain_id" ]; then
