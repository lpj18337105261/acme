--- conflicted
+++ resolved
@@ -3934,18 +3934,14 @@
   Le_NextRenewTime=$(_math "$Le_NextRenewTime" - 86400)
   _savedomainconf "Le_NextRenewTime" "$Le_NextRenewTime"
 
-<<<<<<< HEAD
   _initpath "$_main_domain" "$_ecc"
 
   . "$DOMAIN_CONF"
-
-  _on_issue_success "$_post_hook" "$_renew_hook"
-=======
+  
   if ! _on_issue_success "$_post_hook" "$_renew_hook"; then
     _err "Call hook error."
     return 1
   fi
->>>>>>> 6104680c
 
   if [ "$_real_cert$_real_key$_real_ca$_reload_cmd$_real_fullchain" ]; then
     _savedomainconf "Le_RealCertPath" "$_real_cert"
