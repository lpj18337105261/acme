#!/usr/bin/env sh

VER=2.8.8

PROJECT_NAME="acme.sh"

PROJECT_ENTRY="acme.sh"

PROJECT="https://github.com/acmesh-official/$PROJECT_NAME"

DEFAULT_INSTALL_HOME="$HOME/.$PROJECT_NAME"

_WINDOWS_SCHEDULER_NAME="$PROJECT_NAME.cron"

_SCRIPT_="$0"

_SUB_FOLDER_NOTIFY="notify"
_SUB_FOLDER_DNSAPI="dnsapi"
_SUB_FOLDER_DEPLOY="deploy"

_SUB_FOLDERS="$_SUB_FOLDER_DNSAPI $_SUB_FOLDER_DEPLOY $_SUB_FOLDER_NOTIFY"

LETSENCRYPT_CA_V1="https://acme-v01.api.letsencrypt.org/directory"
LETSENCRYPT_STAGING_CA_V1="https://acme-staging.api.letsencrypt.org/directory"

CA_LETSENCRYPT_V2="https://acme-v02.api.letsencrypt.org/directory"
CA_LETSENCRYPT_V2_TEST="https://acme-staging-v02.api.letsencrypt.org/directory"

CA_BUYPASS="https://api.buypass.com/acme/directory"
CA_BUYPASS_TEST="https://api.test4.buypass.no/acme/directory"

CA_ZEROSSL="https://acme.zerossl.com/v2/DV90"
_ZERO_EAB_ENDPOINT="http://api.zerossl.com/acme/eab-credentials-email"

DEFAULT_CA=$CA_LETSENCRYPT_V2
DEFAULT_STAGING_CA=$CA_LETSENCRYPT_V2_TEST

CA_NAMES="
LetsEncrypt.org,letsencrypt
LetsEncrypt.org_test,letsencrypt_test,letsencrypttest
BuyPass.com,buypass
BuyPass.com_test,buypass_test,buypasstest
ZeroSSL.com,zerossl
"

CA_SERVERS="$CA_LETSENCRYPT_V2,$CA_LETSENCRYPT_V2_TEST,$CA_BUYPASS,$CA_BUYPASS_TEST,$CA_ZEROSSL"

DEFAULT_USER_AGENT="$PROJECT_NAME/$VER ($PROJECT)"

DEFAULT_ACCOUNT_KEY_LENGTH=2048
DEFAULT_DOMAIN_KEY_LENGTH=2048

DEFAULT_OPENSSL_BIN="openssl"

VTYPE_HTTP="http-01"
VTYPE_DNS="dns-01"
VTYPE_ALPN="tls-alpn-01"

LOCAL_ANY_ADDRESS="0.0.0.0"

DEFAULT_RENEW=60

NO_VALUE="no"

W_DNS="dns"
W_ALPN="alpn"
DNS_ALIAS_PREFIX="="

MODE_STATELESS="stateless"

STATE_VERIFIED="verified_ok"

NGINX="nginx:"
NGINX_START="#ACME_NGINX_START"
NGINX_END="#ACME_NGINX_END"

BEGIN_CSR="-----BEGIN CERTIFICATE REQUEST-----"
END_CSR="-----END CERTIFICATE REQUEST-----"

BEGIN_CERT="-----BEGIN CERTIFICATE-----"
END_CERT="-----END CERTIFICATE-----"

CONTENT_TYPE_JSON="application/jose+json"
RENEW_SKIP=2

B64CONF_START="__ACME_BASE64__START_"
B64CONF_END="__ACME_BASE64__END_"

ECC_SEP="_"
ECC_SUFFIX="${ECC_SEP}ecc"

LOG_LEVEL_1=1
LOG_LEVEL_2=2
LOG_LEVEL_3=3
DEFAULT_LOG_LEVEL="$LOG_LEVEL_1"

DEBUG_LEVEL_1=1
DEBUG_LEVEL_2=2
DEBUG_LEVEL_3=3
DEBUG_LEVEL_DEFAULT=$DEBUG_LEVEL_1
DEBUG_LEVEL_NONE=0

DOH_CLOUDFLARE=1
DOH_GOOGLE=2

HIDDEN_VALUE="[hidden](please add '--output-insecure' to see this value)"

SYSLOG_ERROR="user.error"
SYSLOG_INFO="user.info"
SYSLOG_DEBUG="user.debug"

#error
SYSLOG_LEVEL_ERROR=3
#info
SYSLOG_LEVEL_INFO=6
#debug
SYSLOG_LEVEL_DEBUG=7
#debug2
SYSLOG_LEVEL_DEBUG_2=8
#debug3
SYSLOG_LEVEL_DEBUG_3=9

SYSLOG_LEVEL_DEFAULT=$SYSLOG_LEVEL_ERROR
#none
SYSLOG_LEVEL_NONE=0

NOTIFY_LEVEL_DISABLE=0
NOTIFY_LEVEL_ERROR=1
NOTIFY_LEVEL_RENEW=2
NOTIFY_LEVEL_SKIP=3

NOTIFY_LEVEL_DEFAULT=$NOTIFY_LEVEL_RENEW

NOTIFY_MODE_BULK=0
NOTIFY_MODE_CERT=1

NOTIFY_MODE_DEFAULT=$NOTIFY_MODE_BULK

_DEBUG_WIKI="https://github.com/acmesh-official/acme.sh/wiki/How-to-debug-acme.sh"

_PREPARE_LINK="https://github.com/acmesh-official/acme.sh/wiki/Install-preparations"

_STATELESS_WIKI="https://github.com/acmesh-official/acme.sh/wiki/Stateless-Mode"

_DNS_ALIAS_WIKI="https://github.com/acmesh-official/acme.sh/wiki/DNS-alias-mode"

_DNS_MANUAL_WIKI="https://github.com/acmesh-official/acme.sh/wiki/dns-manual-mode"

_DNS_API_WIKI="https://github.com/acmesh-official/acme.sh/wiki/dnsapi"

_NOTIFY_WIKI="https://github.com/acmesh-official/acme.sh/wiki/notify"

_SUDO_WIKI="https://github.com/acmesh-official/acme.sh/wiki/sudo"

_REVOKE_WIKI="https://github.com/acmesh-official/acme.sh/wiki/revokecert"

_ZEROSSL_WIKI="https://github.com/acmesh-official/acme.sh/wiki/ZeroSSL.com-CA"

_SERVER_WIKI="https://github.com/acmesh-official/acme.sh/wiki/Server"

_PREFERRED_CHAIN_WIKI="https://github.com/acmesh-official/acme.sh/wiki/Preferred-Chain"

_DNS_MANUAL_ERR="The dns manual mode can not renew automatically, you must issue it again manually. You'd better use the other modes instead."

_DNS_MANUAL_WARN="It seems that you are using dns manual mode. please take care: $_DNS_MANUAL_ERR"

_DNS_MANUAL_ERROR="It seems that you are using dns manual mode. Read this link first: $_DNS_MANUAL_WIKI"

__INTERACTIVE=""
if [ -t 1 ]; then
  __INTERACTIVE="1"
fi

__green() {
  if [ "${__INTERACTIVE}${ACME_NO_COLOR:-0}" = "10" -o "${ACME_FORCE_COLOR}" = "1" ]; then
    printf '\33[1;32m%b\33[0m' "$1"
    return
  fi
  printf -- "%b" "$1"
}

__red() {
  if [ "${__INTERACTIVE}${ACME_NO_COLOR:-0}" = "10" -o "${ACME_FORCE_COLOR}" = "1" ]; then
    printf '\33[1;31m%b\33[0m' "$1"
    return
  fi
  printf -- "%b" "$1"
}

_printargs() {
  _exitstatus="$?"
  if [ -z "$NO_TIMESTAMP" ] || [ "$NO_TIMESTAMP" = "0" ]; then
    printf -- "%s" "[$(date)] "
  fi
  if [ -z "$2" ]; then
    printf -- "%s" "$1"
  else
    printf -- "%s" "$1='$2'"
  fi
  printf "\n"
  # return the saved exit status
  return "$_exitstatus"
}

_dlg_versions() {
  echo "Diagnosis versions: "
  echo "openssl:$ACME_OPENSSL_BIN"
  if _exists "${ACME_OPENSSL_BIN:-openssl}"; then
    ${ACME_OPENSSL_BIN:-openssl} version 2>&1
  else
    echo "$ACME_OPENSSL_BIN doesn't exist."
  fi

  echo "apache:"
  if [ "$_APACHECTL" ] && _exists "$_APACHECTL"; then
    $_APACHECTL -V 2>&1
  else
    echo "apache doesn't exist."
  fi

  echo "nginx:"
  if _exists "nginx"; then
    nginx -V 2>&1
  else
    echo "nginx doesn't exist."
  fi

  echo "socat:"
  if _exists "socat"; then
    socat -V 2>&1
  else
    _debug "socat doesn't exist."
  fi
}

#class
_syslog() {
  _exitstatus="$?"
  if [ "${SYS_LOG:-$SYSLOG_LEVEL_NONE}" = "$SYSLOG_LEVEL_NONE" ]; then
    return
  fi
  _logclass="$1"
  shift
  if [ -z "$__logger_i" ]; then
    if _contains "$(logger --help 2>&1)" "-i"; then
      __logger_i="logger -i"
    else
      __logger_i="logger"
    fi
  fi
  $__logger_i -t "$PROJECT_NAME" -p "$_logclass" "$(_printargs "$@")" >/dev/null 2>&1
  return "$_exitstatus"
}

_log() {
  [ -z "$LOG_FILE" ] && return
  _printargs "$@" >>"$LOG_FILE"
}

_info() {
  _log "$@"
  if [ "${SYS_LOG:-$SYSLOG_LEVEL_NONE}" -ge "$SYSLOG_LEVEL_INFO" ]; then
    _syslog "$SYSLOG_INFO" "$@"
  fi
  _printargs "$@"
}

_err() {
  _syslog "$SYSLOG_ERROR" "$@"
  _log "$@"
  if [ -z "$NO_TIMESTAMP" ] || [ "$NO_TIMESTAMP" = "0" ]; then
    printf -- "%s" "[$(date)] " >&2
  fi
  if [ -z "$2" ]; then
    __red "$1" >&2
  else
    __red "$1='$2'" >&2
  fi
  printf "\n" >&2
  return 1
}

_usage() {
  __red "$@" >&2
  printf "\n" >&2
}

__debug_bash_helper() {
  # At this point only do for --debug 3
  if [ "${DEBUG:-$DEBUG_LEVEL_NONE}" -lt "$DEBUG_LEVEL_3" ]; then
    return
  fi
  # Return extra debug info when running with bash, otherwise return empty
  # string.
  if [ -z "${BASH_VERSION}" ]; then
    return
  fi
  # We are a bash shell at this point, return the filename, function name, and
  # line number as a string
  _dbh_saveIFS=$IFS
  IFS=" "
  # Must use eval or syntax error happens under dash. The eval should use
  # single quotes as older versions of busybox had a bug with double quotes and
  # eval.
  # Use 'caller 1' as we want one level up the stack as we should be called
  # by one of the _debug* functions
  eval '_dbh_called=($(caller 1))'
  IFS=$_dbh_saveIFS
  eval '_dbh_file=${_dbh_called[2]}'
  if [ -n "${_script_home}" ]; then
    # Trim off the _script_home directory name
    eval '_dbh_file=${_dbh_file#$_script_home/}'
  fi
  eval '_dbh_function=${_dbh_called[1]}'
  eval '_dbh_lineno=${_dbh_called[0]}'
  printf "%-40s " "$_dbh_file:${_dbh_function}:${_dbh_lineno}"
}

_debug() {
  if [ "${LOG_LEVEL:-$DEFAULT_LOG_LEVEL}" -ge "$LOG_LEVEL_1" ]; then
    _log "$@"
  fi
  if [ "${SYS_LOG:-$SYSLOG_LEVEL_NONE}" -ge "$SYSLOG_LEVEL_DEBUG" ]; then
    _syslog "$SYSLOG_DEBUG" "$@"
  fi
  if [ "${DEBUG:-$DEBUG_LEVEL_NONE}" -ge "$DEBUG_LEVEL_1" ]; then
    _bash_debug=$(__debug_bash_helper)
    _printargs "${_bash_debug}$@" >&2
  fi
}

#output the sensitive messages
_secure_debug() {
  if [ "${LOG_LEVEL:-$DEFAULT_LOG_LEVEL}" -ge "$LOG_LEVEL_1" ]; then
    if [ "$OUTPUT_INSECURE" = "1" ]; then
      _log "$@"
    else
      _log "$1" "$HIDDEN_VALUE"
    fi
  fi
  if [ "${SYS_LOG:-$SYSLOG_LEVEL_NONE}" -ge "$SYSLOG_LEVEL_DEBUG" ]; then
    _syslog "$SYSLOG_DEBUG" "$1" "$HIDDEN_VALUE"
  fi
  if [ "${DEBUG:-$DEBUG_LEVEL_NONE}" -ge "$DEBUG_LEVEL_1" ]; then
    if [ "$OUTPUT_INSECURE" = "1" ]; then
      _printargs "$@" >&2
    else
      _printargs "$1" "$HIDDEN_VALUE" >&2
    fi
  fi
}

_debug2() {
  if [ "${LOG_LEVEL:-$DEFAULT_LOG_LEVEL}" -ge "$LOG_LEVEL_2" ]; then
    _log "$@"
  fi
  if [ "${SYS_LOG:-$SYSLOG_LEVEL_NONE}" -ge "$SYSLOG_LEVEL_DEBUG_2" ]; then
    _syslog "$SYSLOG_DEBUG" "$@"
  fi
  if [ "${DEBUG:-$DEBUG_LEVEL_NONE}" -ge "$DEBUG_LEVEL_2" ]; then
    _bash_debug=$(__debug_bash_helper)
    _printargs "${_bash_debug}$@" >&2
  fi
}

_secure_debug2() {
  if [ "${LOG_LEVEL:-$DEFAULT_LOG_LEVEL}" -ge "$LOG_LEVEL_2" ]; then
    if [ "$OUTPUT_INSECURE" = "1" ]; then
      _log "$@"
    else
      _log "$1" "$HIDDEN_VALUE"
    fi
  fi
  if [ "${SYS_LOG:-$SYSLOG_LEVEL_NONE}" -ge "$SYSLOG_LEVEL_DEBUG_2" ]; then
    _syslog "$SYSLOG_DEBUG" "$1" "$HIDDEN_VALUE"
  fi
  if [ "${DEBUG:-$DEBUG_LEVEL_NONE}" -ge "$DEBUG_LEVEL_2" ]; then
    if [ "$OUTPUT_INSECURE" = "1" ]; then
      _printargs "$@" >&2
    else
      _printargs "$1" "$HIDDEN_VALUE" >&2
    fi
  fi
}

_debug3() {
  if [ "${LOG_LEVEL:-$DEFAULT_LOG_LEVEL}" -ge "$LOG_LEVEL_3" ]; then
    _log "$@"
  fi
  if [ "${SYS_LOG:-$SYSLOG_LEVEL_NONE}" -ge "$SYSLOG_LEVEL_DEBUG_3" ]; then
    _syslog "$SYSLOG_DEBUG" "$@"
  fi
  if [ "${DEBUG:-$DEBUG_LEVEL_NONE}" -ge "$DEBUG_LEVEL_3" ]; then
    _bash_debug=$(__debug_bash_helper)
    _printargs "${_bash_debug}$@" >&2
  fi
}

_secure_debug3() {
  if [ "${LOG_LEVEL:-$DEFAULT_LOG_LEVEL}" -ge "$LOG_LEVEL_3" ]; then
    if [ "$OUTPUT_INSECURE" = "1" ]; then
      _log "$@"
    else
      _log "$1" "$HIDDEN_VALUE"
    fi
  fi
  if [ "${SYS_LOG:-$SYSLOG_LEVEL_NONE}" -ge "$SYSLOG_LEVEL_DEBUG_3" ]; then
    _syslog "$SYSLOG_DEBUG" "$1" "$HIDDEN_VALUE"
  fi
  if [ "${DEBUG:-$DEBUG_LEVEL_NONE}" -ge "$DEBUG_LEVEL_3" ]; then
    if [ "$OUTPUT_INSECURE" = "1" ]; then
      _printargs "$@" >&2
    else
      _printargs "$1" "$HIDDEN_VALUE" >&2
    fi
  fi
}

_upper_case() {
  # shellcheck disable=SC2018,SC2019
  tr 'a-z' 'A-Z'
}

_lower_case() {
  # shellcheck disable=SC2018,SC2019
  tr 'A-Z' 'a-z'
}

_startswith() {
  _str="$1"
  _sub="$2"
  echo "$_str" | grep "^$_sub" >/dev/null 2>&1
}

_endswith() {
  _str="$1"
  _sub="$2"
  echo "$_str" | grep -- "$_sub\$" >/dev/null 2>&1
}

_contains() {
  _str="$1"
  _sub="$2"
  echo "$_str" | grep -- "$_sub" >/dev/null 2>&1
}

_hasfield() {
  _str="$1"
  _field="$2"
  _sep="$3"
  if [ -z "$_field" ]; then
    _usage "Usage: str field  [sep]"
    return 1
  fi

  if [ -z "$_sep" ]; then
    _sep=","
  fi

  for f in $(echo "$_str" | tr "$_sep" ' '); do
    if [ "$f" = "$_field" ]; then
      _debug2 "'$_str' contains '$_field'"
      return 0 #contains ok
    fi
  done
  _debug2 "'$_str' does not contain '$_field'"
  return 1 #not contains
}

# str index [sep]
_getfield() {
  _str="$1"
  _findex="$2"
  _sep="$3"

  if [ -z "$_findex" ]; then
    _usage "Usage: str field  [sep]"
    return 1
  fi

  if [ -z "$_sep" ]; then
    _sep=","
  fi

  _ffi="$_findex"
  while [ "$_ffi" -gt "0" ]; do
    _fv="$(echo "$_str" | cut -d "$_sep" -f "$_ffi")"
    if [ "$_fv" ]; then
      printf -- "%s" "$_fv"
      return 0
    fi
    _ffi="$(_math "$_ffi" - 1)"
  done

  printf -- "%s" "$_str"

}

_exists() {
  cmd="$1"
  if [ -z "$cmd" ]; then
    _usage "Usage: _exists cmd"
    return 1
  fi

  if eval type type >/dev/null 2>&1; then
    eval type "$cmd" >/dev/null 2>&1
  elif command >/dev/null 2>&1; then
    command -v "$cmd" >/dev/null 2>&1
  else
    which "$cmd" >/dev/null 2>&1
  fi
  ret="$?"
  _debug3 "$cmd exists=$ret"
  return $ret
}

#a + b
_math() {
  _m_opts="$@"
  printf "%s" "$(($_m_opts))"
}

_h_char_2_dec() {
  _ch=$1
  case "${_ch}" in
  a | A)
    printf "10"
    ;;
  b | B)
    printf "11"
    ;;
  c | C)
    printf "12"
    ;;
  d | D)
    printf "13"
    ;;
  e | E)
    printf "14"
    ;;
  f | F)
    printf "15"
    ;;
  *)
    printf "%s" "$_ch"
    ;;
  esac

}

_URGLY_PRINTF=""
if [ "$(printf '\x41')" != 'A' ]; then
  _URGLY_PRINTF=1
fi

_ESCAPE_XARGS=""
if _exists xargs && [ "$(printf %s '\\x41' | xargs printf)" = 'A' ]; then
  _ESCAPE_XARGS=1
fi

_h2b() {
  if _exists xxd && xxd -r -p 2>/dev/null; then
    return
  fi

  hex=$(cat)
  ic=""
  jc=""
  _debug2 _URGLY_PRINTF "$_URGLY_PRINTF"
  if [ -z "$_URGLY_PRINTF" ]; then
    if [ "$_ESCAPE_XARGS" ] && _exists xargs; then
      _debug2 "xargs"
      echo "$hex" | _upper_case | sed 's/\([0-9A-F]\{2\}\)/\\\\\\x\1/g' | xargs printf
    else
      for h in $(echo "$hex" | _upper_case | sed 's/\([0-9A-F]\{2\}\)/ \1/g'); do
        if [ -z "$h" ]; then
          break
        fi
        printf "\x$h%s"
      done
    fi
  else
    for c in $(echo "$hex" | _upper_case | sed 's/\([0-9A-F]\)/ \1/g'); do
      if [ -z "$ic" ]; then
        ic=$c
        continue
      fi
      jc=$c
      ic="$(_h_char_2_dec "$ic")"
      jc="$(_h_char_2_dec "$jc")"
      printf '\'"$(printf "%o" "$(_math "$ic" \* 16 + $jc)")""%s"
      ic=""
      jc=""
    done
  fi

}

_is_solaris() {
  _contains "${__OS__:=$(uname -a)}" "solaris" || _contains "${__OS__:=$(uname -a)}" "SunOS"
}

#_ascii_hex str
#this can only process ascii chars, should only be used when od command is missing as a backup way.
_ascii_hex() {
  _debug2 "Using _ascii_hex"
  _str="$1"
  _str_len=${#_str}
  _h_i=1
  while [ "$_h_i" -le "$_str_len" ]; do
    _str_c="$(printf "%s" "$_str" | cut -c "$_h_i")"
    printf " %02x" "'$_str_c"
    _h_i="$(_math "$_h_i" + 1)"
  done
}

#stdin  output hexstr splited by one space
#input:"abc"
#output: " 61 62 63"
_hex_dump() {
  if _exists od; then
    od -A n -v -t x1 | tr -s " " | sed 's/ $//' | tr -d "\r\t\n"
  elif _exists hexdump; then
    _debug3 "using hexdump"
    hexdump -v -e '/1 ""' -e '/1 " %02x" ""'
  elif _exists xxd; then
    _debug3 "using xxd"
    xxd -ps -c 20 -i | sed "s/ 0x/ /g" | tr -d ",\n" | tr -s " "
  else
    _debug3 "using _ascii_hex"
    str=$(cat)
    _ascii_hex "$str"
  fi
}

#url encode, no-preserved chars
#A  B  C  D  E  F  G  H  I  J  K  L  M  N  O  P  Q  R  S  T  U  V  W  X  Y  Z
#41 42 43 44 45 46 47 48 49 4a 4b 4c 4d 4e 4f 50 51 52 53 54 55 56 57 58 59 5a

#a  b  c  d  e  f  g  h  i  j  k  l  m  n  o  p  q  r  s  t  u  v  w  x  y  z
#61 62 63 64 65 66 67 68 69 6a 6b 6c 6d 6e 6f 70 71 72 73 74 75 76 77 78 79 7a

#0  1  2  3  4  5  6  7  8  9  -  _  .  ~
#30 31 32 33 34 35 36 37 38 39 2d 5f 2e 7e

#stdin stdout
_url_encode() {
  _hex_str=$(_hex_dump)
  _debug3 "_url_encode"
  _debug3 "_hex_str" "$_hex_str"
  for _hex_code in $_hex_str; do
    #upper case
    case "${_hex_code}" in
    "41")
      printf "%s" "A"
      ;;
    "42")
      printf "%s" "B"
      ;;
    "43")
      printf "%s" "C"
      ;;
    "44")
      printf "%s" "D"
      ;;
    "45")
      printf "%s" "E"
      ;;
    "46")
      printf "%s" "F"
      ;;
    "47")
      printf "%s" "G"
      ;;
    "48")
      printf "%s" "H"
      ;;
    "49")
      printf "%s" "I"
      ;;
    "4a")
      printf "%s" "J"
      ;;
    "4b")
      printf "%s" "K"
      ;;
    "4c")
      printf "%s" "L"
      ;;
    "4d")
      printf "%s" "M"
      ;;
    "4e")
      printf "%s" "N"
      ;;
    "4f")
      printf "%s" "O"
      ;;
    "50")
      printf "%s" "P"
      ;;
    "51")
      printf "%s" "Q"
      ;;
    "52")
      printf "%s" "R"
      ;;
    "53")
      printf "%s" "S"
      ;;
    "54")
      printf "%s" "T"
      ;;
    "55")
      printf "%s" "U"
      ;;
    "56")
      printf "%s" "V"
      ;;
    "57")
      printf "%s" "W"
      ;;
    "58")
      printf "%s" "X"
      ;;
    "59")
      printf "%s" "Y"
      ;;
    "5a")
      printf "%s" "Z"
      ;;

      #lower case
    "61")
      printf "%s" "a"
      ;;
    "62")
      printf "%s" "b"
      ;;
    "63")
      printf "%s" "c"
      ;;
    "64")
      printf "%s" "d"
      ;;
    "65")
      printf "%s" "e"
      ;;
    "66")
      printf "%s" "f"
      ;;
    "67")
      printf "%s" "g"
      ;;
    "68")
      printf "%s" "h"
      ;;
    "69")
      printf "%s" "i"
      ;;
    "6a")
      printf "%s" "j"
      ;;
    "6b")
      printf "%s" "k"
      ;;
    "6c")
      printf "%s" "l"
      ;;
    "6d")
      printf "%s" "m"
      ;;
    "6e")
      printf "%s" "n"
      ;;
    "6f")
      printf "%s" "o"
      ;;
    "70")
      printf "%s" "p"
      ;;
    "71")
      printf "%s" "q"
      ;;
    "72")
      printf "%s" "r"
      ;;
    "73")
      printf "%s" "s"
      ;;
    "74")
      printf "%s" "t"
      ;;
    "75")
      printf "%s" "u"
      ;;
    "76")
      printf "%s" "v"
      ;;
    "77")
      printf "%s" "w"
      ;;
    "78")
      printf "%s" "x"
      ;;
    "79")
      printf "%s" "y"
      ;;
    "7a")
      printf "%s" "z"
      ;;
      #numbers
    "30")
      printf "%s" "0"
      ;;
    "31")
      printf "%s" "1"
      ;;
    "32")
      printf "%s" "2"
      ;;
    "33")
      printf "%s" "3"
      ;;
    "34")
      printf "%s" "4"
      ;;
    "35")
      printf "%s" "5"
      ;;
    "36")
      printf "%s" "6"
      ;;
    "37")
      printf "%s" "7"
      ;;
    "38")
      printf "%s" "8"
      ;;
    "39")
      printf "%s" "9"
      ;;
    "2d")
      printf "%s" "-"
      ;;
    "5f")
      printf "%s" "_"
      ;;
    "2e")
      printf "%s" "."
      ;;
    "7e")
      printf "%s" "~"
      ;;
    #other hex
    *)
      printf '%%%s' "$_hex_code"
      ;;
    esac
  done
}

_json_encode() {
  _j_str="$(sed 's/"/\\"/g' | sed "s/\r/\\r/g")"
  _debug3 "_json_encode"
  _debug3 "_j_str" "$_j_str"
  echo "$_j_str" | _hex_dump | _lower_case | sed 's/0a/5c 6e/g' | tr -d ' ' | _h2b | tr -d "\r\n"
}

#from: http:\/\/  to http://
_json_decode() {
  _j_str="$(sed 's#\\/#/#g')"
  _debug3 "_json_decode"
  _debug3 "_j_str" "$_j_str"
  echo "$_j_str"
}

#options file
_sed_i() {
  options="$1"
  filename="$2"
  if [ -z "$filename" ]; then
    _usage "Usage:_sed_i options filename"
    return 1
  fi
  _debug2 options "$options"
  if sed -h 2>&1 | grep "\-i\[SUFFIX]" >/dev/null 2>&1; then
    _debug "Using sed  -i"
    sed -i "$options" "$filename"
  else
    _debug "No -i support in sed"
    text="$(cat "$filename")"
    echo "$text" | sed "$options" >"$filename"
  fi
}

_egrep_o() {
  if ! egrep -o "$1" 2>/dev/null; then
    sed -n 's/.*\('"$1"'\).*/\1/p'
  fi
}

#Usage: file startline endline
_getfile() {
  filename="$1"
  startline="$2"
  endline="$3"
  if [ -z "$endline" ]; then
    _usage "Usage: file startline endline"
    return 1
  fi

  i="$(grep -n -- "$startline" "$filename" | cut -d : -f 1)"
  if [ -z "$i" ]; then
    _err "Can not find start line: $startline"
    return 1
  fi
  i="$(_math "$i" + 1)"
  _debug i "$i"

  j="$(grep -n -- "$endline" "$filename" | cut -d : -f 1)"
  if [ -z "$j" ]; then
    _err "Can not find end line: $endline"
    return 1
  fi
  j="$(_math "$j" - 1)"
  _debug j "$j"

  sed -n "$i,${j}p" "$filename"

}

#Usage: multiline
_base64() {
  [ "" ] #urgly
  if [ "$1" ]; then
    _debug3 "base64 multiline:'$1'"
    ${ACME_OPENSSL_BIN:-openssl} base64 -e
  else
    _debug3 "base64 single line."
    ${ACME_OPENSSL_BIN:-openssl} base64 -e | tr -d '\r\n'
  fi
}

#Usage: multiline
_dbase64() {
  if [ "$1" ]; then
    ${ACME_OPENSSL_BIN:-openssl} base64 -d -A
  else
    ${ACME_OPENSSL_BIN:-openssl} base64 -d
  fi
}

#file
_checkcert() {
  _cf="$1"
  if [ "$DEBUG" ]; then
    openssl x509 -noout -text -in "$_cf"
  else
    openssl x509 -noout -text -in "$_cf" >/dev/null 2>&1
  fi
}

#Usage: hashalg  [outputhex]
#Output Base64-encoded digest
_digest() {
  alg="$1"
  if [ -z "$alg" ]; then
    _usage "Usage: _digest hashalg"
    return 1
  fi

  outputhex="$2"

  if [ "$alg" = "sha256" ] || [ "$alg" = "sha1" ] || [ "$alg" = "md5" ]; then
    if [ "$outputhex" ]; then
      ${ACME_OPENSSL_BIN:-openssl} dgst -"$alg" -hex | cut -d = -f 2 | tr -d ' '
    else
      ${ACME_OPENSSL_BIN:-openssl} dgst -"$alg" -binary | _base64
    fi
  else
    _err "$alg is not supported yet"
    return 1
  fi

}

#Usage: hashalg  secret_hex  [outputhex]
#Output binary hmac
_hmac() {
  alg="$1"
  secret_hex="$2"
  outputhex="$3"

  if [ -z "$secret_hex" ]; then
    _usage "Usage: _hmac hashalg secret [outputhex]"
    return 1
  fi

  if [ "$alg" = "sha256" ] || [ "$alg" = "sha1" ]; then
    if [ "$outputhex" ]; then
      (${ACME_OPENSSL_BIN:-openssl} dgst -"$alg" -mac HMAC -macopt "hexkey:$secret_hex" 2>/dev/null || ${ACME_OPENSSL_BIN:-openssl} dgst -"$alg" -hmac "$(printf "%s" "$secret_hex" | _h2b)") | cut -d = -f 2 | tr -d ' '
    else
      ${ACME_OPENSSL_BIN:-openssl} dgst -"$alg" -mac HMAC -macopt "hexkey:$secret_hex" -binary 2>/dev/null || ${ACME_OPENSSL_BIN:-openssl} dgst -"$alg" -hmac "$(printf "%s" "$secret_hex" | _h2b)" -binary
    fi
  else
    _err "$alg is not supported yet"
    return 1
  fi

}

#Usage: keyfile hashalg
#Output: Base64-encoded signature value
_sign() {
  keyfile="$1"
  alg="$2"
  if [ -z "$alg" ]; then
    _usage "Usage: _sign keyfile hashalg"
    return 1
  fi

  _sign_openssl="${ACME_OPENSSL_BIN:-openssl} dgst -sign $keyfile "

  if grep "BEGIN RSA PRIVATE KEY" "$keyfile" >/dev/null 2>&1 || grep "BEGIN PRIVATE KEY" "$keyfile" >/dev/null 2>&1; then
    $_sign_openssl -$alg | _base64
  elif grep "BEGIN EC PRIVATE KEY" "$keyfile" >/dev/null 2>&1; then
    if ! _signedECText="$($_sign_openssl -sha$__ECC_KEY_LEN | ${ACME_OPENSSL_BIN:-openssl} asn1parse -inform DER)"; then
      _err "Sign failed: $_sign_openssl"
      _err "Key file: $keyfile"
      _err "Key content:$(wc -l <"$keyfile") lines"
      return 1
    fi
    _debug3 "_signedECText" "$_signedECText"
    _ec_r="$(echo "$_signedECText" | _head_n 2 | _tail_n 1 | cut -d : -f 4 | tr -d "\r\n")"
    _ec_s="$(echo "$_signedECText" | _head_n 3 | _tail_n 1 | cut -d : -f 4 | tr -d "\r\n")"
    if [ "$__ECC_KEY_LEN" -eq "256" ]; then
      while [ "${#_ec_r}" -lt "64" ]; do
        _ec_r="0${_ec_r}"
      done
      while [ "${#_ec_s}" -lt "64" ]; do
        _ec_s="0${_ec_s}"
      done
    fi
    if [ "$__ECC_KEY_LEN" -eq "384" ]; then
      while [ "${#_ec_r}" -lt "96" ]; do
        _ec_r="0${_ec_r}"
      done
      while [ "${#_ec_s}" -lt "96" ]; do
        _ec_s="0${_ec_s}"
      done
    fi
    if [ "$__ECC_KEY_LEN" -eq "512" ]; then
      while [ "${#_ec_r}" -lt "132" ]; do
        _ec_r="0${_ec_r}"
      done
      while [ "${#_ec_s}" -lt "132" ]; do
        _ec_s="0${_ec_s}"
      done
    fi
    _debug3 "_ec_r" "$_ec_r"
    _debug3 "_ec_s" "$_ec_s"
    printf "%s" "$_ec_r$_ec_s" | _h2b | _base64
  else
    _err "Unknown key file format."
    return 1
  fi

}

#keylength or isEcc flag (empty str => not ecc)
_isEccKey() {
  _length="$1"

  if [ -z "$_length" ]; then
    return 1
  fi

  [ "$_length" != "1024" ] &&
    [ "$_length" != "2048" ] &&
    [ "$_length" != "3072" ] &&
    [ "$_length" != "4096" ] &&
    [ "$_length" != "8192" ]
}

# _createkey  2048|ec-256   file
_createkey() {
  length="$1"
  f="$2"
  _debug2 "_createkey for file:$f"
  eccname="$length"
  if _startswith "$length" "ec-"; then
    length=$(printf "%s" "$length" | cut -d '-' -f 2-100)

    if [ "$length" = "256" ]; then
      eccname="prime256v1"
    fi
    if [ "$length" = "384" ]; then
      eccname="secp384r1"
    fi
    if [ "$length" = "521" ]; then
      eccname="secp521r1"
    fi

  fi

  if [ -z "$length" ]; then
    length=2048
  fi

  _debug "Use length $length"

  if ! touch "$f" >/dev/null 2>&1; then
    _f_path="$(dirname "$f")"
    _debug _f_path "$_f_path"
    if ! mkdir -p "$_f_path"; then
      _err "Can not create path: $_f_path"
      return 1
    fi
  fi

  if _isEccKey "$length"; then
    _debug "Using ec name: $eccname"
    if _opkey="$(${ACME_OPENSSL_BIN:-openssl} ecparam -name "$eccname" -genkey 2>/dev/null)"; then
      echo "$_opkey" >"$f"
    else
      _err "error ecc key name: $eccname"
      return 1
    fi
  else
    _debug "Using RSA: $length"
    if _opkey="$(${ACME_OPENSSL_BIN:-openssl} genrsa "$length" 2>/dev/null)"; then
      echo "$_opkey" >"$f"
    else
      _err "error rsa key: $length"
      return 1
    fi
  fi

  if [ "$?" != "0" ]; then
    _err "Create key error."
    return 1
  fi
}

#domain
_is_idn() {
  _is_idn_d="$1"
  _debug2 _is_idn_d "$_is_idn_d"
  _idn_temp=$(printf "%s" "$_is_idn_d" | tr -d '0-9' | tr -d 'a-z' | tr -d 'A-Z' | tr -d '*.,-_')
  _debug2 _idn_temp "$_idn_temp"
  [ "$_idn_temp" ]
}

#aa.com
#aa.com,bb.com,cc.com
_idn() {
  __idn_d="$1"
  if ! _is_idn "$__idn_d"; then
    printf "%s" "$__idn_d"
    return 0
  fi

  if _exists idn; then
    if _contains "$__idn_d" ','; then
      _i_first="1"
      for f in $(echo "$__idn_d" | tr ',' ' '); do
        [ -z "$f" ] && continue
        if [ -z "$_i_first" ]; then
          printf "%s" ","
        else
          _i_first=""
        fi
        idn --quiet "$f" | tr -d "\r\n"
      done
    else
      idn "$__idn_d" | tr -d "\r\n"
    fi
  else
    _err "Please install idn to process IDN names."
  fi
}

#_createcsr  cn  san_list  keyfile csrfile conf acmeValidationv1
_createcsr() {
  _debug _createcsr
  domain="$1"
  domainlist="$2"
  csrkey="$3"
  csr="$4"
  csrconf="$5"
  acmeValidationv1="$6"
  _debug2 domain "$domain"
  _debug2 domainlist "$domainlist"
  _debug2 csrkey "$csrkey"
  _debug2 csr "$csr"
  _debug2 csrconf "$csrconf"

  printf "[ req_distinguished_name ]\n[ req ]\ndistinguished_name = req_distinguished_name\nreq_extensions = v3_req\n[ v3_req ]\n\nkeyUsage = nonRepudiation, digitalSignature, keyEncipherment" >"$csrconf"

  if [ "$acmeValidationv1" ]; then
    domainlist="$(_idn "$domainlist")"
    printf -- "\nsubjectAltName=DNS:$domainlist" >>"$csrconf"
  elif [ -z "$domainlist" ] || [ "$domainlist" = "$NO_VALUE" ]; then
    #single domain
    _info "Single domain" "$domain"
    printf -- "\nsubjectAltName=DNS:$(_idn "$domain")" >>"$csrconf"
  else
    domainlist="$(_idn "$domainlist")"
    _debug2 domainlist "$domainlist"
    if _contains "$domainlist" ","; then
      alt="DNS:$(_idn "$domain"),DNS:$(echo "$domainlist" | sed "s/,,/,/g" | sed "s/,/,DNS:/g")"
    else
      alt="DNS:$(_idn "$domain"),DNS:$domainlist"
    fi
    #multi
    _info "Multi domain" "$alt"
    printf -- "\nsubjectAltName=$alt" >>"$csrconf"
  fi
  if [ "$Le_OCSP_Staple" = "1" ]; then
    _savedomainconf Le_OCSP_Staple "$Le_OCSP_Staple"
    printf -- "\nbasicConstraints = CA:FALSE\n1.3.6.1.5.5.7.1.24=DER:30:03:02:01:05" >>"$csrconf"
  fi

  if [ "$acmeValidationv1" ]; then
    printf "\n1.3.6.1.5.5.7.1.31=critical,DER:04:20:${acmeValidationv1}" >>"${csrconf}"
  fi

  _csr_cn="$(_idn "$domain")"
  _debug2 _csr_cn "$_csr_cn"
  if _contains "$(uname -a)" "MINGW"; then
    ${ACME_OPENSSL_BIN:-openssl} req -new -sha256 -key "$csrkey" -subj "//CN=$_csr_cn" -config "$csrconf" -out "$csr"
  else
    ${ACME_OPENSSL_BIN:-openssl} req -new -sha256 -key "$csrkey" -subj "/CN=$_csr_cn" -config "$csrconf" -out "$csr"
  fi
}

#_signcsr key  csr  conf cert
_signcsr() {
  key="$1"
  csr="$2"
  conf="$3"
  cert="$4"
  _debug "_signcsr"

  _msg="$(${ACME_OPENSSL_BIN:-openssl} x509 -req -days 365 -in "$csr" -signkey "$key" -extensions v3_req -extfile "$conf" -out "$cert" 2>&1)"
  _ret="$?"
  _debug "$_msg"
  return $_ret
}

#_csrfile
_readSubjectFromCSR() {
  _csrfile="$1"
  if [ -z "$_csrfile" ]; then
    _usage "_readSubjectFromCSR mycsr.csr"
    return 1
  fi
  ${ACME_OPENSSL_BIN:-openssl} req -noout -in "$_csrfile" -subject | tr ',' "\n" | _egrep_o "CN *=.*" | cut -d = -f 2 | cut -d / -f 1 | tr -d ' \n'
}

#_csrfile
#echo comma separated domain list
_readSubjectAltNamesFromCSR() {
  _csrfile="$1"
  if [ -z "$_csrfile" ]; then
    _usage "_readSubjectAltNamesFromCSR mycsr.csr"
    return 1
  fi

  _csrsubj="$(_readSubjectFromCSR "$_csrfile")"
  _debug _csrsubj "$_csrsubj"

  _dnsAltnames="$(${ACME_OPENSSL_BIN:-openssl} req -noout -text -in "$_csrfile" | grep "^ *DNS:.*" | tr -d ' \n')"
  _debug _dnsAltnames "$_dnsAltnames"

  if _contains "$_dnsAltnames," "DNS:$_csrsubj,"; then
    _debug "AltNames contains subject"
    _excapedAlgnames="$(echo "$_dnsAltnames" | tr '*' '#')"
    _debug _excapedAlgnames "$_excapedAlgnames"
    _escapedSubject="$(echo "$_csrsubj" | tr '*' '#')"
    _debug _escapedSubject "$_escapedSubject"
    _dnsAltnames="$(echo "$_excapedAlgnames," | sed "s/DNS:$_escapedSubject,//g" | tr '#' '*' | sed "s/,\$//g")"
    _debug _dnsAltnames "$_dnsAltnames"
  else
    _debug "AltNames doesn't contain subject"
  fi

  echo "$_dnsAltnames" | sed "s/DNS://g"
}

#_csrfile
_readKeyLengthFromCSR() {
  _csrfile="$1"
  if [ -z "$_csrfile" ]; then
    _usage "_readKeyLengthFromCSR mycsr.csr"
    return 1
  fi

  _outcsr="$(${ACME_OPENSSL_BIN:-openssl} req -noout -text -in "$_csrfile")"
  _debug2 _outcsr "$_outcsr"
  if _contains "$_outcsr" "Public Key Algorithm: id-ecPublicKey"; then
    _debug "ECC CSR"
    echo "$_outcsr" | tr "\t" " " | _egrep_o "^ *ASN1 OID:.*" | cut -d ':' -f 2 | tr -d ' '
  else
    _debug "RSA CSR"
    _rkl="$(echo "$_outcsr" | tr "\t" " " | _egrep_o "^ *Public.Key:.*" | cut -d '(' -f 2 | cut -d ' ' -f 1)"
    if [ "$_rkl" ]; then
      echo "$_rkl"
    else
      echo "$_outcsr" | tr "\t" " " | _egrep_o "RSA Public.Key:.*" | cut -d '(' -f 2 | cut -d ' ' -f 1
    fi
  fi
}

_ss() {
  _port="$1"

  if _exists "ss"; then
    _debug "Using: ss"
    ss -ntpl 2>/dev/null | grep ":$_port "
    return 0
  fi

  if _exists "netstat"; then
    _debug "Using: netstat"
    if netstat -help 2>&1 | grep "\-p proto" >/dev/null; then
      #for windows version netstat tool
      netstat -an -p tcp | grep "LISTENING" | grep ":$_port "
    else
      if netstat -help 2>&1 | grep "\-p protocol" >/dev/null; then
        netstat -an -p tcp | grep LISTEN | grep ":$_port "
      elif netstat -help 2>&1 | grep -- '-P protocol' >/dev/null; then
        #for solaris
        netstat -an -P tcp | grep "\.$_port " | grep "LISTEN"
      elif netstat -help 2>&1 | grep "\-p" >/dev/null; then
        #for full linux
        netstat -ntpl | grep ":$_port "
      else
        #for busybox (embedded linux; no pid support)
        netstat -ntl 2>/dev/null | grep ":$_port "
      fi
    fi
    return 0
  fi

  return 1
}

#outfile key cert cacert [password [name [caname]]]
_toPkcs() {
  _cpfx="$1"
  _ckey="$2"
  _ccert="$3"
  _cca="$4"
  pfxPassword="$5"
  pfxName="$6"
  pfxCaname="$7"

  if [ "$pfxCaname" ]; then
    ${ACME_OPENSSL_BIN:-openssl} pkcs12 -export -out "$_cpfx" -inkey "$_ckey" -in "$_ccert" -certfile "$_cca" -password "pass:$pfxPassword" -name "$pfxName" -caname "$pfxCaname"
  elif [ "$pfxName" ]; then
    ${ACME_OPENSSL_BIN:-openssl} pkcs12 -export -out "$_cpfx" -inkey "$_ckey" -in "$_ccert" -certfile "$_cca" -password "pass:$pfxPassword" -name "$pfxName"
  elif [ "$pfxPassword" ]; then
    ${ACME_OPENSSL_BIN:-openssl} pkcs12 -export -out "$_cpfx" -inkey "$_ckey" -in "$_ccert" -certfile "$_cca" -password "pass:$pfxPassword"
  else
    ${ACME_OPENSSL_BIN:-openssl} pkcs12 -export -out "$_cpfx" -inkey "$_ckey" -in "$_ccert" -certfile "$_cca"
  fi

}

#domain [password] [isEcc]
toPkcs() {
  domain="$1"
  pfxPassword="$2"
  if [ -z "$domain" ]; then
    _usage "Usage: $PROJECT_ENTRY --to-pkcs12 --domain <domain.tld> [--password <password>] [--ecc]"
    return 1
  fi

  _isEcc="$3"

  _initpath "$domain" "$_isEcc"

  _toPkcs "$CERT_PFX_PATH" "$CERT_KEY_PATH" "$CERT_PATH" "$CA_CERT_PATH" "$pfxPassword"

  if [ "$?" = "0" ]; then
    _info "Success, Pfx is exported to: $CERT_PFX_PATH"
  fi

}

#domain [isEcc]
toPkcs8() {
  domain="$1"

  if [ -z "$domain" ]; then
    _usage "Usage: $PROJECT_ENTRY --to-pkcs8 --domain <domain.tld> [--ecc]"
    return 1
  fi

  _isEcc="$2"

  _initpath "$domain" "$_isEcc"

  ${ACME_OPENSSL_BIN:-openssl} pkcs8 -topk8 -inform PEM -outform PEM -nocrypt -in "$CERT_KEY_PATH" -out "$CERT_PKCS8_PATH"

  if [ "$?" = "0" ]; then
    _info "Success, $CERT_PKCS8_PATH"
  fi

}

#[2048]
createAccountKey() {
  _info "Creating account key"
  if [ -z "$1" ]; then
    _usage "Usage: $PROJECT_ENTRY --create-account-key [--accountkeylength <bits>]"
    return
  fi

  length=$1
  _create_account_key "$length"

}

_create_account_key() {

  length=$1

  if [ -z "$length" ] || [ "$length" = "$NO_VALUE" ]; then
    _debug "Use default length $DEFAULT_ACCOUNT_KEY_LENGTH"
    length="$DEFAULT_ACCOUNT_KEY_LENGTH"
  fi

  _debug length "$length"
  _initpath

  mkdir -p "$CA_DIR"
  if [ -s "$ACCOUNT_KEY_PATH" ]; then
    _info "Account key exists, skip"
    return 0
  else
    #generate account key
    if _createkey "$length" "$ACCOUNT_KEY_PATH"; then
      chmod 600 "$ACCOUNT_KEY_PATH"
      _info "Create account key ok."
      return 0
    else
      _err "Create account key error."
      return 1
    fi
  fi

}

#domain [length]
createDomainKey() {
  _info "Creating domain key"
  if [ -z "$1" ]; then
    _usage "Usage: $PROJECT_ENTRY --create-domain-key --domain <domain.tld> [--keylength <bits>]"
    return
  fi

  domain=$1
  _cdl=$2

  if [ -z "$_cdl" ]; then
    _debug "Use DEFAULT_DOMAIN_KEY_LENGTH=$DEFAULT_DOMAIN_KEY_LENGTH"
    _cdl="$DEFAULT_DOMAIN_KEY_LENGTH"
  fi

  _initpath "$domain" "$_cdl"

  if [ ! -f "$CERT_KEY_PATH" ] || [ ! -s "$CERT_KEY_PATH" ] || ([ "$FORCE" ] && ! [ "$_ACME_IS_RENEW" ]) || [ "$Le_ForceNewDomainKey" = "1" ]; then
    if _createkey "$_cdl" "$CERT_KEY_PATH"; then
      _savedomainconf Le_Keylength "$_cdl"
      _info "The domain key is here: $(__green $CERT_KEY_PATH)"
      return 0
    else
      _err "Can not create domain key"
      return 1
    fi
  else
    if [ "$_ACME_IS_RENEW" ]; then
      _info "Domain key exists, skip"
      return 0
    else
      _err "Domain key exists, do you want to overwrite the key?"
      _err "Add '--force', and try again."
      return 1
    fi
  fi

}

# domain  domainlist isEcc
createCSR() {
  _info "Creating csr"
  if [ -z "$1" ]; then
    _usage "Usage: $PROJECT_ENTRY --create-csr --domain <domain.tld> [--domain <domain2.tld> ...]"
    return
  fi

  domain="$1"
  domainlist="$2"
  _isEcc="$3"

  _initpath "$domain" "$_isEcc"

  if [ -f "$CSR_PATH" ] && [ "$_ACME_IS_RENEW" ] && [ -z "$FORCE" ]; then
    _info "CSR exists, skip"
    return
  fi

  if [ ! -f "$CERT_KEY_PATH" ]; then
    _err "The key file is not found: $CERT_KEY_PATH"
    _err "Please create the key file first."
    return 1
  fi
  _createcsr "$domain" "$domainlist" "$CERT_KEY_PATH" "$CSR_PATH" "$DOMAIN_SSL_CONF"

}

_url_replace() {
  tr '/+' '_-' | tr -d '= '
}

#base64 string
_durl_replace_base64() {
  _l=$((${#1} % 4))
  if [ $_l -eq 2 ]; then
    _s="$1"'=='
  elif [ $_l -eq 3 ]; then
    _s="$1"'='
  else
    _s="$1"
  fi
  echo "$_s" | tr '_-' '/+'
}

_time2str() {
  #BSD
  if date -u -r "$1" 2>/dev/null; then
    return
  fi

  #Linux
  if date -u -d@"$1" 2>/dev/null; then
    return
  fi

  #Solaris
  if _exists adb; then
    _t_s_a=$(echo "0t${1}=Y" | adb)
    echo "$_t_s_a"
  fi

  #Busybox
  if echo "$1" | awk '{ print strftime("%c", $0); }' 2>/dev/null; then
    return
  fi
}

_normalizeJson() {
  sed "s/\" *: *\([\"{\[]\)/\":\1/g" | sed "s/^ *\([^ ]\)/\1/" | tr -d "\r\n"
}

_stat() {
  #Linux
  if stat -c '%U:%G' "$1" 2>/dev/null; then
    return
  fi

  #BSD
  if stat -f '%Su:%Sg' "$1" 2>/dev/null; then
    return
  fi

  return 1 #error, 'stat' not found
}

#keyfile
_calcjwk() {
  keyfile="$1"
  if [ -z "$keyfile" ]; then
    _usage "Usage: _calcjwk keyfile"
    return 1
  fi

  if [ "$JWK_HEADER" ] && [ "$__CACHED_JWK_KEY_FILE" = "$keyfile" ]; then
    _debug2 "Use cached jwk for file: $__CACHED_JWK_KEY_FILE"
    return 0
  fi

  if grep "BEGIN RSA PRIVATE KEY" "$keyfile" >/dev/null 2>&1; then
    _debug "RSA key"
    pub_exp=$(${ACME_OPENSSL_BIN:-openssl} rsa -in "$keyfile" -noout -text | grep "^publicExponent:" | cut -d '(' -f 2 | cut -d 'x' -f 2 | cut -d ')' -f 1)
    if [ "${#pub_exp}" = "5" ]; then
      pub_exp=0$pub_exp
    fi
    _debug3 pub_exp "$pub_exp"

    e=$(echo "$pub_exp" | _h2b | _base64)
    _debug3 e "$e"

    modulus=$(${ACME_OPENSSL_BIN:-openssl} rsa -in "$keyfile" -modulus -noout | cut -d '=' -f 2)
    _debug3 modulus "$modulus"
    n="$(printf "%s" "$modulus" | _h2b | _base64 | _url_replace)"
    _debug3 n "$n"

    jwk='{"e": "'$e'", "kty": "RSA", "n": "'$n'"}'
    _debug3 jwk "$jwk"

    JWK_HEADER='{"alg": "RS256", "jwk": '$jwk'}'
    JWK_HEADERPLACE_PART1='{"nonce": "'
    JWK_HEADERPLACE_PART2='", "alg": "RS256"'
  elif grep "BEGIN EC PRIVATE KEY" "$keyfile" >/dev/null 2>&1; then
    _debug "EC key"
    crv="$(${ACME_OPENSSL_BIN:-openssl} ec -in "$keyfile" -noout -text 2>/dev/null | grep "^NIST CURVE:" | cut -d ":" -f 2 | tr -d " \r\n")"
    _debug3 crv "$crv"
    __ECC_KEY_LEN=$(echo "$crv" | cut -d "-" -f 2)
    if [ "$__ECC_KEY_LEN" = "521" ]; then
      __ECC_KEY_LEN=512
    fi
    _debug3 __ECC_KEY_LEN "$__ECC_KEY_LEN"
    if [ -z "$crv" ]; then
      _debug "Let's try ASN1 OID"
      crv_oid="$(${ACME_OPENSSL_BIN:-openssl} ec -in "$keyfile" -noout -text 2>/dev/null | grep "^ASN1 OID:" | cut -d ":" -f 2 | tr -d " \r\n")"
      _debug3 crv_oid "$crv_oid"
      case "${crv_oid}" in
      "prime256v1")
        crv="P-256"
        __ECC_KEY_LEN=256
        ;;
      "secp384r1")
        crv="P-384"
        __ECC_KEY_LEN=384
        ;;
      "secp521r1")
        crv="P-521"
        __ECC_KEY_LEN=512
        ;;
      *)
        _err "ECC oid : $crv_oid"
        return 1
        ;;
      esac
      _debug3 crv "$crv"
    fi

    pubi="$(${ACME_OPENSSL_BIN:-openssl} ec -in "$keyfile" -noout -text 2>/dev/null | grep -n pub: | cut -d : -f 1)"
    pubi=$(_math "$pubi" + 1)
    _debug3 pubi "$pubi"

    pubj="$(${ACME_OPENSSL_BIN:-openssl} ec -in "$keyfile" -noout -text 2>/dev/null | grep -n "ASN1 OID:" | cut -d : -f 1)"
    pubj=$(_math "$pubj" - 1)
    _debug3 pubj "$pubj"

    pubtext="$(${ACME_OPENSSL_BIN:-openssl} ec -in "$keyfile" -noout -text 2>/dev/null | sed -n "$pubi,${pubj}p" | tr -d " \n\r")"
    _debug3 pubtext "$pubtext"

    xlen="$(printf "%s" "$pubtext" | tr -d ':' | wc -c)"
    xlen=$(_math "$xlen" / 4)
    _debug3 xlen "$xlen"

    xend=$(_math "$xlen" + 1)
    x="$(printf "%s" "$pubtext" | cut -d : -f 2-"$xend")"
    _debug3 x "$x"

    x64="$(printf "%s" "$x" | tr -d : | _h2b | _base64 | _url_replace)"
    _debug3 x64 "$x64"

    xend=$(_math "$xend" + 1)
    y="$(printf "%s" "$pubtext" | cut -d : -f "$xend"-10000)"
    _debug3 y "$y"

    y64="$(printf "%s" "$y" | tr -d : | _h2b | _base64 | _url_replace)"
    _debug3 y64 "$y64"

    jwk='{"crv": "'$crv'", "kty": "EC", "x": "'$x64'", "y": "'$y64'"}'
    _debug3 jwk "$jwk"

    JWK_HEADER='{"alg": "ES'$__ECC_KEY_LEN'", "jwk": '$jwk'}'
    JWK_HEADERPLACE_PART1='{"nonce": "'
    JWK_HEADERPLACE_PART2='", "alg": "ES'$__ECC_KEY_LEN'"'
  else
    _err "Only RSA or EC key is supported. keyfile=$keyfile"
    _debug2 "$(cat "$keyfile")"
    return 1
  fi

  _debug3 JWK_HEADER "$JWK_HEADER"
  __CACHED_JWK_KEY_FILE="$keyfile"
}

_time() {
  date -u "+%s"
}

_utc_date() {
  date -u "+%Y-%m-%d %H:%M:%S"
}

_mktemp() {
  if _exists mktemp; then
    if mktemp 2>/dev/null; then
      return 0
    elif _contains "$(mktemp 2>&1)" "-t prefix" && mktemp -t "$PROJECT_NAME" 2>/dev/null; then
      #for Mac osx
      return 0
    fi
  fi
  if [ -d "/tmp" ]; then
    echo "/tmp/${PROJECT_NAME}wefADf24sf.$(_time).tmp"
    return 0
  elif [ "$LE_TEMP_DIR" ] && mkdir -p "$LE_TEMP_DIR"; then
    echo "/$LE_TEMP_DIR/wefADf24sf.$(_time).tmp"
    return 0
  fi
  _err "Can not create temp file."
}

_inithttp() {

  if [ -z "$HTTP_HEADER" ] || ! touch "$HTTP_HEADER"; then
    HTTP_HEADER="$(_mktemp)"
    _debug2 HTTP_HEADER "$HTTP_HEADER"
  fi

  if [ "$__HTTP_INITIALIZED" ]; then
    if [ "$_ACME_CURL$_ACME_WGET" ]; then
      _debug2 "Http already initialized."
      return 0
    fi
  fi

  if [ -z "$_ACME_CURL" ] && _exists "curl"; then
    _ACME_CURL="curl -L --silent --dump-header $HTTP_HEADER "
    if [ "$DEBUG" ] && [ "$DEBUG" -ge "2" ]; then
      _CURL_DUMP="$(_mktemp)"
      _ACME_CURL="$_ACME_CURL --trace-ascii $_CURL_DUMP "
    fi

    if [ "$CA_PATH" ]; then
      _ACME_CURL="$_ACME_CURL --capath $CA_PATH "
    elif [ "$CA_BUNDLE" ]; then
      _ACME_CURL="$_ACME_CURL --cacert $CA_BUNDLE "
    fi

    if _contains "$(curl --help 2>&1)" "--globoff"; then
      _ACME_CURL="$_ACME_CURL -g "
    fi
  fi

  if [ -z "$_ACME_WGET" ] && _exists "wget"; then
    _ACME_WGET="wget -q"
    if [ "$DEBUG" ] && [ "$DEBUG" -ge "2" ]; then
      _ACME_WGET="$_ACME_WGET -d "
    fi
    if [ "$CA_PATH" ]; then
      _ACME_WGET="$_ACME_WGET --ca-directory=$CA_PATH "
    elif [ "$CA_BUNDLE" ]; then
      _ACME_WGET="$_ACME_WGET --ca-certificate=$CA_BUNDLE "
    fi
  fi

  #from wget 1.14: do not skip body on 404 error
  if [ "$_ACME_WGET" ] && _contains "$($_ACME_WGET --help 2>&1)" "--content-on-error"; then
    _ACME_WGET="$_ACME_WGET --content-on-error "
  fi

  __HTTP_INITIALIZED=1

}

# body  url [needbase64] [POST|PUT|DELETE] [ContentType]
_post() {
  body="$1"
  _post_url="$2"
  needbase64="$3"
  httpmethod="$4"
  _postContentType="$5"

  if [ -z "$httpmethod" ]; then
    httpmethod="POST"
  fi
  _debug $httpmethod
  _debug "_post_url" "$_post_url"
  _debug2 "body" "$body"
  _debug2 "_postContentType" "$_postContentType"

  _inithttp

  if [ "$_ACME_CURL" ] && [ "${ACME_USE_WGET:-0}" = "0" ]; then
    _CURL="$_ACME_CURL"
    if [ "$HTTPS_INSECURE" ]; then
      _CURL="$_CURL --insecure  "
    fi
    if [ "$httpmethod" = "HEAD" ]; then
      _CURL="$_CURL -I  "
    fi
    _debug "_CURL" "$_CURL"
    if [ "$needbase64" ]; then
      if [ "$body" ]; then
        if [ "$_postContentType" ]; then
          response="$($_CURL --user-agent "$USER_AGENT" -X $httpmethod -H "Content-Type: $_postContentType" -H "$_H1" -H "$_H2" -H "$_H3" -H "$_H4" -H "$_H5" --data "$body" "$_post_url" | _base64)"
        else
          response="$($_CURL --user-agent "$USER_AGENT" -X $httpmethod -H "$_H1" -H "$_H2" -H "$_H3" -H "$_H4" -H "$_H5" --data "$body" "$_post_url" | _base64)"
        fi
      else
        if [ "$_postContentType" ]; then
          response="$($_CURL --user-agent "$USER_AGENT" -X $httpmethod -H "Content-Type: $_postContentType" -H "$_H1" -H "$_H2" -H "$_H3" -H "$_H4" -H "$_H5" "$_post_url" | _base64)"
        else
          response="$($_CURL --user-agent "$USER_AGENT" -X $httpmethod -H "$_H1" -H "$_H2" -H "$_H3" -H "$_H4" -H "$_H5" "$_post_url" | _base64)"
        fi
      fi
    else
      if [ "$body" ]; then
        if [ "$_postContentType" ]; then
          response="$($_CURL --user-agent "$USER_AGENT" -X $httpmethod -H "Content-Type: $_postContentType" -H "$_H1" -H "$_H2" -H "$_H3" -H "$_H4" -H "$_H5" --data "$body" "$_post_url")"
        else
          response="$($_CURL --user-agent "$USER_AGENT" -X $httpmethod -H "$_H1" -H "$_H2" -H "$_H3" -H "$_H4" -H "$_H5" --data "$body" "$_post_url")"
        fi
      else
        if [ "$_postContentType" ]; then
          response="$($_CURL --user-agent "$USER_AGENT" -X $httpmethod -H "Content-Type: $_postContentType" -H "$_H1" -H "$_H2" -H "$_H3" -H "$_H4" -H "$_H5" "$_post_url")"
        else
          response="$($_CURL --user-agent "$USER_AGENT" -X $httpmethod -H "$_H1" -H "$_H2" -H "$_H3" -H "$_H4" -H "$_H5" "$_post_url")"
        fi
      fi
    fi
    _ret="$?"
    if [ "$_ret" != "0" ]; then
      _err "Please refer to https://curl.haxx.se/libcurl/c/libcurl-errors.html for error code: $_ret"
      if [ "$DEBUG" ] && [ "$DEBUG" -ge "2" ]; then
        _err "Here is the curl dump log:"
        _err "$(cat "$_CURL_DUMP")"
      fi
    fi
  elif [ "$_ACME_WGET" ]; then
    _WGET="$_ACME_WGET"
    if [ "$HTTPS_INSECURE" ]; then
      _WGET="$_WGET --no-check-certificate "
    fi
    if [ "$httpmethod" = "HEAD" ]; then
      _WGET="$_WGET --read-timeout=3.0  --tries=2  "
    fi
    _debug "_WGET" "$_WGET"
    if [ "$needbase64" ]; then
      if [ "$httpmethod" = "POST" ]; then
        if [ "$_postContentType" ]; then
          response="$($_WGET -S -O - --user-agent="$USER_AGENT" --header "$_H5" --header "$_H4" --header "$_H3" --header "$_H2" --header "$_H1" --header "Content-Type: $_postContentType" --post-data="$body" "$_post_url" 2>"$HTTP_HEADER" | _base64)"
        else
          response="$($_WGET -S -O - --user-agent="$USER_AGENT" --header "$_H5" --header "$_H4" --header "$_H3" --header "$_H2" --header "$_H1" --post-data="$body" "$_post_url" 2>"$HTTP_HEADER" | _base64)"
        fi
      else
        if [ "$_postContentType" ]; then
          response="$($_WGET -S -O - --user-agent="$USER_AGENT" --header "$_H5" --header "$_H4" --header "$_H3" --header "$_H2" --header "$_H1" --header "Content-Type: $_postContentType" --method $httpmethod --body-data="$body" "$_post_url" 2>"$HTTP_HEADER" | _base64)"
        else
          response="$($_WGET -S -O - --user-agent="$USER_AGENT" --header "$_H5" --header "$_H4" --header "$_H3" --header "$_H2" --header "$_H1" --method $httpmethod --body-data="$body" "$_post_url" 2>"$HTTP_HEADER" | _base64)"
        fi
      fi
    else
      if [ "$httpmethod" = "POST" ]; then
        if [ "$_postContentType" ]; then
          response="$($_WGET -S -O - --user-agent="$USER_AGENT" --header "$_H5" --header "$_H4" --header "$_H3" --header "$_H2" --header "$_H1" --header "Content-Type: $_postContentType" --post-data="$body" "$_post_url" 2>"$HTTP_HEADER")"
        else
          response="$($_WGET -S -O - --user-agent="$USER_AGENT" --header "$_H5" --header "$_H4" --header "$_H3" --header "$_H2" --header "$_H1" --post-data="$body" "$_post_url" 2>"$HTTP_HEADER")"
        fi
      elif [ "$httpmethod" = "HEAD" ]; then
        if [ "$_postContentType" ]; then
          response="$($_WGET --spider -S -O - --user-agent="$USER_AGENT" --header "$_H5" --header "$_H4" --header "$_H3" --header "$_H2" --header "$_H1" --header "Content-Type: $_postContentType" --post-data="$body" "$_post_url" 2>"$HTTP_HEADER")"
        else
          response="$($_WGET --spider -S -O - --user-agent="$USER_AGENT" --header "$_H5" --header "$_H4" --header "$_H3" --header "$_H2" --header "$_H1" --post-data="$body" "$_post_url" 2>"$HTTP_HEADER")"
        fi
      else
        if [ "$_postContentType" ]; then
          response="$($_WGET -S -O - --user-agent="$USER_AGENT" --header "$_H5" --header "$_H4" --header "$_H3" --header "$_H2" --header "$_H1" --header "Content-Type: $_postContentType" --method $httpmethod --body-data="$body" "$_post_url" 2>"$HTTP_HEADER")"
        else
          response="$($_WGET -S -O - --user-agent="$USER_AGENT" --header "$_H5" --header "$_H4" --header "$_H3" --header "$_H2" --header "$_H1" --method $httpmethod --body-data="$body" "$_post_url" 2>"$HTTP_HEADER")"
        fi
      fi
    fi
    _ret="$?"
    if [ "$_ret" = "8" ]; then
      _ret=0
      _debug "wget returns 8, the server returns a 'Bad request' response, lets process the response later."
    fi
    if [ "$_ret" != "0" ]; then
      _err "Please refer to https://www.gnu.org/software/wget/manual/html_node/Exit-Status.html for error code: $_ret"
    fi
    _sed_i "s/^ *//g" "$HTTP_HEADER"
  else
    _ret="$?"
    _err "Neither curl nor wget is found, can not do $httpmethod."
  fi
  _debug "_ret" "$_ret"
  printf "%s" "$response"
  return $_ret
}

# url getheader timeout
_get() {
  _debug GET
  url="$1"
  onlyheader="$2"
  t="$3"
  _debug url "$url"
  _debug "timeout=$t"

  _inithttp

  if [ "$_ACME_CURL" ] && [ "${ACME_USE_WGET:-0}" = "0" ]; then
    _CURL="$_ACME_CURL"
    if [ "$HTTPS_INSECURE" ]; then
      _CURL="$_CURL --insecure  "
    fi
    if [ "$t" ]; then
      _CURL="$_CURL --connect-timeout $t"
    fi
    _debug "_CURL" "$_CURL"
    if [ "$onlyheader" ]; then
      $_CURL -I --user-agent "$USER_AGENT" -H "$_H1" -H "$_H2" -H "$_H3" -H "$_H4" -H "$_H5" "$url"
    else
      $_CURL --user-agent "$USER_AGENT" -H "$_H1" -H "$_H2" -H "$_H3" -H "$_H4" -H "$_H5" "$url"
    fi
    ret=$?
    if [ "$ret" != "0" ]; then
      _err "Please refer to https://curl.haxx.se/libcurl/c/libcurl-errors.html for error code: $ret"
      if [ "$DEBUG" ] && [ "$DEBUG" -ge "2" ]; then
        _err "Here is the curl dump log:"
        _err "$(cat "$_CURL_DUMP")"
      fi
    fi
  elif [ "$_ACME_WGET" ]; then
    _WGET="$_ACME_WGET"
    if [ "$HTTPS_INSECURE" ]; then
      _WGET="$_WGET --no-check-certificate "
    fi
    if [ "$t" ]; then
      _WGET="$_WGET --timeout=$t"
    fi
    _debug "_WGET" "$_WGET"
    if [ "$onlyheader" ]; then
      $_WGET --user-agent="$USER_AGENT" --header "$_H5" --header "$_H4" --header "$_H3" --header "$_H2" --header "$_H1" -S -O /dev/null "$url" 2>&1 | sed 's/^[ ]*//g'
    else
      $_WGET --user-agent="$USER_AGENT" --header "$_H5" --header "$_H4" --header "$_H3" --header "$_H2" --header "$_H1" -O - "$url"
    fi
    ret=$?
    if [ "$ret" = "8" ]; then
      ret=0
      _debug "wget returns 8, the server returns a 'Bad request' response, lets process the response later."
    fi
    if [ "$ret" != "0" ]; then
      _err "Please refer to https://www.gnu.org/software/wget/manual/html_node/Exit-Status.html for error code: $ret"
    fi
  else
    ret=$?
    _err "Neither curl nor wget is found, can not do GET."
  fi
  _debug "ret" "$ret"
  return $ret
}

_head_n() {
  head -n "$1"
}

_tail_n() {
  if ! tail -n "$1" 2>/dev/null; then
    #fix for solaris
    tail -"$1"
  fi
}

# url  payload needbase64  keyfile
_send_signed_request() {
  url=$1
  payload=$2
  needbase64=$3
  keyfile=$4
  if [ -z "$keyfile" ]; then
    keyfile="$ACCOUNT_KEY_PATH"
  fi
  _debug url "$url"
  _debug payload "$payload"

  if ! _calcjwk "$keyfile"; then
    return 1
  fi

  __request_conent_type="$CONTENT_TYPE_JSON"

  payload64=$(printf "%s" "$payload" | _base64 | _url_replace)
  _debug3 payload64 "$payload64"

  MAX_REQUEST_RETRY_TIMES=20
  _sleep_retry_sec=1
  _request_retry_times=0
  while [ "${_request_retry_times}" -lt "$MAX_REQUEST_RETRY_TIMES" ]; do
    _request_retry_times=$(_math "$_request_retry_times" + 1)
    _debug3 _request_retry_times "$_request_retry_times"
    if [ -z "$_CACHED_NONCE" ]; then
      _headers=""
      if [ "$ACME_NEW_NONCE" ]; then
        _debug2 "Get nonce with HEAD. ACME_NEW_NONCE" "$ACME_NEW_NONCE"
        nonceurl="$ACME_NEW_NONCE"
        if _post "" "$nonceurl" "" "HEAD" "$__request_conent_type" >/dev/null; then
          _headers="$(cat "$HTTP_HEADER")"
          _debug2 _headers "$_headers"
          _CACHED_NONCE="$(echo "$_headers" | grep -i "Replay-Nonce:" | _head_n 1 | tr -d "\r\n " | cut -d ':' -f 2)"
        fi
      fi
      if [ -z "$_CACHED_NONCE" ]; then
        _debug2 "Get nonce with GET. ACME_DIRECTORY" "$ACME_DIRECTORY"
        nonceurl="$ACME_DIRECTORY"
        _headers="$(_get "$nonceurl" "onlyheader")"
        _debug2 _headers "$_headers"
        _CACHED_NONCE="$(echo "$_headers" | grep -i "Replay-Nonce:" | _head_n 1 | tr -d "\r\n " | cut -d ':' -f 2)"
      fi
      if [ -z "$_CACHED_NONCE" ] && [ "$ACME_NEW_NONCE" ]; then
        _debug2 "Get nonce with GET. ACME_NEW_NONCE" "$ACME_NEW_NONCE"
        nonceurl="$ACME_NEW_NONCE"
        _headers="$(_get "$nonceurl" "onlyheader")"
        _debug2 _headers "$_headers"
        _CACHED_NONCE="$(echo "$_headers" | grep -i "Replay-Nonce:" | _head_n 1 | tr -d "\r\n " | cut -d ':' -f 2)"
      fi
      _debug2 _CACHED_NONCE "$_CACHED_NONCE"
      if [ "$?" != "0" ]; then
        _err "Can not connect to $nonceurl to get nonce."
        return 1
      fi
    else
      _debug2 "Use _CACHED_NONCE" "$_CACHED_NONCE"
    fi
    nonce="$_CACHED_NONCE"
    _debug2 nonce "$nonce"
    if [ -z "$nonce" ]; then
      _info "Could not get nonce, let's try again."
      _sleep 2
      continue
    fi
    if [ "$ACME_VERSION" = "2" ]; then
      if [ "$url" = "$ACME_NEW_ACCOUNT" ]; then
        protected="$JWK_HEADERPLACE_PART1$nonce\", \"url\": \"${url}$JWK_HEADERPLACE_PART2, \"jwk\": $jwk"'}'
      elif [ "$url" = "$ACME_REVOKE_CERT" ] && [ "$keyfile" != "$ACCOUNT_KEY_PATH" ]; then
        protected="$JWK_HEADERPLACE_PART1$nonce\", \"url\": \"${url}$JWK_HEADERPLACE_PART2, \"jwk\": $jwk"'}'
      else
        protected="$JWK_HEADERPLACE_PART1$nonce\", \"url\": \"${url}$JWK_HEADERPLACE_PART2, \"kid\": \"${ACCOUNT_URL}\""'}'
      fi
    else
      protected="$JWK_HEADERPLACE_PART1$nonce\", \"url\": \"${url}$JWK_HEADERPLACE_PART2, \"jwk\": $jwk"'}'
    fi
    _debug3 protected "$protected"

    protected64="$(printf "%s" "$protected" | _base64 | _url_replace)"
    _debug3 protected64 "$protected64"

    if ! _sig_t="$(printf "%s" "$protected64.$payload64" | _sign "$keyfile" "sha256")"; then
      _err "Sign request failed."
      return 1
    fi
    _debug3 _sig_t "$_sig_t"

    sig="$(printf "%s" "$_sig_t" | _url_replace)"
    _debug3 sig "$sig"

    body="{\"protected\": \"$protected64\", \"payload\": \"$payload64\", \"signature\": \"$sig\"}"
    _debug3 body "$body"

    response="$(_post "$body" "$url" "$needbase64" "POST" "$__request_conent_type")"
    _CACHED_NONCE=""

    if [ "$?" != "0" ]; then
      _err "Can not post to $url"
      return 1
    fi

    responseHeaders="$(cat "$HTTP_HEADER")"
    _debug2 responseHeaders "$responseHeaders"

    code="$(grep "^HTTP" "$HTTP_HEADER" | _tail_n 1 | cut -d " " -f 2 | tr -d "\r\n")"
    _debug code "$code"

    _debug2 original "$response"
    if echo "$responseHeaders" | grep -i "Content-Type: *application/json" >/dev/null 2>&1; then
      response="$(echo "$response" | _normalizeJson | _json_decode)"
    fi
    _debug2 response "$response"

    _CACHED_NONCE="$(echo "$responseHeaders" | grep -i "Replay-Nonce:" | _head_n 1 | tr -d "\r\n " | cut -d ':' -f 2)"

    if ! _startswith "$code" "2"; then
      _body="$response"
      if [ "$needbase64" ]; then
        _body="$(echo "$_body" | _dbase64 multiline)"
        _debug3 _body "$_body"
      fi

      if _contains "$_body" "JWS has invalid anti-replay nonce" || _contains "$_body" "JWS has an invalid anti-replay nonce"; then
        _info "It seems the CA server is busy now, let's wait and retry. Sleeping $_sleep_retry_sec seconds."
        _CACHED_NONCE=""
        _sleep $_sleep_retry_sec
        continue
      fi
    fi
    return 0
  done
  _info "Giving up sending to CA server after $MAX_REQUEST_RETRY_TIMES retries."
  return 1

}

#setopt "file"  "opt"  "="  "value" [";"]
_setopt() {
  __conf="$1"
  __opt="$2"
  __sep="$3"
  __val="$4"
  __end="$5"
  if [ -z "$__opt" ]; then
    _usage usage: _setopt '"file"  "opt"  "="  "value" [";"]'
    return
  fi
  if [ ! -f "$__conf" ]; then
    touch "$__conf"
  fi

  if grep -n "^$__opt$__sep" "$__conf" >/dev/null; then
    _debug3 OK
    if _contains "$__val" "&"; then
      __val="$(echo "$__val" | sed 's/&/\\&/g')"
    fi
    text="$(cat "$__conf")"
    printf -- "%s\n" "$text" | sed "s|^$__opt$__sep.*$|$__opt$__sep$__val$__end|" >"$__conf"

  elif grep -n "^#$__opt$__sep" "$__conf" >/dev/null; then
    if _contains "$__val" "&"; then
      __val="$(echo "$__val" | sed 's/&/\\&/g')"
    fi
    text="$(cat "$__conf")"
    printf -- "%s\n" "$text" | sed "s|^#$__opt$__sep.*$|$__opt$__sep$__val$__end|" >"$__conf"

  else
    _debug3 APP
    echo "$__opt$__sep$__val$__end" >>"$__conf"
  fi
  _debug3 "$(grep -n "^$__opt$__sep" "$__conf")"
}

#_save_conf  file key  value base64encode
#save to conf
_save_conf() {
  _s_c_f="$1"
  _sdkey="$2"
  _sdvalue="$3"
  _b64encode="$4"
  if [ "$_sdvalue" ] && [ "$_b64encode" ]; then
    _sdvalue="${B64CONF_START}$(printf "%s" "${_sdvalue}" | _base64)${B64CONF_END}"
  fi
  if [ "$_s_c_f" ]; then
    _setopt "$_s_c_f" "$_sdkey" "=" "'$_sdvalue'"
  else
    _err "config file is empty, can not save $_sdkey=$_sdvalue"
  fi
}

#_clear_conf file  key
_clear_conf() {
  _c_c_f="$1"
  _sdkey="$2"
  if [ "$_c_c_f" ]; then
    _conf_data="$(cat "$_c_c_f")"
    echo "$_conf_data" | sed "s/^$_sdkey *=.*$//" >"$_c_c_f"
  else
    _err "config file is empty, can not clear"
  fi
}

#_read_conf file  key
_read_conf() {
  _r_c_f="$1"
  _sdkey="$2"
  if [ -f "$_r_c_f" ]; then
    _sdv="$(
      eval "$(grep "^$_sdkey *=" "$_r_c_f")"
      eval "printf \"%s\" \"\$$_sdkey\""
    )"
    if _startswith "$_sdv" "${B64CONF_START}" && _endswith "$_sdv" "${B64CONF_END}"; then
      _sdv="$(echo "$_sdv" | sed "s/${B64CONF_START}//" | sed "s/${B64CONF_END}//" | _dbase64)"
    fi
    printf "%s" "$_sdv"
  else
    _debug "config file is empty, can not read $_sdkey"
  fi
}

#_savedomainconf   key  value  base64encode
#save to domain.conf
_savedomainconf() {
  _save_conf "$DOMAIN_CONF" "$@"
}

#_cleardomainconf   key
_cleardomainconf() {
  _clear_conf "$DOMAIN_CONF" "$1"
}

#_readdomainconf   key
_readdomainconf() {
  _read_conf "$DOMAIN_CONF" "$1"
}

#key  value  base64encode
_savedeployconf() {
  _savedomainconf "SAVED_$1" "$2" "$3"
  #remove later
  _cleardomainconf "$1"
}

#key
_getdeployconf() {
  _rac_key="$1"
  _rac_value="$(eval echo \$"$_rac_key")"
  if [ "$_rac_value" ]; then
    if _startswith "$_rac_value" '"' && _endswith "$_rac_value" '"'; then
      _debug2 "trim quotation marks"
      eval "export $_rac_key=$_rac_value"
    fi
    return 0 # do nothing
  fi
  _saved=$(_readdomainconf "SAVED_$_rac_key")
  eval "export $_rac_key=\"$_saved\""
}

#_saveaccountconf  key  value  base64encode
_saveaccountconf() {
  _save_conf "$ACCOUNT_CONF_PATH" "$@"
}

#key  value base64encode
_saveaccountconf_mutable() {
  _save_conf "$ACCOUNT_CONF_PATH" "SAVED_$1" "$2" "$3"
  #remove later
  _clearaccountconf "$1"
}

#key
_readaccountconf() {
  _read_conf "$ACCOUNT_CONF_PATH" "$1"
}

#key
_readaccountconf_mutable() {
  _rac_key="$1"
  _readaccountconf "SAVED_$_rac_key"
}

#_clearaccountconf   key
_clearaccountconf() {
  _clear_conf "$ACCOUNT_CONF_PATH" "$1"
}

#_savecaconf  key  value
_savecaconf() {
  _save_conf "$CA_CONF" "$1" "$2"
}

#_readcaconf   key
_readcaconf() {
  _read_conf "$CA_CONF" "$1"
}

#_clearaccountconf   key
_clearcaconf() {
  _clear_conf "$CA_CONF" "$1"
}

# content localaddress
_startserver() {
  content="$1"
  ncaddr="$2"
  _debug "content" "$content"
  _debug "ncaddr" "$ncaddr"

  _debug "startserver: $$"

  _debug Le_HTTPPort "$Le_HTTPPort"
  _debug Le_Listen_V4 "$Le_Listen_V4"
  _debug Le_Listen_V6 "$Le_Listen_V6"

  _NC="socat"
  if [ "$Le_Listen_V4" ]; then
    _NC="$_NC -4"
  elif [ "$Le_Listen_V6" ]; then
    _NC="$_NC -6"
  fi

  if [ "$DEBUG" ] && [ "$DEBUG" -gt "1" ]; then
    _NC="$_NC -d -d -v"
  fi

  SOCAT_OPTIONS=TCP-LISTEN:$Le_HTTPPort,crlf,reuseaddr,fork

  #Adding bind to local-address
  if [ "$ncaddr" ]; then
    SOCAT_OPTIONS="$SOCAT_OPTIONS,bind=${ncaddr}"
  fi

  _content_len="$(printf "%s" "$content" | wc -c)"
  _debug _content_len "$_content_len"
  _debug "_NC" "$_NC $SOCAT_OPTIONS"
  $_NC $SOCAT_OPTIONS SYSTEM:"sleep 1; \
echo 'HTTP/1.0 200 OK'; \
echo 'Content-Length\: $_content_len'; \
echo ''; \
printf -- '$content';" &
  serverproc="$!"
}

_stopserver() {
  pid="$1"
  _debug "pid" "$pid"
  if [ -z "$pid" ]; then
    return
  fi

  kill $pid

}

# sleep sec
_sleep() {
  _sleep_sec="$1"
  if [ "$__INTERACTIVE" ]; then
    _sleep_c="$_sleep_sec"
    while [ "$_sleep_c" -ge "0" ]; do
      printf "\r      \r"
      __green "$_sleep_c"
      _sleep_c="$(_math "$_sleep_c" - 1)"
      sleep 1
    done
    printf "\r"
  else
    sleep "$_sleep_sec"
  fi
}

# _starttlsserver  san_a  san_b port content _ncaddr acmeValidationv1
_starttlsserver() {
  _info "Starting tls server."
  san_a="$1"
  san_b="$2"
  port="$3"
  content="$4"
  opaddr="$5"
  acmeValidationv1="$6"

  _debug san_a "$san_a"
  _debug san_b "$san_b"
  _debug port "$port"
  _debug acmeValidationv1 "$acmeValidationv1"

  #create key TLS_KEY
  if ! _createkey "2048" "$TLS_KEY"; then
    _err "Create tls validation key error."
    return 1
  fi

  #create csr
  alt="$san_a"
  if [ "$san_b" ]; then
    alt="$alt,$san_b"
  fi
  if ! _createcsr "tls.acme.sh" "$alt" "$TLS_KEY" "$TLS_CSR" "$TLS_CONF" "$acmeValidationv1"; then
    _err "Create tls validation csr error."
    return 1
  fi

  #self signed
  if ! _signcsr "$TLS_KEY" "$TLS_CSR" "$TLS_CONF" "$TLS_CERT"; then
    _err "Create tls validation cert error."
    return 1
  fi

  __S_OPENSSL="${ACME_OPENSSL_BIN:-openssl} s_server -www -cert $TLS_CERT  -key $TLS_KEY "
  if [ "$opaddr" ]; then
    __S_OPENSSL="$__S_OPENSSL -accept $opaddr:$port"
  else
    __S_OPENSSL="$__S_OPENSSL -accept $port"
  fi

  _debug Le_Listen_V4 "$Le_Listen_V4"
  _debug Le_Listen_V6 "$Le_Listen_V6"
  if [ "$Le_Listen_V4" ]; then
    __S_OPENSSL="$__S_OPENSSL -4"
  elif [ "$Le_Listen_V6" ]; then
    __S_OPENSSL="$__S_OPENSSL -6"
  fi

  if [ "$acmeValidationv1" ]; then
    __S_OPENSSL="$__S_OPENSSL -alpn acme-tls/1"
  fi

  _debug "$__S_OPENSSL"
  if [ "$DEBUG" ] && [ "$DEBUG" -ge "2" ]; then
    $__S_OPENSSL -tlsextdebug &
  else
    $__S_OPENSSL >/dev/null 2>&1 &
  fi

  serverproc="$!"
  sleep 1
  _debug serverproc "$serverproc"
}

#file
_readlink() {
  _rf="$1"
  if ! readlink -f "$_rf" 2>/dev/null; then
    if _startswith "$_rf" "/"; then
      echo "$_rf"
      return 0
    fi
    echo "$(pwd)/$_rf" | _conapath
  fi
}

_conapath() {
  sed "s#/\./#/#g"
}

__initHome() {
  if [ -z "$_SCRIPT_HOME" ]; then
    if _exists readlink && _exists dirname; then
      _debug "Lets find script dir."
      _debug "_SCRIPT_" "$_SCRIPT_"
      _script="$(_readlink "$_SCRIPT_")"
      _debug "_script" "$_script"
      _script_home="$(dirname "$_script")"
      _debug "_script_home" "$_script_home"
      if [ -d "$_script_home" ]; then
        _SCRIPT_HOME="$_script_home"
      else
        _err "It seems the script home is not correct:$_script_home"
      fi
    fi
  fi

  #  if [ -z "$LE_WORKING_DIR" ]; then
  #    if [ -f "$DEFAULT_INSTALL_HOME/account.conf" ]; then
  #      _debug "It seems that $PROJECT_NAME is already installed in $DEFAULT_INSTALL_HOME"
  #      LE_WORKING_DIR="$DEFAULT_INSTALL_HOME"
  #    else
  #      LE_WORKING_DIR="$_SCRIPT_HOME"
  #    fi
  #  fi

  if [ -z "$LE_WORKING_DIR" ]; then
    _debug "Using default home:$DEFAULT_INSTALL_HOME"
    LE_WORKING_DIR="$DEFAULT_INSTALL_HOME"
  fi
  export LE_WORKING_DIR

  if [ -z "$LE_CONFIG_HOME" ]; then
    LE_CONFIG_HOME="$LE_WORKING_DIR"
  fi
  _debug "Using config home:$LE_CONFIG_HOME"
  export LE_CONFIG_HOME

  _DEFAULT_ACCOUNT_CONF_PATH="$LE_CONFIG_HOME/account.conf"

  if [ -z "$ACCOUNT_CONF_PATH" ]; then
    if [ -f "$_DEFAULT_ACCOUNT_CONF_PATH" ]; then
      . "$_DEFAULT_ACCOUNT_CONF_PATH"
    fi
  fi

  if [ -z "$ACCOUNT_CONF_PATH" ]; then
    ACCOUNT_CONF_PATH="$_DEFAULT_ACCOUNT_CONF_PATH"
  fi
  _debug3 ACCOUNT_CONF_PATH "$ACCOUNT_CONF_PATH"
  DEFAULT_LOG_FILE="$LE_CONFIG_HOME/$PROJECT_NAME.log"

  DEFAULT_CA_HOME="$LE_CONFIG_HOME/ca"

  if [ -z "$LE_TEMP_DIR" ]; then
    LE_TEMP_DIR="$LE_CONFIG_HOME/tmp"
  fi
}

#server
_initAPI() {
  _api_server="${1:-$ACME_DIRECTORY}"
  _debug "_init api for server: $_api_server"

  if [ -z "$ACME_NEW_ACCOUNT" ]; then
    response=$(_get "$_api_server")
    if [ "$?" != "0" ]; then
      _debug2 "response" "$response"
      _err "Can not init api."
      return 1
    fi
    response=$(echo "$response" | _json_decode)
    _debug2 "response" "$response"

    ACME_KEY_CHANGE=$(echo "$response" | _egrep_o 'key-change" *: *"[^"]*"' | cut -d '"' -f 3)
    if [ -z "$ACME_KEY_CHANGE" ]; then
      ACME_KEY_CHANGE=$(echo "$response" | _egrep_o 'keyChange" *: *"[^"]*"' | cut -d '"' -f 3)
    fi
    export ACME_KEY_CHANGE

    ACME_NEW_AUTHZ=$(echo "$response" | _egrep_o 'new-authz" *: *"[^"]*"' | cut -d '"' -f 3)
    if [ -z "$ACME_NEW_AUTHZ" ]; then
      ACME_NEW_AUTHZ=$(echo "$response" | _egrep_o 'newAuthz" *: *"[^"]*"' | cut -d '"' -f 3)
    fi
    export ACME_NEW_AUTHZ

    ACME_NEW_ORDER=$(echo "$response" | _egrep_o 'new-cert" *: *"[^"]*"' | cut -d '"' -f 3)
    ACME_NEW_ORDER_RES="new-cert"
    if [ -z "$ACME_NEW_ORDER" ]; then
      ACME_NEW_ORDER=$(echo "$response" | _egrep_o 'new-order" *: *"[^"]*"' | cut -d '"' -f 3)
      ACME_NEW_ORDER_RES="new-order"
      if [ -z "$ACME_NEW_ORDER" ]; then
        ACME_NEW_ORDER=$(echo "$response" | _egrep_o 'newOrder" *: *"[^"]*"' | cut -d '"' -f 3)
      fi
    fi
    export ACME_NEW_ORDER
    export ACME_NEW_ORDER_RES

    ACME_NEW_ACCOUNT=$(echo "$response" | _egrep_o 'new-reg" *: *"[^"]*"' | cut -d '"' -f 3)
    ACME_NEW_ACCOUNT_RES="new-reg"
    if [ -z "$ACME_NEW_ACCOUNT" ]; then
      ACME_NEW_ACCOUNT=$(echo "$response" | _egrep_o 'new-account" *: *"[^"]*"' | cut -d '"' -f 3)
      ACME_NEW_ACCOUNT_RES="new-account"
      if [ -z "$ACME_NEW_ACCOUNT" ]; then
        ACME_NEW_ACCOUNT=$(echo "$response" | _egrep_o 'newAccount" *: *"[^"]*"' | cut -d '"' -f 3)
        if [ "$ACME_NEW_ACCOUNT" ]; then
          export ACME_VERSION=2
        fi
      fi
    fi
    export ACME_NEW_ACCOUNT
    export ACME_NEW_ACCOUNT_RES

    ACME_REVOKE_CERT=$(echo "$response" | _egrep_o 'revoke-cert" *: *"[^"]*"' | cut -d '"' -f 3)
    if [ -z "$ACME_REVOKE_CERT" ]; then
      ACME_REVOKE_CERT=$(echo "$response" | _egrep_o 'revokeCert" *: *"[^"]*"' | cut -d '"' -f 3)
    fi
    export ACME_REVOKE_CERT

    ACME_NEW_NONCE=$(echo "$response" | _egrep_o 'new-nonce" *: *"[^"]*"' | cut -d '"' -f 3)
    if [ -z "$ACME_NEW_NONCE" ]; then
      ACME_NEW_NONCE=$(echo "$response" | _egrep_o 'newNonce" *: *"[^"]*"' | cut -d '"' -f 3)
    fi
    export ACME_NEW_NONCE

    ACME_AGREEMENT=$(echo "$response" | _egrep_o 'terms-of-service" *: *"[^"]*"' | cut -d '"' -f 3)
    if [ -z "$ACME_AGREEMENT" ]; then
      ACME_AGREEMENT=$(echo "$response" | _egrep_o 'termsOfService" *: *"[^"]*"' | cut -d '"' -f 3)
    fi
    export ACME_AGREEMENT

    _debug "ACME_KEY_CHANGE" "$ACME_KEY_CHANGE"
    _debug "ACME_NEW_AUTHZ" "$ACME_NEW_AUTHZ"
    _debug "ACME_NEW_ORDER" "$ACME_NEW_ORDER"
    _debug "ACME_NEW_ACCOUNT" "$ACME_NEW_ACCOUNT"
    _debug "ACME_REVOKE_CERT" "$ACME_REVOKE_CERT"
    _debug "ACME_AGREEMENT" "$ACME_AGREEMENT"
    _debug "ACME_NEW_NONCE" "$ACME_NEW_NONCE"
    _debug "ACME_VERSION" "$ACME_VERSION"

  fi
}

#[domain]  [keylength or isEcc flag]
_initpath() {
  domain="$1"
  _ilength="$2"

  __initHome

  if [ -f "$ACCOUNT_CONF_PATH" ]; then
    . "$ACCOUNT_CONF_PATH"
  fi

  if [ "$_ACME_IN_CRON" ]; then
    if [ ! "$_USER_PATH_EXPORTED" ]; then
      _USER_PATH_EXPORTED=1
      export PATH="$USER_PATH:$PATH"
    fi
  fi

  if [ -z "$CA_HOME" ]; then
    CA_HOME="$DEFAULT_CA_HOME"
  fi

  if [ -z "$ACME_DIRECTORY" ]; then
    if [ "$STAGE" ]; then
      ACME_DIRECTORY="$DEFAULT_STAGING_CA"
      _info "Using ACME_DIRECTORY: $ACME_DIRECTORY"
    else
      default_acme_server=$(_readaccountconf "DEFAULT_ACME_SERVER")
      _debug default_acme_server "$default_acme_server"
      if [ "$default_acme_server" ]; then
        ACME_DIRECTORY="$default_acme_server"
      else
        ACME_DIRECTORY="$DEFAULT_CA"
      fi
    fi
  fi

  _debug ACME_DIRECTORY "$ACME_DIRECTORY"
  _ACME_SERVER_HOST="$(echo "$ACME_DIRECTORY" | cut -d : -f 2 | tr -s / | cut -d / -f 2)"
  _debug2 "_ACME_SERVER_HOST" "$_ACME_SERVER_HOST"

  CA_DIR="$CA_HOME/$_ACME_SERVER_HOST"

  _DEFAULT_CA_CONF="$CA_DIR/ca.conf"

  if [ -z "$CA_CONF" ]; then
    CA_CONF="$_DEFAULT_CA_CONF"
  fi
  _debug3 CA_CONF "$CA_CONF"

  if [ -f "$CA_CONF" ]; then
    . "$CA_CONF"
  fi

  if [ -z "$ACME_DIR" ]; then
    ACME_DIR="/home/.acme"
  fi

  if [ -z "$APACHE_CONF_BACKUP_DIR" ]; then
    APACHE_CONF_BACKUP_DIR="$LE_CONFIG_HOME"
  fi

  if [ -z "$USER_AGENT" ]; then
    USER_AGENT="$DEFAULT_USER_AGENT"
  fi

  if [ -z "$HTTP_HEADER" ]; then
    HTTP_HEADER="$LE_CONFIG_HOME/http.header"
  fi

  _OLD_ACCOUNT_KEY="$LE_WORKING_DIR/account.key"
  _OLD_ACCOUNT_JSON="$LE_WORKING_DIR/account.json"

  _DEFAULT_ACCOUNT_KEY_PATH="$CA_DIR/account.key"
  _DEFAULT_ACCOUNT_JSON_PATH="$CA_DIR/account.json"
  if [ -z "$ACCOUNT_KEY_PATH" ]; then
    ACCOUNT_KEY_PATH="$_DEFAULT_ACCOUNT_KEY_PATH"
  fi

  if [ -z "$ACCOUNT_JSON_PATH" ]; then
    ACCOUNT_JSON_PATH="$_DEFAULT_ACCOUNT_JSON_PATH"
  fi

  _DEFAULT_CERT_HOME="$LE_CONFIG_HOME"
  if [ -z "$CERT_HOME" ]; then
    CERT_HOME="$_DEFAULT_CERT_HOME"
  fi

  if [ -z "$ACME_OPENSSL_BIN" ] || [ ! -f "$ACME_OPENSSL_BIN" ] || [ ! -x "$ACME_OPENSSL_BIN" ]; then
    ACME_OPENSSL_BIN="$DEFAULT_OPENSSL_BIN"
  fi

  if [ -z "$domain" ]; then
    return 0
  fi

  if [ -z "$DOMAIN_PATH" ]; then
    domainhome="$CERT_HOME/$domain"
    domainhomeecc="$CERT_HOME/$domain$ECC_SUFFIX"

    DOMAIN_PATH="$domainhome"

    if _isEccKey "$_ilength"; then
      DOMAIN_PATH="$domainhomeecc"
    else
      if [ ! -d "$domainhome" ] && [ -d "$domainhomeecc" ]; then
        _info "The domain '$domain' seems to have a ECC cert already, please add '$(__red "--ecc")' parameter if you want to use that cert."
      fi
    fi
    _debug DOMAIN_PATH "$DOMAIN_PATH"
  fi

  if [ -z "$DOMAIN_BACKUP_PATH" ]; then
    DOMAIN_BACKUP_PATH="$DOMAIN_PATH/backup"
  fi

  if [ -z "$DOMAIN_CONF" ]; then
    DOMAIN_CONF="$DOMAIN_PATH/$domain.conf"
  fi

  if [ -z "$DOMAIN_SSL_CONF" ]; then
    DOMAIN_SSL_CONF="$DOMAIN_PATH/$domain.csr.conf"
  fi

  if [ -z "$CSR_PATH" ]; then
    CSR_PATH="$DOMAIN_PATH/$domain.csr"
  fi
  if [ -z "$CERT_KEY_PATH" ]; then
    CERT_KEY_PATH="$DOMAIN_PATH/$domain.key"
  fi
  if [ -z "$CERT_PATH" ]; then
    CERT_PATH="$DOMAIN_PATH/$domain.cer"
  fi
  if [ -z "$CA_CERT_PATH" ]; then
    CA_CERT_PATH="$DOMAIN_PATH/ca.cer"
  fi
  if [ -z "$CERT_FULLCHAIN_PATH" ]; then
    CERT_FULLCHAIN_PATH="$DOMAIN_PATH/fullchain.cer"
  fi
  if [ -z "$CERT_PFX_PATH" ]; then
    CERT_PFX_PATH="$DOMAIN_PATH/$domain.pfx"
  fi
  if [ -z "$CERT_PKCS8_PATH" ]; then
    CERT_PKCS8_PATH="$DOMAIN_PATH/$domain.pkcs8"
  fi

  if [ -z "$TLS_CONF" ]; then
    TLS_CONF="$DOMAIN_PATH/tls.validation.conf"
  fi
  if [ -z "$TLS_CERT" ]; then
    TLS_CERT="$DOMAIN_PATH/tls.validation.cert"
  fi
  if [ -z "$TLS_KEY" ]; then
    TLS_KEY="$DOMAIN_PATH/tls.validation.key"
  fi
  if [ -z "$TLS_CSR" ]; then
    TLS_CSR="$DOMAIN_PATH/tls.validation.csr"
  fi

}

_exec() {
  if [ -z "$_EXEC_TEMP_ERR" ]; then
    _EXEC_TEMP_ERR="$(_mktemp)"
  fi

  if [ "$_EXEC_TEMP_ERR" ]; then
    eval "$@ 2>>$_EXEC_TEMP_ERR"
  else
    eval "$@"
  fi
}

_exec_err() {
  [ "$_EXEC_TEMP_ERR" ] && _err "$(cat "$_EXEC_TEMP_ERR")" && echo "" >"$_EXEC_TEMP_ERR"
}

_apachePath() {
  _APACHECTL="apachectl"
  if ! _exists apachectl; then
    if _exists apache2ctl; then
      _APACHECTL="apache2ctl"
    else
      _err "'apachectl not found. It seems that apache is not installed, or you are not root user.'"
      _err "Please use webroot mode to try again."
      return 1
    fi
  fi

  if ! _exec $_APACHECTL -V >/dev/null; then
    _exec_err
    return 1
  fi

  if [ "$APACHE_HTTPD_CONF" ]; then
    _saveaccountconf APACHE_HTTPD_CONF "$APACHE_HTTPD_CONF"
    httpdconf="$APACHE_HTTPD_CONF"
    httpdconfname="$(basename "$httpdconfname")"
  else
    httpdconfname="$($_APACHECTL -V | grep SERVER_CONFIG_FILE= | cut -d = -f 2 | tr -d '"')"
    _debug httpdconfname "$httpdconfname"

    if [ -z "$httpdconfname" ]; then
      _err "Can not read apache config file."
      return 1
    fi

    if _startswith "$httpdconfname" '/'; then
      httpdconf="$httpdconfname"
      httpdconfname="$(basename "$httpdconfname")"
    else
      httpdroot="$($_APACHECTL -V | grep HTTPD_ROOT= | cut -d = -f 2 | tr -d '"')"
      _debug httpdroot "$httpdroot"
      httpdconf="$httpdroot/$httpdconfname"
      httpdconfname="$(basename "$httpdconfname")"
    fi
  fi
  _debug httpdconf "$httpdconf"
  _debug httpdconfname "$httpdconfname"
  if [ ! -f "$httpdconf" ]; then
    _err "Apache Config file not found" "$httpdconf"
    return 1
  fi
  return 0
}

_restoreApache() {
  if [ -z "$usingApache" ]; then
    return 0
  fi
  _initpath
  if ! _apachePath; then
    return 1
  fi

  if [ ! -f "$APACHE_CONF_BACKUP_DIR/$httpdconfname" ]; then
    _debug "No config file to restore."
    return 0
  fi

  cat "$APACHE_CONF_BACKUP_DIR/$httpdconfname" >"$httpdconf"
  _debug "Restored: $httpdconf."
  if ! _exec $_APACHECTL -t; then
    _exec_err
    _err "Sorry, restore apache config error, please contact me."
    return 1
  fi
  _debug "Restored successfully."
  rm -f "$APACHE_CONF_BACKUP_DIR/$httpdconfname"
  return 0
}

_setApache() {
  _initpath
  if ! _apachePath; then
    return 1
  fi

  #test the conf first
  _info "Checking if there is an error in the apache config file before starting."

  if ! _exec "$_APACHECTL" -t >/dev/null; then
    _exec_err
    _err "The apache config file has error, please fix it first, then try again."
    _err "Don't worry, there is nothing changed to your system."
    return 1
  else
    _info "OK"
  fi

  #backup the conf
  _debug "Backup apache config file" "$httpdconf"
  if ! cp "$httpdconf" "$APACHE_CONF_BACKUP_DIR/"; then
    _err "Can not backup apache config file, so abort. Don't worry, the apache config is not changed."
    _err "This might be a bug of $PROJECT_NAME , please report issue: $PROJECT"
    return 1
  fi
  _info "JFYI, Config file $httpdconf is backuped to $APACHE_CONF_BACKUP_DIR/$httpdconfname"
  _info "In case there is an error that can not be restored automatically, you may try restore it yourself."
  _info "The backup file will be deleted on success, just forget it."

  #add alias

  apacheVer="$($_APACHECTL -V | grep "Server version:" | cut -d : -f 2 | cut -d " " -f 2 | cut -d '/' -f 2)"
  _debug "apacheVer" "$apacheVer"
  apacheMajor="$(echo "$apacheVer" | cut -d . -f 1)"
  apacheMinor="$(echo "$apacheVer" | cut -d . -f 2)"

  if [ "$apacheVer" ] && [ "$apacheMajor$apacheMinor" -ge "24" ]; then
    echo "
Alias /.well-known/acme-challenge  $ACME_DIR

<Directory $ACME_DIR >
Require all granted
</Directory>
  " >>"$httpdconf"
  else
    echo "
Alias /.well-known/acme-challenge  $ACME_DIR

<Directory $ACME_DIR >
Order allow,deny
Allow from all
</Directory>
  " >>"$httpdconf"
  fi

  _msg="$($_APACHECTL -t 2>&1)"
  if [ "$?" != "0" ]; then
    _err "Sorry, apache config error"
    if _restoreApache; then
      _err "The apache config file is restored."
    else
      _err "Sorry, the apache config file can not be restored, please report bug."
    fi
    return 1
  fi

  if [ ! -d "$ACME_DIR" ]; then
    mkdir -p "$ACME_DIR"
    chmod 755 "$ACME_DIR"
  fi

  if ! _exec "$_APACHECTL" graceful; then
    _exec_err
    _err "$_APACHECTL  graceful error, please contact me."
    _restoreApache
    return 1
  fi
  usingApache="1"
  return 0
}

#find the real nginx conf file
#backup
#set the nginx conf
#returns the real nginx conf file
_setNginx() {
  _d="$1"
  _croot="$2"
  _thumbpt="$3"

  FOUND_REAL_NGINX_CONF=""
  FOUND_REAL_NGINX_CONF_LN=""
  BACKUP_NGINX_CONF=""
  _debug _croot "$_croot"
  _start_f="$(echo "$_croot" | cut -d : -f 2)"
  _debug _start_f "$_start_f"
  if [ -z "$_start_f" ]; then
    _debug "find start conf from nginx command"
    if [ -z "$NGINX_CONF" ]; then
      if ! _exists "nginx"; then
        _err "nginx command is not found."
        return 1
      fi
      NGINX_CONF="$(nginx -V 2>&1 | _egrep_o "--conf-path=[^ ]* " | tr -d " ")"
      _debug NGINX_CONF "$NGINX_CONF"
      NGINX_CONF="$(echo "$NGINX_CONF" | cut -d = -f 2)"
      _debug NGINX_CONF "$NGINX_CONF"
      if [ -z "$NGINX_CONF" ]; then
        _err "Can not find nginx conf."
        NGINX_CONF=""
        return 1
      fi
      if [ ! -f "$NGINX_CONF" ]; then
        _err "'$NGINX_CONF' doesn't exist."
        NGINX_CONF=""
        return 1
      fi
      _debug "Found nginx conf file:$NGINX_CONF"
    fi
    _start_f="$NGINX_CONF"
  fi
  _debug "Start detect nginx conf for $_d from:$_start_f"
  if ! _checkConf "$_d" "$_start_f"; then
    _err "Can not find conf file for domain $d"
    return 1
  fi
  _info "Found conf file: $FOUND_REAL_NGINX_CONF"

  _ln=$FOUND_REAL_NGINX_CONF_LN
  _debug "_ln" "$_ln"

  _lnn=$(_math $_ln + 1)
  _debug _lnn "$_lnn"
  _start_tag="$(sed -n "$_lnn,${_lnn}p" "$FOUND_REAL_NGINX_CONF")"
  _debug "_start_tag" "$_start_tag"
  if [ "$_start_tag" = "$NGINX_START" ]; then
    _info "The domain $_d is already configured, skip"
    FOUND_REAL_NGINX_CONF=""
    return 0
  fi

  mkdir -p "$DOMAIN_BACKUP_PATH"
  _backup_conf="$DOMAIN_BACKUP_PATH/$_d.nginx.conf"
  _debug _backup_conf "$_backup_conf"
  BACKUP_NGINX_CONF="$_backup_conf"
  _info "Backup $FOUND_REAL_NGINX_CONF to $_backup_conf"
  if ! cp "$FOUND_REAL_NGINX_CONF" "$_backup_conf"; then
    _err "backup error."
    FOUND_REAL_NGINX_CONF=""
    return 1
  fi

  if ! _exists "nginx"; then
    _err "nginx command is not found."
    return 1
  fi
  _info "Check the nginx conf before setting up."
  if ! _exec "nginx -t" >/dev/null; then
    _exec_err
    return 1
  fi

  _info "OK, Set up nginx config file"

  if ! sed -n "1,${_ln}p" "$_backup_conf" >"$FOUND_REAL_NGINX_CONF"; then
    cat "$_backup_conf" >"$FOUND_REAL_NGINX_CONF"
    _err "write nginx conf error, but don't worry, the file is restored to the original version."
    return 1
  fi

  echo "$NGINX_START
location ~ \"^/\.well-known/acme-challenge/([-_a-zA-Z0-9]+)\$\" {
  default_type text/plain;
  return 200 \"\$1.$_thumbpt\";
}
#NGINX_START
" >>"$FOUND_REAL_NGINX_CONF"

  if ! sed -n "${_lnn},99999p" "$_backup_conf" >>"$FOUND_REAL_NGINX_CONF"; then
    cat "$_backup_conf" >"$FOUND_REAL_NGINX_CONF"
    _err "write nginx conf error, but don't worry, the file is restored."
    return 1
  fi
  _debug3 "Modified config:$(cat $FOUND_REAL_NGINX_CONF)"
  _info "nginx conf is done, let's check it again."
  if ! _exec "nginx -t" >/dev/null; then
    _exec_err
    _err "It seems that nginx conf was broken, let's restore."
    cat "$_backup_conf" >"$FOUND_REAL_NGINX_CONF"
    return 1
  fi

  _info "Reload nginx"
  if ! _exec "nginx -s reload" >/dev/null; then
    _exec_err
    _err "It seems that nginx reload error, let's restore."
    cat "$_backup_conf" >"$FOUND_REAL_NGINX_CONF"
    return 1
  fi

  return 0
}

#d , conf
_checkConf() {
  _d="$1"
  _c_file="$2"
  _debug "Start _checkConf from:$_c_file"
  if [ ! -f "$2" ] && ! echo "$2" | grep '*$' >/dev/null && echo "$2" | grep '*' >/dev/null; then
    _debug "wildcard"
    for _w_f in $2; do
      if [ -f "$_w_f" ] && _checkConf "$1" "$_w_f"; then
        return 0
      fi
    done
    #not found
    return 1
  elif [ -f "$2" ]; then
    _debug "single"
    if _isRealNginxConf "$1" "$2"; then
      _debug "$2 is found."
      FOUND_REAL_NGINX_CONF="$2"
      return 0
    fi
    if cat "$2" | tr "\t" " " | grep "^ *include *.*;" >/dev/null; then
      _debug "Try include files"
      for included in $(cat "$2" | tr "\t" " " | grep "^ *include *.*;" | sed "s/include //" | tr -d " ;"); do
        _debug "check included $included"
        if _checkConf "$1" "$included"; then
          return 0
        fi
      done
    fi
    return 1
  else
    _debug "$2 not found."
    return 1
  fi
  return 1
}

#d , conf
_isRealNginxConf() {
  _debug "_isRealNginxConf $1 $2"
  if [ -f "$2" ]; then
    for _fln in $(tr "\t" ' ' <"$2" | grep -n "^ *server_name.* $1" | cut -d : -f 1); do
      _debug _fln "$_fln"
      if [ "$_fln" ]; then
        _start=$(tr "\t" ' ' <"$2" | _head_n "$_fln" | grep -n "^ *server *" | grep -v server_name | _tail_n 1)
        _debug "_start" "$_start"
        _start_n=$(echo "$_start" | cut -d : -f 1)
        _start_nn=$(_math $_start_n + 1)
        _debug "_start_n" "$_start_n"
        _debug "_start_nn" "$_start_nn"

        _left="$(sed -n "${_start_nn},99999p" "$2")"
        _debug2 _left "$_left"
        _end="$(echo "$_left" | tr "\t" ' ' | grep -n "^ *server *" | grep -v server_name | _head_n 1)"
        _debug "_end" "$_end"
        if [ "$_end" ]; then
          _end_n=$(echo "$_end" | cut -d : -f 1)
          _debug "_end_n" "$_end_n"
          _seg_n=$(echo "$_left" | sed -n "1,${_end_n}p")
        else
          _seg_n="$_left"
        fi

        _debug "_seg_n" "$_seg_n"

        _skip_ssl=1
        for _listen_i in $(echo "$_seg_n" | tr "\t" ' ' | grep "^ *listen" | tr -d " "); do
          if [ "$_listen_i" ]; then
            if [ "$(echo "$_listen_i" | _egrep_o "listen.*ssl")" ]; then
              _debug2 "$_listen_i is ssl"
            else
              _debug2 "$_listen_i is plain text"
              _skip_ssl=""
              break
            fi
          fi
        done

        if [ "$_skip_ssl" = "1" ]; then
          _debug "ssl on, skip"
        else
          FOUND_REAL_NGINX_CONF_LN=$_fln
          _debug3 "found FOUND_REAL_NGINX_CONF_LN" "$FOUND_REAL_NGINX_CONF_LN"
          return 0
        fi
      fi
    done
  fi
  return 1
}

#restore all the nginx conf
_restoreNginx() {
  if [ -z "$NGINX_RESTORE_VLIST" ]; then
    _debug "No need to restore nginx, skip."
    return
  fi
  _debug "_restoreNginx"
  _debug "NGINX_RESTORE_VLIST" "$NGINX_RESTORE_VLIST"

  for ng_entry in $(echo "$NGINX_RESTORE_VLIST" | tr "$dvsep" ' '); do
    _debug "ng_entry" "$ng_entry"
    _nd=$(echo "$ng_entry" | cut -d "$sep" -f 1)
    _ngconf=$(echo "$ng_entry" | cut -d "$sep" -f 2)
    _ngbackupconf=$(echo "$ng_entry" | cut -d "$sep" -f 3)
    _info "Restoring from $_ngbackupconf to $_ngconf"
    cat "$_ngbackupconf" >"$_ngconf"
  done

  _info "Reload nginx"
  if ! _exec "nginx -s reload" >/dev/null; then
    _exec_err
    _err "It seems that nginx reload error, please report bug."
    return 1
  fi
  return 0
}

_clearup() {
  _stopserver "$serverproc"
  serverproc=""
  _restoreApache
  _restoreNginx
  _clearupdns
  if [ -z "$DEBUG" ]; then
    rm -f "$TLS_CONF"
    rm -f "$TLS_CERT"
    rm -f "$TLS_KEY"
    rm -f "$TLS_CSR"
  fi
}

_clearupdns() {
  _debug "_clearupdns"
  _debug "dns_entries" "$dns_entries"

  if [ -z "$dns_entries" ]; then
    _debug "skip dns."
    return
  fi
  _info "Removing DNS records."

  for entry in $dns_entries; do
    d=$(_getfield "$entry" 1)
    txtdomain=$(_getfield "$entry" 2)
    aliasDomain=$(_getfield "$entry" 3)
    _currentRoot=$(_getfield "$entry" 4)
    txt=$(_getfield "$entry" 5)
    d_api=$(_getfield "$entry" 6)
    _debug "d" "$d"
    _debug "txtdomain" "$txtdomain"
    _debug "aliasDomain" "$aliasDomain"
    _debug "_currentRoot" "$_currentRoot"
    _debug "txt" "$txt"
    _debug "d_api" "$d_api"
    if [ "$d_api" = "$txt" ]; then
      d_api=""
    fi

    if [ -z "$d_api" ]; then
      _info "Not Found domain api file: $d_api"
      continue
    fi

    if [ "$aliasDomain" ]; then
      txtdomain="$aliasDomain"
    fi

    (
      if ! . "$d_api"; then
        _err "Load file $d_api error. Please check your api file and try again."
        return 1
      fi

      rmcommand="${_currentRoot}_rm"
      if ! _exists "$rmcommand"; then
        _err "It seems that your api file doesn't define $rmcommand"
        return 1
      fi
      _info "Removing txt: $txt for domain: $txtdomain"
      if ! $rmcommand "$txtdomain" "$txt"; then
        _err "Error removing txt for domain:$txtdomain"
        return 1
      fi
      _info "Removed: Success"
    )

  done
}

# webroot  removelevel tokenfile
_clearupwebbroot() {
  __webroot="$1"
  if [ -z "$__webroot" ]; then
    _debug "no webroot specified, skip"
    return 0
  fi

  _rmpath=""
  if [ "$2" = '1' ]; then
    _rmpath="$__webroot/.well-known"
  elif [ "$2" = '2' ]; then
    _rmpath="$__webroot/.well-known/acme-challenge"
  elif [ "$2" = '3' ]; then
    _rmpath="$__webroot/.well-known/acme-challenge/$3"
  else
    _debug "Skip for removelevel:$2"
  fi

  if [ "$_rmpath" ]; then
    if [ "$DEBUG" ]; then
      _debug "Debugging, skip removing: $_rmpath"
    else
      rm -rf "$_rmpath"
    fi
  fi

  return 0

}

_on_before_issue() {
  _chk_web_roots="$1"
  _chk_main_domain="$2"
  _chk_alt_domains="$3"
  _chk_pre_hook="$4"
  _chk_local_addr="$5"
  _debug _on_before_issue
  _debug _chk_main_domain "$_chk_main_domain"
  _debug _chk_alt_domains "$_chk_alt_domains"
  #run pre hook
  if [ "$_chk_pre_hook" ]; then
    _info "Run pre hook:'$_chk_pre_hook'"
    if ! (
      cd "$DOMAIN_PATH" && eval "$_chk_pre_hook"
    ); then
      _err "Error when run pre hook."
      return 1
    fi
  fi

  if _hasfield "$_chk_web_roots" "$NO_VALUE"; then
    if ! _exists "socat"; then
      _err "Please install socat tools first."
      return 1
    fi
  fi

  _debug Le_LocalAddress "$_chk_local_addr"

  _index=1
  _currentRoot=""
  _addrIndex=1
  _w_index=1
  while true; do
    d="$(echo "$_chk_main_domain,$_chk_alt_domains," | cut -d , -f "$_w_index")"
    _w_index="$(_math "$_w_index" + 1)"
    _debug d "$d"
    if [ -z "$d" ]; then
      break
    fi
    _debug "Check for domain" "$d"
    _currentRoot="$(_getfield "$_chk_web_roots" $_index)"
    _debug "_currentRoot" "$_currentRoot"
    _index=$(_math $_index + 1)
    _checkport=""
    if [ "$_currentRoot" = "$NO_VALUE" ]; then
      _info "Standalone mode."
      if [ -z "$Le_HTTPPort" ]; then
        Le_HTTPPort=80
        _cleardomainconf "Le_HTTPPort"
      else
        _savedomainconf "Le_HTTPPort" "$Le_HTTPPort"
      fi
      _checkport="$Le_HTTPPort"
    elif [ "$_currentRoot" = "$W_ALPN" ]; then
      _info "Standalone alpn mode."
      if [ -z "$Le_TLSPort" ]; then
        Le_TLSPort=443
      else
        _savedomainconf "Le_TLSPort" "$Le_TLSPort"
      fi
      _checkport="$Le_TLSPort"
    fi

    if [ "$_checkport" ]; then
      _debug _checkport "$_checkport"
      _checkaddr="$(_getfield "$_chk_local_addr" $_addrIndex)"
      _debug _checkaddr "$_checkaddr"

      _addrIndex="$(_math $_addrIndex + 1)"

      _netprc="$(_ss "$_checkport" | grep "$_checkport")"
      netprc="$(echo "$_netprc" | grep "$_checkaddr")"
      if [ -z "$netprc" ]; then
        netprc="$(echo "$_netprc" | grep "$LOCAL_ANY_ADDRESS")"
      fi
      if [ "$netprc" ]; then
        _err "$netprc"
        _err "tcp port $_checkport is already used by $(echo "$netprc" | cut -d : -f 4)"
        _err "Please stop it first"
        return 1
      fi
    fi
  done

  if _hasfield "$_chk_web_roots" "apache"; then
    if ! _setApache; then
      _err "set up apache error. Report error to me."
      return 1
    fi
  else
    usingApache=""
  fi

}

_on_issue_err() {
  _chk_post_hook="$1"
  _chk_vlist="$2"
  _debug _on_issue_err

  if [ "$LOG_FILE" ]; then
    _err "Please check log file for more details: $LOG_FILE"
  else
    _err "Please add '--debug' or '--log' to check more details."
    _err "See: $_DEBUG_WIKI"
  fi

  #run the post hook
  if [ "$_chk_post_hook" ]; then
    _info "Run post hook:'$_chk_post_hook'"
    if ! (
      cd "$DOMAIN_PATH" && eval "$_chk_post_hook"
    ); then
      _err "Error when run post hook."
      return 1
    fi
  fi

  #trigger the validation to flush the pending authz
  _debug2 "_chk_vlist" "$_chk_vlist"
  if [ "$_chk_vlist" ]; then
    (
      _debug2 "start to deactivate authz"
      ventries=$(echo "$_chk_vlist" | tr "$dvsep" ' ')
      for ventry in $ventries; do
        d=$(echo "$ventry" | cut -d "$sep" -f 1)
        keyauthorization=$(echo "$ventry" | cut -d "$sep" -f 2)
        uri=$(echo "$ventry" | cut -d "$sep" -f 3)
        vtype=$(echo "$ventry" | cut -d "$sep" -f 4)
        _currentRoot=$(echo "$ventry" | cut -d "$sep" -f 5)
        __trigger_validation "$uri" "$keyauthorization"
      done
    )
  fi

  if [ "$_ACME_IS_RENEW" = "1" ] && _hasfield "$Le_Webroot" "$W_DNS"; then
    _err "$_DNS_MANUAL_ERR"
  fi

  if [ "$DEBUG" ] && [ "$DEBUG" -gt "0" ]; then
    _debug "$(_dlg_versions)"
  fi

}

_on_issue_success() {
  _chk_post_hook="$1"
  _chk_renew_hook="$2"
  _debug _on_issue_success

  #run the post hook
  if [ "$_chk_post_hook" ]; then
    _info "Run post hook:'$_chk_post_hook'"
    if ! (
      export CERT_PATH
      export CERT_KEY_PATH
      export CA_CERT_PATH
      export CERT_FULLCHAIN_PATH
      export Le_Domain="$_main_domain"
      cd "$DOMAIN_PATH" && eval "$_chk_post_hook"
    ); then
      _err "Error when run post hook."
      return 1
    fi
  fi

  #run renew hook
  if [ "$_ACME_IS_RENEW" ] && [ "$_chk_renew_hook" ]; then
    _info "Run renew hook:'$_chk_renew_hook'"
    if ! (
      export CERT_PATH
      export CERT_KEY_PATH
      export CA_CERT_PATH
      export CERT_FULLCHAIN_PATH
      export Le_Domain="$_main_domain"
      cd "$DOMAIN_PATH" && eval "$_chk_renew_hook"
    ); then
      _err "Error when run renew hook."
      return 1
    fi
  fi

  if _hasfield "$Le_Webroot" "$W_DNS" && [ -z "$FORCE_DNS_MANUAL" ]; then
    _err "$_DNS_MANUAL_WARN"
  fi

}

#account_key_length   eab-kid  eab-hmac-key
registeraccount() {
  _account_key_length="$1"
  _eab_id="$2"
  _eab_hmac_key="$3"
  _initpath
  _regAccount "$_account_key_length" "$_eab_id" "$_eab_hmac_key"
}

__calcAccountKeyHash() {
  [ -f "$ACCOUNT_KEY_PATH" ] && _digest sha256 <"$ACCOUNT_KEY_PATH"
}

__calc_account_thumbprint() {
  printf "%s" "$jwk" | tr -d ' ' | _digest "sha256" | _url_replace
}

_getAccountEmail() {
  if [ "$ACCOUNT_EMAIL" ]; then
    echo "$ACCOUNT_EMAIL"
    return 0
  fi
  if [ -z "$CA_EMAIL" ]; then
    CA_EMAIL="$(_readcaconf CA_EMAIL)"
  fi
  if [ "$CA_EMAIL" ]; then
    echo "$CA_EMAIL"
    return 0
  fi
  _readaccountconf "ACCOUNT_EMAIL"
}

#keylength
_regAccount() {
  _initpath
  _reg_length="$1"
  _eab_id="$2"
  _eab_hmac_key="$3"
  _debug3 _regAccount "$_regAccount"
  _initAPI

  mkdir -p "$CA_DIR"
  if [ ! -f "$ACCOUNT_KEY_PATH" ] && [ -f "$_OLD_ACCOUNT_KEY" ]; then
    _info "mv $_OLD_ACCOUNT_KEY to $ACCOUNT_KEY_PATH"
    mv "$_OLD_ACCOUNT_KEY" "$ACCOUNT_KEY_PATH"
  fi

  if [ ! -f "$ACCOUNT_JSON_PATH" ] && [ -f "$_OLD_ACCOUNT_JSON" ]; then
    _info "mv $_OLD_ACCOUNT_JSON to $ACCOUNT_JSON_PATH"
    mv "$_OLD_ACCOUNT_JSON" "$ACCOUNT_JSON_PATH"
  fi

  if [ ! -f "$ACCOUNT_KEY_PATH" ]; then
    if ! _create_account_key "$_reg_length"; then
      _err "Create account key error."
      return 1
    fi
  fi

  if ! _calcjwk "$ACCOUNT_KEY_PATH"; then
    return 1
  fi
  if [ "$_eab_id" ] && [ "$_eab_hmac_key" ]; then
    _savecaconf CA_EAB_KEY_ID "$_eab_id"
    _savecaconf CA_EAB_HMAC_KEY "$_eab_hmac_key"
  fi
  _eab_id=$(_readcaconf "CA_EAB_KEY_ID")
  _eab_hmac_key=$(_readcaconf "CA_EAB_HMAC_KEY")
  _secure_debug3 _eab_id "$_eab_id"
  _secure_debug3 _eab_hmac_key "$_eab_hmac_key"
  _email="$(_getAccountEmail)"
  if [ "$_email" ]; then
    _savecaconf "CA_EMAIL" "$_email"
  fi
  if [ "$ACME_VERSION" = "2" ]; then
    if [ "$ACME_DIRECTORY" = "$CA_ZEROSSL" ]; then
      if [ -z "$_eab_id" ] || [ -z "$_eab_hmac_key" ]; then
        _info "No EAB credentials found for ZeroSSL, let's get one"
        if [ -z "$_email" ]; then
          _err "Please provide a email address for ZeroSSL account."
          _err "See ZeroSSL usage: $_ZEROSSL_WIKI"
          return 1
        fi
        _eabresp=$(_post "email=$_email" $_ZERO_EAB_ENDPOINT)
        if [ "$?" != "0" ]; then
          _debug2 "$_eabresp"
          _err "Can not get EAB credentials from ZeroSSL."
          return 1
        fi
        _eab_id="$(echo "$_eabresp" | tr ',}' '\n' | grep '"eab_kid"' | cut -d : -f 2 | tr -d '"')"
        if [ -z "$_eab_id" ]; then
          _err "Can not resolve _eab_id"
          return 1
        fi
        _eab_hmac_key="$(echo "$_eabresp" | tr ',}' '\n' | grep '"eab_hmac_key"' | cut -d : -f 2 | tr -d '"')"
        if [ -z "$_eab_hmac_key" ]; then
          _err "Can not resolve _eab_hmac_key"
          return 1
        fi
        _savecaconf CA_EAB_KEY_ID "$_eab_id"
        _savecaconf CA_EAB_HMAC_KEY "$_eab_hmac_key"
      fi
    fi
    if [ "$_eab_id" ] && [ "$_eab_hmac_key" ]; then
      eab_protected="{\"alg\":\"HS256\",\"kid\":\"$_eab_id\",\"url\":\"${ACME_NEW_ACCOUNT}\"}"
      _debug3 eab_protected "$eab_protected"

      eab_protected64=$(printf "%s" "$eab_protected" | _base64 | _url_replace)
      _debug3 eab_protected64 "$eab_protected64"

      eab_payload64=$(printf "%s" "$jwk" | _base64 | _url_replace)
      _debug3 eab_payload64 "$eab_payload64"

      eab_sign_t="$eab_protected64.$eab_payload64"
      _debug3 eab_sign_t "$eab_sign_t"

      key_hex="$(_durl_replace_base64 "$_eab_hmac_key" | _dbase64 | _hex_dump | tr -d ' ')"
      _debug3 key_hex "$key_hex"

      eab_signature=$(printf "%s" "$eab_sign_t" | _hmac sha256 $key_hex | _base64 | _url_replace)
      _debug3 eab_signature "$eab_signature"

      externalBinding=",\"externalAccountBinding\":{\"protected\":\"$eab_protected64\", \"payload\":\"$eab_payload64\", \"signature\":\"$eab_signature\"}"
      _debug3 externalBinding "$externalBinding"
    fi
    if [ "$_email" ]; then
      email_sg="\"contact\": [\"mailto:$_email\"], "
    fi
    regjson="{$email_sg\"termsOfServiceAgreed\": true$externalBinding}"
  else
    _reg_res="$ACME_NEW_ACCOUNT_RES"
    regjson='{"resource": "'$_reg_res'", "terms-of-service-agreed": true, "agreement": "'$ACME_AGREEMENT'"}'
    if [ "$_email" ]; then
      regjson='{"resource": "'$_reg_res'", "contact": ["mailto:'$_email'"], "terms-of-service-agreed": true, "agreement": "'$ACME_AGREEMENT'"}'
    fi
  fi

  _info "Registering account: $ACME_DIRECTORY"

  if ! _send_signed_request "${ACME_NEW_ACCOUNT}" "$regjson"; then
    _err "Register account Error: $response"
    return 1
  fi

  _eabAlreadyBound=""
  if [ "$code" = "" ] || [ "$code" = '201' ]; then
    echo "$response" >"$ACCOUNT_JSON_PATH"
    _info "Registered"
  elif [ "$code" = '409' ] || [ "$code" = '200' ]; then
    _info "Already registered"
  elif [ "$code" = '400' ] && _contains "$response" 'The account is not awaiting external account binding'; then
    _info "Already register EAB."
    _eabAlreadyBound=1
  else
    _err "Register account Error: $response"
    return 1
  fi

  if [ -z "$_eabAlreadyBound" ]; then
    _debug2 responseHeaders "$responseHeaders"
    _accUri="$(echo "$responseHeaders" | grep -i "^Location:" | _head_n 1 | cut -d ':' -f 2- | tr -d "\r\n ")"
    _debug "_accUri" "$_accUri"
    if [ -z "$_accUri" ]; then
      _err "Can not find account id url."
      _err "$responseHeaders"
      return 1
    fi
    _savecaconf "ACCOUNT_URL" "$_accUri"
  else
    ACCOUNT_URL="$(_readcaconf ACCOUNT_URL)"
  fi
  export ACCOUNT_URL="$_accUri"

  CA_KEY_HASH="$(__calcAccountKeyHash)"
  _debug "Calc CA_KEY_HASH" "$CA_KEY_HASH"
  _savecaconf CA_KEY_HASH "$CA_KEY_HASH"

  if [ "$code" = '403' ]; then
    _err "It seems that the account key is already deactivated, please use a new account key."
    return 1
  fi

  ACCOUNT_THUMBPRINT="$(__calc_account_thumbprint)"
  _info "ACCOUNT_THUMBPRINT" "$ACCOUNT_THUMBPRINT"
}

#implement updateaccount
updateaccount() {
  _initpath

  if [ ! -f "$ACCOUNT_KEY_PATH" ] && [ -f "$_OLD_ACCOUNT_KEY" ]; then
    _info "mv $_OLD_ACCOUNT_KEY to $ACCOUNT_KEY_PATH"
    mv "$_OLD_ACCOUNT_KEY" "$ACCOUNT_KEY_PATH"
  fi

  if [ ! -f "$ACCOUNT_JSON_PATH" ] && [ -f "$_OLD_ACCOUNT_JSON" ]; then
    _info "mv $_OLD_ACCOUNT_JSON to $ACCOUNT_JSON_PATH"
    mv "$_OLD_ACCOUNT_JSON" "$ACCOUNT_JSON_PATH"
  fi

  if [ ! -f "$ACCOUNT_KEY_PATH" ]; then
    _err "Account key is not found at: $ACCOUNT_KEY_PATH"
    return 1
  fi

  _accUri=$(_readcaconf "ACCOUNT_URL")
  _debug _accUri "$_accUri"

  if [ -z "$_accUri" ]; then
    _err "The account url is empty, please run '--update-account' first to update the account info first,"
    _err "Then try again."
    return 1
  fi

  if ! _calcjwk "$ACCOUNT_KEY_PATH"; then
    return 1
  fi
  _initAPI

  _email="$(_getAccountEmail)"
  if [ "$ACME_VERSION" = "2" ]; then
    if [ "$ACCOUNT_EMAIL" ]; then
      updjson='{"contact": ["mailto:'$_email'"]}'
    else
      updjson='{"contact": []}'
    fi
  else
    # ACMEv1: Updates happen the same way a registration is done.
    # https://tools.ietf.org/html/draft-ietf-acme-acme-01#section-6.3
    _regAccount
    return
  fi

  # this part handles ACMEv2 account updates.
  _send_signed_request "$_accUri" "$updjson"

  if [ "$code" = '200' ]; then
    echo "$response" >"$ACCOUNT_JSON_PATH"
    _info "account update success for $_accUri."
  else
    _info "Error. The account was not updated."
    return 1
  fi
}

#Implement deactivate account
deactivateaccount() {
  _initpath

  if [ ! -f "$ACCOUNT_KEY_PATH" ] && [ -f "$_OLD_ACCOUNT_KEY" ]; then
    _info "mv $_OLD_ACCOUNT_KEY to $ACCOUNT_KEY_PATH"
    mv "$_OLD_ACCOUNT_KEY" "$ACCOUNT_KEY_PATH"
  fi

  if [ ! -f "$ACCOUNT_JSON_PATH" ] && [ -f "$_OLD_ACCOUNT_JSON" ]; then
    _info "mv $_OLD_ACCOUNT_JSON to $ACCOUNT_JSON_PATH"
    mv "$_OLD_ACCOUNT_JSON" "$ACCOUNT_JSON_PATH"
  fi

  if [ ! -f "$ACCOUNT_KEY_PATH" ]; then
    _err "Account key is not found at: $ACCOUNT_KEY_PATH"
    return 1
  fi

  _accUri=$(_readcaconf "ACCOUNT_URL")
  _debug _accUri "$_accUri"

  if [ -z "$_accUri" ]; then
    _err "The account url is empty, please run '--update-account' first to update the account info first,"
    _err "Then try again."
    return 1
  fi

  if ! _calcjwk "$ACCOUNT_KEY_PATH"; then
    return 1
  fi
  _initAPI

  if [ "$ACME_VERSION" = "2" ]; then
    _djson="{\"status\":\"deactivated\"}"
  else
    _djson="{\"resource\": \"reg\", \"status\":\"deactivated\"}"
  fi
  if _send_signed_request "$_accUri" "$_djson" && _contains "$response" '"deactivated"'; then
    _info "Deactivate account success for $_accUri."
    _accid=$(echo "$response" | _egrep_o "\"id\" *: *[^,]*," | cut -d : -f 2 | tr -d ' ,')
  elif [ "$code" = "403" ]; then
    _info "The account is already deactivated."
    _accid=$(_getfield "$_accUri" "999" "/")
  else
    _err "Deactivate: account failed for $_accUri."
    return 1
  fi

  _debug "Account id: $_accid"
  if [ "$_accid" ]; then
    _deactivated_account_path="$CA_DIR/deactivated/$_accid"
    _debug _deactivated_account_path "$_deactivated_account_path"
    if mkdir -p "$_deactivated_account_path"; then
      _info "Moving deactivated account info to $_deactivated_account_path/"
      mv "$CA_CONF" "$_deactivated_account_path/"
      mv "$ACCOUNT_JSON_PATH" "$_deactivated_account_path/"
      mv "$ACCOUNT_KEY_PATH" "$_deactivated_account_path/"
    else
      _err "Can not create dir: $_deactivated_account_path, try to remove the deactivated account key."
      rm -f "$CA_CONF"
      rm -f "$ACCOUNT_JSON_PATH"
      rm -f "$ACCOUNT_KEY_PATH"
    fi
  fi
}

# domain folder  file
_findHook() {
  _hookdomain="$1"
  _hookcat="$2"
  _hookname="$3"

  if [ -f "$_SCRIPT_HOME/$_hookcat/$_hookname" ]; then
    d_api="$_SCRIPT_HOME/$_hookcat/$_hookname"
  elif [ -f "$_SCRIPT_HOME/$_hookcat/$_hookname.sh" ]; then
    d_api="$_SCRIPT_HOME/$_hookcat/$_hookname.sh"
  elif [ "$_hookdomain" ] && [ -f "$LE_WORKING_DIR/$_hookdomain/$_hookname" ]; then
    d_api="$LE_WORKING_DIR/$_hookdomain/$_hookname"
  elif [ "$_hookdomain" ] && [ -f "$LE_WORKING_DIR/$_hookdomain/$_hookname.sh" ]; then
    d_api="$LE_WORKING_DIR/$_hookdomain/$_hookname.sh"
  elif [ -f "$LE_WORKING_DIR/$_hookname" ]; then
    d_api="$LE_WORKING_DIR/$_hookname"
  elif [ -f "$LE_WORKING_DIR/$_hookname.sh" ]; then
    d_api="$LE_WORKING_DIR/$_hookname.sh"
  elif [ -f "$LE_WORKING_DIR/$_hookcat/$_hookname" ]; then
    d_api="$LE_WORKING_DIR/$_hookcat/$_hookname"
  elif [ -f "$LE_WORKING_DIR/$_hookcat/$_hookname.sh" ]; then
    d_api="$LE_WORKING_DIR/$_hookcat/$_hookname.sh"
  fi

  printf "%s" "$d_api"
}

#domain
__get_domain_new_authz() {
  _gdnd="$1"
  _info "Getting new-authz for domain" "$_gdnd"
  _initAPI
  _Max_new_authz_retry_times=5
  _authz_i=0
  while [ "$_authz_i" -lt "$_Max_new_authz_retry_times" ]; do
    _debug "Try new-authz for the $_authz_i time."
    if ! _send_signed_request "${ACME_NEW_AUTHZ}" "{\"resource\": \"new-authz\", \"identifier\": {\"type\": \"dns\", \"value\": \"$(_idn "$_gdnd")\"}}"; then
      _err "Can not get domain new authz."
      return 1
    fi
    if _contains "$response" "No registration exists matching provided key"; then
      _err "It seems there is an error, but it's recovered now, please try again."
      _err "If you see this message for a second time, please report bug: $(__green "$PROJECT")"
      _clearcaconf "CA_KEY_HASH"
      break
    fi
    if ! _contains "$response" "An error occurred while processing your request"; then
      _info "The new-authz request is ok."
      break
    fi
    _authz_i="$(_math "$_authz_i" + 1)"
    _info "The server is busy, Sleep $_authz_i to retry."
    _sleep "$_authz_i"
  done

  if [ "$_authz_i" = "$_Max_new_authz_retry_times" ]; then
    _err "new-authz retry reach the max $_Max_new_authz_retry_times times."
  fi

  if [ "$code" ] && [ "$code" != '201' ]; then
    _err "new-authz error: $response"
    return 1
  fi

}

#uri keyAuthorization
__trigger_validation() {
  _debug2 "Trigger domain validation."
  _t_url="$1"
  _debug2 _t_url "$_t_url"
  _t_key_authz="$2"
  _debug2 _t_key_authz "$_t_key_authz"
  _t_vtype="$3"
  _debug2 _t_vtype "$_t_vtype"
  if [ "$ACME_VERSION" = "2" ]; then
    _send_signed_request "$_t_url" "{}"
  else
    _send_signed_request "$_t_url" "{\"resource\": \"challenge\", \"type\": \"$_t_vtype\", \"keyAuthorization\": \"$_t_key_authz\"}"
  fi
}

#endpoint  domain type
_ns_lookup_impl() {
  _ns_ep="$1"
  _ns_domain="$2"
  _ns_type="$3"
  _debug2 "_ns_ep" "$_ns_ep"
  _debug2 "_ns_domain" "$_ns_domain"
  _debug2 "_ns_type" "$_ns_type"

  response="$(_H1="accept: application/dns-json" _get "$_ns_ep?name=$_ns_domain&type=$_ns_type")"
  _ret=$?
  _debug2 "response" "$response"
  if [ "$_ret" != "0" ]; then
    return $_ret
  fi
  _answers="$(echo "$response" | tr '{}' '<>' | _egrep_o '"Answer":\[[^]]*]' | tr '<>' '\n\n')"
  _debug2 "_answers" "$_answers"
  echo "$_answers"
}

#domain, type
_ns_lookup_cf() {
  _cf_ld="$1"
  _cf_ld_type="$2"
  _cf_ep="https://cloudflare-dns.com/dns-query"
  _ns_lookup_impl "$_cf_ep" "$_cf_ld" "$_cf_ld_type"
}

#domain, type
_ns_purge_cf() {
  _cf_d="$1"
  _cf_d_type="$2"
  _debug "Cloudflare purge $_cf_d_type record for domain $_cf_d"
  _cf_purl="https://cloudflare-dns.com/api/v1/purge?domain=$_cf_d&type=$_cf_d_type"
  response="$(_post "" "$_cf_purl")"
  _debug2 response "$response"
}

#checks if cf server is available
_ns_is_available_cf() {
  if _get "https://cloudflare-dns.com" >/dev/null 2>&1; then
    return 0
  else
    return 1
  fi
}

#domain, type
_ns_lookup_google() {
  _cf_ld="$1"
  _cf_ld_type="$2"
  _cf_ep="https://dns.google/resolve"
  _ns_lookup_impl "$_cf_ep" "$_cf_ld" "$_cf_ld_type"
}

#domain, type
_ns_lookup() {
  if [ -z "$DOH_USE" ]; then
    _debug "Detect dns server first."
    if _ns_is_available_cf; then
      _debug "Use cloudflare doh server"
      export DOH_USE=$DOH_CLOUDFLARE
    else
      _debug "Use google doh server"
      export DOH_USE=$DOH_GOOGLE
    fi
  fi

  if [ "$DOH_USE" = "$DOH_CLOUDFLARE" ] || [ -z "$DOH_USE" ]; then
    _ns_lookup_cf "$@"
  else
    _ns_lookup_google "$@"
  fi

}

#txtdomain, alias, txt
__check_txt() {
  _c_txtdomain="$1"
  _c_aliasdomain="$2"
  _c_txt="$3"
  _debug "_c_txtdomain" "$_c_txtdomain"
  _debug "_c_aliasdomain" "$_c_aliasdomain"
  _debug "_c_txt" "$_c_txt"
  _answers="$(_ns_lookup "$_c_aliasdomain" TXT)"
  _contains "$_answers" "$_c_txt"

}

#txtdomain
__purge_txt() {
  _p_txtdomain="$1"
  _debug _p_txtdomain "$_p_txtdomain"
  if [ "$DOH_USE" = "$DOH_CLOUDFLARE" ] || [ -z "$DOH_USE" ]; then
    _ns_purge_cf "$_p_txtdomain" "TXT"
  else
    _debug "no purge api for google dns api, just sleep 5 secs"
    _sleep 5
  fi

}

#wait and check each dns entries
_check_dns_entries() {
  _success_txt=","
  _end_time="$(_time)"
  _end_time="$(_math "$_end_time" + 1200)" #let's check no more than 20 minutes.
  if [ -n "$SEQUENTIAL" ]; then
    _end_time="$(_math "$_end_time" - 600)" # if sequential give 10 min per sequence
  fi

  while [ "$(_time)" -le "$_end_time" ]; do
    _left=""
    for entry in $dns_entries; do
      d=$(_getfield "$entry" 1)
      txtdomain=$(_getfield "$entry" 2)
      txtdomain=$(_idn "$txtdomain")
      aliasDomain=$(_getfield "$entry" 3)
      aliasDomain=$(_idn "$aliasDomain")
      txt=$(_getfield "$entry" 5)
      d_api=$(_getfield "$entry" 6)
      _debug "d" "$d"
      _debug "txtdomain" "$txtdomain"
      _debug "aliasDomain" "$aliasDomain"
      _debug "txt" "$txt"
      _debug "d_api" "$d_api"
      _info "Checking $d for $aliasDomain"
      if _contains "$_success_txt" ",$txt,"; then
        _info "Already success, continue next one."
        continue
      fi

      if __check_txt "$txtdomain" "$aliasDomain" "$txt"; then
        _info "Domain $d '$aliasDomain' success."
        _success_txt="$_success_txt,$txt,"
        continue
      fi
      _left=1
      _info "Not valid yet, let's wait 10 seconds and check next one."
      __purge_txt "$txtdomain"
      if [ "$txtdomain" != "$aliasDomain" ]; then
        __purge_txt "$aliasDomain"
      fi
      _sleep 10
    done
    if [ "$_left" ]; then
      _info "Let's wait 10 seconds and check again".
      _sleep 10
    else
      _info "All success, let's return"
      return 0
    fi
  done
  _info "Timed out waiting for DNS."
  return 1

}

<<<<<<< HEAD
_set_one_dns() {
  d=$(echo "$ventry" | cut -d "$sep" -f 1)
  keyauthorization=$(echo "$ventry" | cut -d "$sep" -f 2)
  vtype=$(echo "$ventry" | cut -d "$sep" -f 4)
  _currentRoot=$(echo "$ventry" | cut -d "$sep" -f 5)
  _debug d "$d"
  if [ "$keyauthorization" = "$STATE_VERIFIED" ]; then
    _debug "$d is already verified, skip $vtype."
    _alias_index="$(_math "$_alias_index" + 1)"
    return 0
  fi

  if [ "$vtype" = "$VTYPE_DNS" ]; then
    dnsadded='0'
    _dns_root_d="$d"
    if _startswith "$_dns_root_d" "*."; then
      _dns_root_d="$(echo "$_dns_root_d" | sed 's/*.//')"
    fi
    _d_alias="$(_getfield "$_challenge_alias" "$_alias_index")"
    _alias_index="$(_math "$_alias_index" + 1)"
    _debug "_d_alias" "$_d_alias"
    if [ "$_d_alias" ]; then
      if _startswith "$_d_alias" "$DNS_ALIAS_PREFIX"; then
        txtdomain="$(echo "$_d_alias" | sed "s/$DNS_ALIAS_PREFIX//")"
      else
        txtdomain="_acme-challenge.$_d_alias"
      fi
      dns_entry="${_dns_root_d}${dvsep}_acme-challenge.$_dns_root_d$dvsep$txtdomain$dvsep$_currentRoot"
    else
      txtdomain="_acme-challenge.$_dns_root_d"
      dns_entry="${_dns_root_d}${dvsep}_acme-challenge.$_dns_root_d$dvsep$dvsep$_currentRoot"
    fi

    _debug txtdomain "$txtdomain"
    txt="$(printf "%s" "$keyauthorization" | _digest "sha256" | _url_replace)"
    _debug txt "$txt"

    d_api="$(_findHook "$_dns_root_d" $_SUB_FOLDER_DNSAPI "$_currentRoot")"
    _debug d_api "$d_api"

    dns_entry="$dns_entry$dvsep$txt${dvsep}$d_api"
    _debug2 dns_entry "$dns_entry"
    if [ "$d_api" ]; then
      _debug "Found domain api file: $d_api"
    else
      if [ "$_currentRoot" != "$W_DNS" ]; then
        _err "Can not find dns api hook for: $_currentRoot"
        _info "You need to add the txt record manually."
      fi
      _info "$(__red "Add the following TXT record:")"
      _info "$(__red "Domain: '$(__green "$txtdomain")'")"
      _info "$(__red "TXT value: '$(__green "$txt")'")"
      _info "$(__red "Please be aware that you prepend _acme-challenge. before your domain")"
      _info "$(__red "so the resulting subdomain will be: $txtdomain")"
      return 0
    fi

    (
      if ! . "$d_api"; then
        _err "Load file $d_api error. Please check your api file and try again."
        return 1
      fi

      addcommand="${_currentRoot}_add"
      if ! _exists "$addcommand"; then
        _err "It seems that your api file is not correct, it must have a function named: $addcommand"
        return 1
      fi
      _info "Adding txt value: $txt for domain:  $txtdomain"
      if ! $addcommand "$txtdomain" "$txt"; then
        _err "Error add txt for domain:$txtdomain"
        return 1
      fi
      _info "The txt record is added: Success."
    )

    if [ "$?" != "0" ]; then
      _on_issue_err "$_post_hook" "$vlist"
      _clearup
      return 1
    fi
    dns_entries="$dns_entries$dns_entry
"
    _debug2 "$dns_entries"
    dnsadded='1'
  fi
  return 2
}

_chk_one_dns() {
  if [ -z "$Le_DNSSleep" ]; then
    _info "Let's check each DNS record now. Sleep 20 seconds first."
    _sleep 20
    if ! _check_dns_entries; then
      _err "check dns error."
      _on_issue_err "$_post_hook"
      _clearup
      return 1
    fi
  else
    _savedomainconf "Le_DNSSleep" "$Le_DNSSleep"
    _info "Sleep $(__green $Le_DNSSleep) seconds for the txt records to take effect"
    _sleep "$Le_DNSSleep"
  fi
}

_verify_one_domain() {
  d=$(echo "$ventry" | cut -d "$sep" -f 1)
  keyauthorization=$(echo "$ventry" | cut -d "$sep" -f 2)
  uri=$(echo "$ventry" | cut -d "$sep" -f 3)
  vtype=$(echo "$ventry" | cut -d "$sep" -f 4)
  _currentRoot=$(echo "$ventry" | cut -d "$sep" -f 5)

  if [ "$keyauthorization" = "$STATE_VERIFIED" ]; then
    _info "$d is already verified, skip $vtype."
    return 0
  fi

  _info "Verifying: $d"
  _debug "d" "$d"
  _debug "keyauthorization" "$keyauthorization"
  _debug "uri" "$uri"
  removelevel=""
  token="$(printf "%s" "$keyauthorization" | cut -d '.' -f 1)"

  _debug "_currentRoot" "$_currentRoot"

  if [ "$vtype" = "$VTYPE_HTTP" ]; then
    if [ "$_currentRoot" = "$NO_VALUE" ]; then
      _info "Standalone mode server"
      _ncaddr="$(_getfield "$_local_addr" "$_ncIndex")"
      _ncIndex="$(_math $_ncIndex + 1)"
      _startserver "$keyauthorization" "$_ncaddr"
      if [ "$?" != "0" ]; then
        _clearup
        _on_issue_err "$_post_hook" "$vlist"
        return 1
      fi
      sleep 1
      _debug serverproc "$serverproc"
    elif [ "$_currentRoot" = "$MODE_STATELESS" ]; then
      _info "Stateless mode for domain:$d"
      _sleep 1
    elif _startswith "$_currentRoot" "$NGINX"; then
      _info "Nginx mode for domain:$d"
      #set up nginx server
      FOUND_REAL_NGINX_CONF=""
      BACKUP_NGINX_CONF=""
      if ! _setNginx "$d" "$_currentRoot" "$thumbprint"; then
        _clearup
        _on_issue_err "$_post_hook" "$vlist"
        return 1
      fi

      if [ "$FOUND_REAL_NGINX_CONF" ]; then
        _realConf="$FOUND_REAL_NGINX_CONF"
        _backup="$BACKUP_NGINX_CONF"
        _debug _realConf "$_realConf"
        NGINX_RESTORE_VLIST="$d$sep$_realConf$sep$_backup$dvsep$NGINX_RESTORE_VLIST"
      fi
      _sleep 1
    else
      if [ "$_currentRoot" = "apache" ]; then
        wellknown_path="$ACME_DIR"
      else
        wellknown_path="$_currentRoot/.well-known/acme-challenge"
        if [ ! -d "$_currentRoot/.well-known" ]; then
          removelevel='1'
        elif [ ! -d "$_currentRoot/.well-known/acme-challenge" ]; then
          removelevel='2'
        else
          removelevel='3'
        fi
      fi

      _debug wellknown_path "$wellknown_path"

      _debug "writing token:$token to $wellknown_path/$token"

      mkdir -p "$wellknown_path"

      if ! printf "%s" "$keyauthorization" >"$wellknown_path/$token"; then
        _err "$d:Can not write token to file : $wellknown_path/$token"
        _clearupwebbroot "$_currentRoot" "$removelevel" "$token"
        _clearup
        _on_issue_err "$_post_hook" "$vlist"
        return 1
      fi

      if [ ! "$usingApache" ]; then
        if webroot_owner=$(_stat "$_currentRoot"); then
          _debug "Changing owner/group of .well-known to $webroot_owner"
          if ! _exec "chown -R \"$webroot_owner\" \"$_currentRoot/.well-known\""; then
            _debug "$(cat "$_EXEC_TEMP_ERR")"
            _exec_err >/dev/null 2>&1
          fi
        else
          _debug "not changing owner/group of webroot"
        fi
      fi

    fi
  elif [ "$vtype" = "$VTYPE_ALPN" ]; then
    acmevalidationv1="$(printf "%s" "$keyauthorization" | _digest "sha256" "hex")"
    _debug acmevalidationv1 "$acmevalidationv1"
    if ! _starttlsserver "$d" "" "$Le_TLSPort" "$keyauthorization" "$_ncaddr" "$acmevalidationv1"; then
      _err "Start tls server error."
      _clearupwebbroot "$_currentRoot" "$removelevel" "$token"
      _clearup
      _on_issue_err "$_post_hook" "$vlist"
      return 1
    fi
  fi

  if ! __trigger_validation "$uri" "$keyauthorization" "$vtype"; then
    _err "$d:Can not get challenge: $response"
    _clearupwebbroot "$_currentRoot" "$removelevel" "$token"
    _clearup
    _on_issue_err "$_post_hook" "$vlist"
    return 1
  fi

  if [ "$code" ] && [ "$code" != '202' ]; then
    if [ "$code" = '200' ]; then
      _debug "trigger validation code: $code"
    else
      _err "$d:Challenge error: $response"
      _clearupwebbroot "$_currentRoot" "$removelevel" "$token"
      _clearup
      _on_issue_err "$_post_hook" "$vlist"
      return 1
    fi
  fi

  waittimes=0
  if [ -z "$MAX_RETRY_TIMES" ]; then
    MAX_RETRY_TIMES=30
  fi

  while true; do
    waittimes=$(_math "$waittimes" + 1)
    if [ "$waittimes" -ge "$MAX_RETRY_TIMES" ]; then
      _err "$d:Timeout"
      _clearupwebbroot "$_currentRoot" "$removelevel" "$token"
      _clearup
      _on_issue_err "$_post_hook" "$vlist"
      return 1
    fi

    _debug "sleep 2 secs to verify"
    sleep 2
    _debug "checking"
    if [ "$ACME_VERSION" = "2" ]; then
      _send_signed_request "$uri"
    else
      response="$(_get "$uri")"
    fi
    if [ "$?" != "0" ]; then
      _err "$d:Verify error:$response"
      _clearupwebbroot "$_currentRoot" "$removelevel" "$token"
      _clearup
      _on_issue_err "$_post_hook" "$vlist"
      return 1
    fi
    _debug2 original "$response"

    response="$(echo "$response" | _normalizeJson)"
    _debug2 response "$response"

    status=$(echo "$response" | _egrep_o '"status":"[^"]*' | cut -d : -f 2 | tr -d '"')
    if [ "$status" = "valid" ]; then
      _info "$(__green Success)"
      _stopserver "$serverproc"
      serverproc=""
      _clearupwebbroot "$_currentRoot" "$removelevel" "$token"
      break
    fi

    if [ "$status" = "invalid" ]; then
      error="$(echo "$response" | _egrep_o '"error":\{[^\}]*')"
      _debug2 error "$error"
      errordetail="$(echo "$error" | _egrep_o '"detail": *"[^"]*' | cut -d '"' -f 4)"
      _debug2 errordetail "$errordetail"
      if [ "$errordetail" ]; then
        _err "$d:Verify error:$errordetail"
      else
        _err "$d:Verify error:$error"
      fi
      if [ "$DEBUG" ]; then
        if [ "$vtype" = "$VTYPE_HTTP" ]; then
          _debug "Debug: get token url."
          _get "http://$d/.well-known/acme-challenge/$token" "" 1
        fi
      fi
      _clearupwebbroot "$_currentRoot" "$removelevel" "$token"
      _clearup
      _on_issue_err "$_post_hook" "$vlist"
      return 1
    fi

    if [ "$status" = "pending" ]; then
      _info "Pending"
    elif [ "$status" = "processing" ]; then
      _info "Processing"
    else
      _err "$d:Verify error:$response"
      _clearupwebbroot "$_currentRoot" "$removelevel" "$token"
      _clearup
      _on_issue_err "$_post_hook" "$vlist"
      return 1
    fi

  done
  return 2
=======
#file
_get_cert_issuers() {
  _cfile="$1"
  if _contains "$(${ACME_OPENSSL_BIN:-openssl} help crl2pkcs7 2>&1)" "Usage: crl2pkcs7"; then
    ${ACME_OPENSSL_BIN:-openssl} crl2pkcs7 -nocrl -certfile $_cfile | openssl pkcs7 -print_certs -text -noout | grep 'Issuer:' | _egrep_o "CN *=[^,]*" | cut -d = -f 2
  else
    ${ACME_OPENSSL_BIN:-openssl} x509 -in $_cfile -text -noout | grep 'Issuer:' | _egrep_o "CN *=[^,]*" | cut -d = -f 2
  fi
}

#cert  issuer
_match_issuer() {
  _cfile="$1"
  _missuer="$2"
  _fissuers="$(_get_cert_issuers $_cfile)"
  _debug2 _fissuers "$_fissuers"
  if _contains "$_fissuers" "$_missuer"; then
    return 0
  fi
  _fissuers="$(echo "$_fissuers" | _lower_case)"
  _missuer="$(echo "$_missuer" | _lower_case)"
  _contains "$_fissuers" "$_missuer"
>>>>>>> 918c8f92
}

#webroot, domain domainlist  keylength
issue() {
  if [ -z "$2" ]; then
    _usage "Usage: $PROJECT_ENTRY --issue --domain <domain.tld> --webroot <directory>"
    return 1
  fi
  if [ -z "$1" ]; then
    _usage "Please specify at least one validation method: '--webroot', '--standalone', '--apache', '--nginx' or '--dns' etc."
    return 1
  fi
  _web_roots="$1"
  _main_domain="$2"
  _alt_domains="$3"

  if _contains "$_main_domain" ","; then
    _main_domain=$(echo "$2,$3" | cut -d , -f 1)
    _alt_domains=$(echo "$2,$3" | cut -d , -f 2- | sed "s/,${NO_VALUE}$//")
  fi
  _debug _main_domain "$_main_domain"
  _debug _alt_domains "$_alt_domains"

  _key_length="$4"
  _real_cert="$5"
  _real_key="$6"
  _real_ca="$7"
  _reload_cmd="$8"
  _real_fullchain="$9"
  _pre_hook="${10}"
  _post_hook="${11}"
  _renew_hook="${12}"
  _local_addr="${13}"
  _challenge_alias="${14}"
  _preferred_chain="${15}"

  if [ -z "$_ACME_IS_RENEW" ]; then
    _initpath "$_main_domain" "$_key_length"
    mkdir -p "$DOMAIN_PATH"
  fi

  if _hasfield "$_web_roots" "$W_DNS" && [ -z "$FORCE_DNS_MANUAL" ]; then
    _err "$_DNS_MANUAL_ERROR"
    return 1
  fi

  _debug "Using ACME_DIRECTORY: $ACME_DIRECTORY"

  _initAPI

  if [ -f "$DOMAIN_CONF" ]; then
    Le_NextRenewTime=$(_readdomainconf Le_NextRenewTime)
    _debug Le_NextRenewTime "$Le_NextRenewTime"
    if [ -z "$FORCE" ] && [ "$Le_NextRenewTime" ] && [ "$(_time)" -lt "$Le_NextRenewTime" ]; then
      _saved_domain=$(_readdomainconf Le_Domain)
      _debug _saved_domain "$_saved_domain"
      _saved_alt=$(_readdomainconf Le_Alt)
      _debug _saved_alt "$_saved_alt"
      if [ "$_saved_domain,$_saved_alt" = "$_main_domain,$_alt_domains" ]; then
        _info "Domains not changed."
        _info "Skip, Next renewal time is: $(__green "$(_readdomainconf Le_NextRenewTimeStr)")"
        _info "Add '$(__red '--force')' to force to renew."
        return $RENEW_SKIP
      else
        _info "Domains have changed."
      fi
    fi
  fi

  _savedomainconf "Le_Domain" "$_main_domain"
  _savedomainconf "Le_Alt" "$_alt_domains"
  _savedomainconf "Le_Webroot" "$_web_roots"

  _savedomainconf "Le_PreHook" "$_pre_hook" "base64"
  _savedomainconf "Le_PostHook" "$_post_hook" "base64"
  _savedomainconf "Le_RenewHook" "$_renew_hook" "base64"

  if [ "$_local_addr" ]; then
    _savedomainconf "Le_LocalAddress" "$_local_addr"
  else
    _cleardomainconf "Le_LocalAddress"
  fi
  if [ "$_challenge_alias" ]; then
    _savedomainconf "Le_ChallengeAlias" "$_challenge_alias"
  else
    _cleardomainconf "Le_ChallengeAlias"
  fi
  if [ "$_preferred_chain" ]; then
    _savedomainconf "Le_Preferred_Chain" "$_preferred_chain" "base64"
  else
    _cleardomainconf "Le_Preferred_Chain"
  fi

  Le_API="$ACME_DIRECTORY"
  _savedomainconf "Le_API" "$Le_API"

  _info "Using CA: $ACME_DIRECTORY"
  if [ "$_alt_domains" = "$NO_VALUE" ]; then
    _alt_domains=""
  fi

  if [ "$_key_length" = "$NO_VALUE" ]; then
    _key_length=""
  fi

  if ! _on_before_issue "$_web_roots" "$_main_domain" "$_alt_domains" "$_pre_hook" "$_local_addr"; then
    _err "_on_before_issue."
    return 1
  fi

  _saved_account_key_hash="$(_readcaconf "CA_KEY_HASH")"
  _debug2 _saved_account_key_hash "$_saved_account_key_hash"

  if [ -z "$ACCOUNT_URL" ] || [ -z "$_saved_account_key_hash" ] || [ "$_saved_account_key_hash" != "$(__calcAccountKeyHash)" ]; then
    if ! _regAccount "$_accountkeylength"; then
      _on_issue_err "$_post_hook"
      return 1
    fi
  else
    _debug "_saved_account_key_hash is not changed, skip register account."
  fi

  if [ -f "$CSR_PATH" ] && [ ! -f "$CERT_KEY_PATH" ]; then
    _info "Signing from existing CSR."
  else
    _key=$(_readdomainconf Le_Keylength)
    _debug "Read key length:$_key"
    if [ ! -f "$CERT_KEY_PATH" ] || [ "$_key_length" != "$_key" ] || [ "$Le_ForceNewDomainKey" = "1" ]; then
      if ! createDomainKey "$_main_domain" "$_key_length"; then
        _err "Create domain key error."
        _clearup
        _on_issue_err "$_post_hook"
        return 1
      fi
    fi

    if ! _createcsr "$_main_domain" "$_alt_domains" "$CERT_KEY_PATH" "$CSR_PATH" "$DOMAIN_SSL_CONF"; then
      _err "Create CSR error."
      _clearup
      _on_issue_err "$_post_hook"
      return 1
    fi
  fi

  _savedomainconf "Le_Keylength" "$_key_length"

  vlist="$Le_Vlist"
  _cleardomainconf "Le_Vlist"
  _info "Getting domain auth token for each domain"
  sep='#'
  dvsep=','
  if [ -z "$vlist" ]; then
    if [ "$ACME_VERSION" = "2" ]; then
      #make new order request
      _identifiers="{\"type\":\"dns\",\"value\":\"$(_idn "$_main_domain")\"}"
      _w_index=1
      while true; do
        d="$(echo "$_alt_domains," | cut -d , -f "$_w_index")"
        _w_index="$(_math "$_w_index" + 1)"
        _debug d "$d"
        if [ -z "$d" ]; then
          break
        fi
        _identifiers="$_identifiers,{\"type\":\"dns\",\"value\":\"$(_idn "$d")\"}"
      done
      _debug2 _identifiers "$_identifiers"
      if ! _send_signed_request "$ACME_NEW_ORDER" "{\"identifiers\": [$_identifiers]}"; then
        _err "Create new order error."
        _clearup
        _on_issue_err "$_post_hook"
        return 1
      fi
      Le_LinkOrder="$(echo "$responseHeaders" | grep -i '^Location.*$' | _tail_n 1 | tr -d "\r\n " | cut -d ":" -f 2-)"
      _debug Le_LinkOrder "$Le_LinkOrder"
      Le_OrderFinalize="$(echo "$response" | _egrep_o '"finalize" *: *"[^"]*"' | cut -d '"' -f 4)"
      _debug Le_OrderFinalize "$Le_OrderFinalize"
      if [ -z "$Le_OrderFinalize" ]; then
        _err "Create new order error. Le_OrderFinalize not found. $response"
        _clearup
        _on_issue_err "$_post_hook"
        return 1
      fi

      #for dns manual mode
      _savedomainconf "Le_OrderFinalize" "$Le_OrderFinalize"

      _authorizations_seg="$(echo "$response" | _json_decode | _egrep_o '"authorizations" *: *\[[^\[]*\]' | cut -d '[' -f 2 | tr -d ']' | tr -d '"')"
      _debug2 _authorizations_seg "$_authorizations_seg"
      if [ -z "$_authorizations_seg" ]; then
        _err "_authorizations_seg not found."
        _clearup
        _on_issue_err "$_post_hook"
        return 1
      fi

      #domain and authz map
      _authorizations_map=""
      for _authz_url in $(echo "$_authorizations_seg" | tr ',' ' '); do
        _debug2 "_authz_url" "$_authz_url"
        if ! _send_signed_request "$_authz_url"; then
          _err "get to authz error."
          _err "_authorizations_seg" "$_authorizations_seg"
          _err "_authz_url" "$_authz_url"
          _clearup
          _on_issue_err "$_post_hook"
          return 1
        fi

        response="$(echo "$response" | _normalizeJson)"
        _debug2 response "$response"
        _d="$(echo "$response" | _egrep_o '"value" *: *"[^"]*"' | cut -d : -f 2 | tr -d ' "')"
        if _contains "$response" "\"wildcard\" *: *true"; then
          _d="*.$_d"
        fi
        _debug2 _d "$_d"
        _authorizations_map="$_d,$response
$_authorizations_map"
      done
      _debug2 _authorizations_map "$_authorizations_map"
    fi

    _index=0
    _currentRoot=""
    _w_index=1
    while true; do
      d="$(echo "$_main_domain,$_alt_domains," | cut -d , -f "$_w_index")"
      _w_index="$(_math "$_w_index" + 1)"
      _debug d "$d"
      if [ -z "$d" ]; then
        break
      fi
      _info "Getting webroot for domain" "$d"
      _index=$(_math $_index + 1)
      _w="$(echo $_web_roots | cut -d , -f $_index)"
      _debug _w "$_w"
      if [ "$_w" ]; then
        _currentRoot="$_w"
      fi
      _debug "_currentRoot" "$_currentRoot"

      vtype="$VTYPE_HTTP"
      #todo, v2 wildcard force to use dns
      if _startswith "$_currentRoot" "$W_DNS"; then
        vtype="$VTYPE_DNS"
      fi

      if [ "$_currentRoot" = "$W_ALPN" ]; then
        vtype="$VTYPE_ALPN"
      fi

      if [ "$ACME_VERSION" = "2" ]; then
        _idn_d="$(_idn "$d")"
        _candidates="$(echo "$_authorizations_map" | grep -i "^$_idn_d,")"
        _debug2 _candidates "$_candidates"
        if [ "$(echo "$_candidates" | wc -l)" -gt 1 ]; then
          for _can in $_candidates; do
            if _startswith "$(echo "$_can" | tr '.' '|')" "$(echo "$_idn_d" | tr '.' '|'),"; then
              _candidates="$_can"
              break
            fi
          done
        fi
        response="$(echo "$_candidates" | sed "s/$_idn_d,//")"
        _debug2 "response" "$response"
        if [ -z "$response" ]; then
          _err "get to authz error."
          _err "_authorizations_map" "$_authorizations_map"
          _clearup
          _on_issue_err "$_post_hook"
          return 1
        fi
      else
        if ! __get_domain_new_authz "$d"; then
          _clearup
          _on_issue_err "$_post_hook"
          return 1
        fi
      fi

      if [ -z "$thumbprint" ]; then
        thumbprint="$(__calc_account_thumbprint)"
      fi

      entry="$(echo "$response" | _egrep_o '[^\{]*"type":"'$vtype'"[^\}]*')"
      _debug entry "$entry"
      keyauthorization=""
      if [ -z "$entry" ]; then
        if ! _startswith "$d" '*.'; then
          _debug "Not a wildcard domain, lets check whether the validation is already valid."
          if echo "$response" | grep '"status":"valid"' >/dev/null 2>&1; then
            _debug "$d is already valid."
            keyauthorization="$STATE_VERIFIED"
            _debug keyauthorization "$keyauthorization"
          fi
        fi
        if [ -z "$keyauthorization" ]; then
          _err "Error, can not get domain token entry $d for $vtype"
          _supported_vtypes="$(echo "$response" | _egrep_o "\"challenges\":\[[^]]*]" | tr '{' "\n" | grep type | cut -d '"' -f 4 | tr "\n" ' ')"
          if [ "$_supported_vtypes" ]; then
            _err "The supported validation types are: $_supported_vtypes, but you specified: $vtype"
          fi
          _clearup
          _on_issue_err "$_post_hook"
          return 1
        fi
      fi

      if [ -z "$keyauthorization" ]; then
        token="$(echo "$entry" | _egrep_o '"token":"[^"]*' | cut -d : -f 2 | tr -d '"')"
        _debug token "$token"

        if [ -z "$token" ]; then
          _err "Error, can not get domain token $entry"
          _clearup
          _on_issue_err "$_post_hook"
          return 1
        fi
        if [ "$ACME_VERSION" = "2" ]; then
          uri="$(echo "$entry" | _egrep_o '"url":"[^"]*' | cut -d '"' -f 4 | _head_n 1)"
        else
          uri="$(echo "$entry" | _egrep_o '"uri":"[^"]*' | cut -d '"' -f 4)"
        fi
        _debug uri "$uri"

        if [ -z "$uri" ]; then
          _err "Error, can not get domain uri. $entry"
          _clearup
          _on_issue_err "$_post_hook"
          return 1
        fi
        keyauthorization="$token.$thumbprint"
        _debug keyauthorization "$keyauthorization"

        if printf "%s" "$response" | grep '"status":"valid"' >/dev/null 2>&1; then
          _debug "$d is already verified."
          keyauthorization="$STATE_VERIFIED"
          _debug keyauthorization "$keyauthorization"
        fi
      fi

      dvlist="$d$sep$keyauthorization$sep$uri$sep$vtype$sep$_currentRoot"
      _debug dvlist "$dvlist"

      vlist="$vlist$dvlist$dvsep"

    done
    _debug vlist "$vlist"
    #add entry
    dns_entries=""
    dnsadded=""
    ventries=$(echo "$vlist" | tr "$dvsep" ' ')
    _alias_index=1
    for ventry in $ventries; do
      _set_one_dns
      case "$?" in
        0)
          continue
          ;;
        1)
          return 1
          ;;
        3) ;; # continue running
      esac
      if [ -n "$SEQUENTIAL" ]; then
        if [ "$dns_entries" ]; then
          if ! _chk_one_dns; then
            return 1
          fi
        fi
        dns_entries=""
        _sleep 10 # sometimes even if _chk_one_dns passes let's encrypt still reports wrong txt field
        _debug "ok, let's start to verify one domain"
        _ncIndex=1
        _verify_one_domain
        case "$?" in
          0)
            continue
            ;;
          1)
            return 1
            ;;
          3) ;; # continue running
        esac
      fi
    done

    if [ "$dnsadded" = '0' ]; then
      _savedomainconf "Le_Vlist" "$vlist"
      _debug "Dns record not added yet, so, save to $DOMAIN_CONF and exit."
      _err "Please add the TXT records to the domains, and re-run with --renew."
      _on_issue_err "$_post_hook"
      _clearup
      return 1
    fi

  fi

  if [ "$dns_entries" ]; then
    if ! _chk_one_dns; then
      return 1
    fi
  fi

  NGINX_RESTORE_VLIST=""
  if [ -z "$SEQUENTIAL" ]; then
    _debug "ok, let's start to verify"

    _ncIndex=1
    ventries=$(echo "$vlist" | tr "$dvsep" ' ')
    for ventry in $ventries; do
      _verify_one_domain
      case "$?" in
        0)
          continue
          ;;
        1)
          return 1
          ;;
        3) ;; # continue running
      esac
    done
  fi
  _clearup
  _info "Verify finished, start to sign."
  der="$(_getfile "${CSR_PATH}" "${BEGIN_CSR}" "${END_CSR}" | tr -d "\r\n" | _url_replace)"

  if [ "$ACME_VERSION" = "2" ]; then
    _info "Lets finalize the order."
    _info "Le_OrderFinalize" "$Le_OrderFinalize"
    if ! _send_signed_request "${Le_OrderFinalize}" "{\"csr\": \"$der\"}"; then
      _err "Sign failed."
      _on_issue_err "$_post_hook"
      return 1
    fi
    if [ "$code" != "200" ]; then
      _err "Sign failed, finalize code is not 200."
      _err "$response"
      _on_issue_err "$_post_hook"
      return 1
    fi
    if [ -z "$Le_LinkOrder" ]; then
      Le_LinkOrder="$(echo "$responseHeaders" | grep -i '^Location.*$' | _tail_n 1 | tr -d "\r\n" | cut -d ":" -f 2-)"
    fi

    _savedomainconf "Le_LinkOrder" "$Le_LinkOrder"

    _link_cert_retry=0
    _MAX_CERT_RETRY=30
    while [ "$_link_cert_retry" -lt "$_MAX_CERT_RETRY" ]; do
      if _contains "$response" "\"status\":\"valid\""; then
        _debug "Order status is valid."
        Le_LinkCert="$(echo "$response" | _egrep_o '"certificate" *: *"[^"]*"' | cut -d '"' -f 4)"
        _debug Le_LinkCert "$Le_LinkCert"
        if [ -z "$Le_LinkCert" ]; then
          _err "Sign error, can not find Le_LinkCert"
          _err "$response"
          _on_issue_err "$_post_hook"
          return 1
        fi
        break
      elif _contains "$response" "\"processing\""; then
        _info "Order status is processing, lets sleep and retry."
        _retryafter=$(echo "$responseHeaders" | grep -i "^Retry-After *:" | cut -d : -f 2 | tr -d ' ' | tr -d '\r')
        _debug "_retryafter" "$_retryafter"
        if [ "$_retryafter" ]; then
          _info "Retry after: $_retryafter"
          _sleep $_retryafter
        else
          _sleep 2
        fi
      else
        _err "Sign error, wrong status"
        _err "$response"
        _on_issue_err "$_post_hook"
        return 1
      fi
      #the order is processing, so we are going to poll order status
      if [ -z "$Le_LinkOrder" ]; then
        _err "Sign error, can not get order link location header"
        _err "responseHeaders" "$responseHeaders"
        _on_issue_err "$_post_hook"
        return 1
      fi
      _info "Polling order status: $Le_LinkOrder"
      if ! _send_signed_request "$Le_LinkOrder"; then
        _err "Sign failed, can not post to Le_LinkOrder cert:$Le_LinkOrder."
        _err "$response"
        _on_issue_err "$_post_hook"
        return 1
      fi
      _link_cert_retry="$(_math $_link_cert_retry + 1)"
    done

    if [ -z "$Le_LinkCert" ]; then
      _err "Sign failed, can not get Le_LinkCert, retry time limit."
      _err "$response"
      _on_issue_err "$_post_hook"
      return 1
    fi
    _info "Downloading cert."
    _info "Le_LinkCert" "$Le_LinkCert"
    if ! _send_signed_request "$Le_LinkCert"; then
      _err "Sign failed, can not download cert:$Le_LinkCert."
      _err "$response"
      _on_issue_err "$_post_hook"
      return 1
    fi

    echo "$response" >"$CERT_PATH"
    _split_cert_chain "$CERT_PATH" "$CERT_FULLCHAIN_PATH" "$CA_CERT_PATH"

    if [ "$_preferred_chain" ] && [ -f "$CERT_FULLCHAIN_PATH" ]; then
      if ! _match_issuer "$CERT_FULLCHAIN_PATH" "$_preferred_chain"; then
        rels="$(echo "$responseHeaders" | tr -d ' <>' | grep -i "^link:" | grep -i 'rel="alternate"' | cut -d : -f 2- | cut -d ';' -f 1)"
        _debug2 "rels" "$rels"
        for rel in $rels; do
          _info "Try rel: $rel"
          if ! _send_signed_request "$rel"; then
            _err "Sign failed, can not download cert:$rel"
            _err "$response"
            continue
          fi
          _relcert="$CERT_PATH.alt"
          _relfullchain="$CERT_FULLCHAIN_PATH.alt"
          _relca="$CA_CERT_PATH.alt"
          echo "$response" >"$_relcert"
          _split_cert_chain "$_relcert" "$_relfullchain" "$_relca"
          if _match_issuer "$_relfullchain" "$_preferred_chain"; then
            _info "Matched issuer in: $rel"
            cat $_relcert >"$CERT_PATH"
            cat $_relfullchain >"$CERT_FULLCHAIN_PATH"
            cat $_relca >"$CA_CERT_PATH"
            break
          fi
        done
      fi
    fi
  else
    if ! _send_signed_request "${ACME_NEW_ORDER}" "{\"resource\": \"$ACME_NEW_ORDER_RES\", \"csr\": \"$der\"}" "needbase64"; then
      _err "Sign failed. $response"
      _on_issue_err "$_post_hook"
      return 1
    fi
    _rcert="$response"
    Le_LinkCert="$(grep -i '^Location.*$' "$HTTP_HEADER" | _tail_n 1 | tr -d "\r\n" | cut -d " " -f 2)"
    echo "$BEGIN_CERT" >"$CERT_PATH"

    #if ! _get "$Le_LinkCert" | _base64 "multiline"  >> "$CERT_PATH" ; then
    #  _debug "Get cert failed. Let's try last response."
    #  printf -- "%s" "$_rcert" | _dbase64 "multiline" | _base64 "multiline" >> "$CERT_PATH"
    #fi

    if ! printf -- "%s" "$_rcert" | _dbase64 "multiline" | _base64 "multiline" >>"$CERT_PATH"; then
      _debug "Try cert link."
      _get "$Le_LinkCert" | _base64 "multiline" >>"$CERT_PATH"
    fi

    echo "$END_CERT" >>"$CERT_PATH"
  fi

  _debug "Le_LinkCert" "$Le_LinkCert"
  _savedomainconf "Le_LinkCert" "$Le_LinkCert"

  if [ -z "$Le_LinkCert" ] || ! _checkcert "$CERT_PATH"; then
    response="$(echo "$response" | _dbase64 "multiline" | tr -d '\0' | _normalizeJson)"
    _err "Sign failed: $(echo "$response" | _egrep_o '"detail":"[^"]*"')"
    _on_issue_err "$_post_hook"
    return 1
  fi

  if [ "$Le_LinkCert" ]; then
    _info "$(__green "Cert success.")"
    cat "$CERT_PATH"

    _info "Your cert is in $(__green " $CERT_PATH ")"

    if [ -f "$CERT_KEY_PATH" ]; then
      _info "Your cert key is in $(__green " $CERT_KEY_PATH ")"
    fi

    if [ ! "$USER_PATH" ] || [ ! "$_ACME_IN_CRON" ]; then
      USER_PATH="$PATH"
      _saveaccountconf "USER_PATH" "$USER_PATH"
    fi
  fi

  if [ "$ACME_VERSION" = "2" ]; then
    _debug "v2 chain."
  else
    cp "$CERT_PATH" "$CERT_FULLCHAIN_PATH"
    Le_LinkIssuer=$(grep -i '^Link' "$HTTP_HEADER" | _head_n 1 | cut -d " " -f 2 | cut -d ';' -f 1 | tr -d '<>')

    if [ "$Le_LinkIssuer" ]; then
      if ! _contains "$Le_LinkIssuer" ":"; then
        _info "$(__red "Relative issuer link found.")"
        Le_LinkIssuer="$_ACME_SERVER_HOST$Le_LinkIssuer"
      fi
      _debug Le_LinkIssuer "$Le_LinkIssuer"
      _savedomainconf "Le_LinkIssuer" "$Le_LinkIssuer"

      _link_issuer_retry=0
      _MAX_ISSUER_RETRY=5
      while [ "$_link_issuer_retry" -lt "$_MAX_ISSUER_RETRY" ]; do
        _debug _link_issuer_retry "$_link_issuer_retry"
        if [ "$ACME_VERSION" = "2" ]; then
          if _send_signed_request "$Le_LinkIssuer"; then
            echo "$response" >"$CA_CERT_PATH"
            break
          fi
        else
          if _get "$Le_LinkIssuer" >"$CA_CERT_PATH.der"; then
            echo "$BEGIN_CERT" >"$CA_CERT_PATH"
            _base64 "multiline" <"$CA_CERT_PATH.der" >>"$CA_CERT_PATH"
            echo "$END_CERT" >>"$CA_CERT_PATH"
            if ! _checkcert "$CA_CERT_PATH"; then
              _err "Can not get the ca cert."
              break
            fi
            cat "$CA_CERT_PATH" >>"$CERT_FULLCHAIN_PATH"
            rm -f "$CA_CERT_PATH.der"
            break
          fi
        fi
        _link_issuer_retry=$(_math $_link_issuer_retry + 1)
        _sleep "$_link_issuer_retry"
      done
      if [ "$_link_issuer_retry" = "$_MAX_ISSUER_RETRY" ]; then
        _err "Max retry for issuer ca cert is reached."
      fi
    else
      _debug "No Le_LinkIssuer header found."
    fi
  fi
  [ -f "$CA_CERT_PATH" ] && _info "The intermediate CA cert is in $(__green " $CA_CERT_PATH ")"
  [ -f "$CERT_FULLCHAIN_PATH" ] && _info "And the full chain certs is there: $(__green " $CERT_FULLCHAIN_PATH ")"

  Le_CertCreateTime=$(_time)
  _savedomainconf "Le_CertCreateTime" "$Le_CertCreateTime"

  Le_CertCreateTimeStr=$(date -u)
  _savedomainconf "Le_CertCreateTimeStr" "$Le_CertCreateTimeStr"

  if [ -z "$Le_RenewalDays" ] || [ "$Le_RenewalDays" -lt "0" ]; then
    Le_RenewalDays="$DEFAULT_RENEW"
  else
    _savedomainconf "Le_RenewalDays" "$Le_RenewalDays"
  fi

  if [ "$CA_BUNDLE" ]; then
    _saveaccountconf CA_BUNDLE "$CA_BUNDLE"
  else
    _clearaccountconf "CA_BUNDLE"
  fi

  if [ "$CA_PATH" ]; then
    _saveaccountconf CA_PATH "$CA_PATH"
  else
    _clearaccountconf "CA_PATH"
  fi

  if [ "$HTTPS_INSECURE" ]; then
    _saveaccountconf HTTPS_INSECURE "$HTTPS_INSECURE"
  else
    _clearaccountconf "HTTPS_INSECURE"
  fi

  if [ "$Le_Listen_V4" ]; then
    _savedomainconf "Le_Listen_V4" "$Le_Listen_V4"
    _cleardomainconf Le_Listen_V6
  elif [ "$Le_Listen_V6" ]; then
    _savedomainconf "Le_Listen_V6" "$Le_Listen_V6"
    _cleardomainconf Le_Listen_V4
  fi

  if [ "$Le_ForceNewDomainKey" = "1" ]; then
    _savedomainconf "Le_ForceNewDomainKey" "$Le_ForceNewDomainKey"
  else
    _cleardomainconf Le_ForceNewDomainKey
  fi

  Le_NextRenewTime=$(_math "$Le_CertCreateTime" + "$Le_RenewalDays" \* 24 \* 60 \* 60)

  Le_NextRenewTimeStr=$(_time2str "$Le_NextRenewTime")
  _savedomainconf "Le_NextRenewTimeStr" "$Le_NextRenewTimeStr"

  Le_NextRenewTime=$(_math "$Le_NextRenewTime" - 86400)
  _savedomainconf "Le_NextRenewTime" "$Le_NextRenewTime"

  if [ "$_real_cert$_real_key$_real_ca$_reload_cmd$_real_fullchain" ]; then
    _savedomainconf "Le_RealCertPath" "$_real_cert"
    _savedomainconf "Le_RealCACertPath" "$_real_ca"
    _savedomainconf "Le_RealKeyPath" "$_real_key"
    _savedomainconf "Le_ReloadCmd" "$_reload_cmd" "base64"
    _savedomainconf "Le_RealFullChainPath" "$_real_fullchain"
    if ! _installcert "$_main_domain" "$_real_cert" "$_real_key" "$_real_ca" "$_real_fullchain" "$_reload_cmd"; then
      return 1
    fi
  fi

  if ! _on_issue_success "$_post_hook" "$_renew_hook"; then
    _err "Call hook error."
    return 1
  fi
}

#in_out_cert   out_fullchain out out_ca
_split_cert_chain() {
  _certf="$1"
  _fullchainf="$2"
  _caf="$3"
  if [ "$(grep -- "$BEGIN_CERT" "$_certf" | wc -l)" -gt "1" ]; then
    _debug "Found cert chain"
    cat "$_certf" >"$_fullchainf"
    _end_n="$(grep -n -- "$END_CERT" "$_fullchainf" | _head_n 1 | cut -d : -f 1)"
    _debug _end_n "$_end_n"
    sed -n "1,${_end_n}p" "$_fullchainf" >"$_certf"
    _end_n="$(_math $_end_n + 1)"
    sed -n "${_end_n},9999p" "$_fullchainf" >"$_caf"
  fi
}

#domain  [isEcc]
renew() {
  Le_Domain="$1"
  if [ -z "$Le_Domain" ]; then
    _usage "Usage: $PROJECT_ENTRY --renew --domain <domain.tld> [--ecc]"
    return 1
  fi

  _isEcc="$2"

  _initpath "$Le_Domain" "$_isEcc"

  _info "$(__green "Renew: '$Le_Domain'")"
  if [ ! -f "$DOMAIN_CONF" ]; then
    _info "'$Le_Domain' is not an issued domain, skip."
    return $RENEW_SKIP
  fi

  if [ "$Le_RenewalDays" ]; then
    _savedomainconf Le_RenewalDays "$Le_RenewalDays"
  fi

  . "$DOMAIN_CONF"
  _debug Le_API "$Le_API"

  if [ "$Le_API" = "$LETSENCRYPT_CA_V1" ]; then
    _cleardomainconf Le_API
    Le_API="$DEFAULT_CA"
  fi
  if [ "$Le_API" = "$LETSENCRYPT_STAGING_CA_V1" ]; then
    _cleardomainconf Le_API
    Le_API="$DEFAULT_STAGING_CA"
  fi

  if [ "$Le_API" ]; then
    export ACME_DIRECTORY="$Le_API"
    #reload ca configs
    ACCOUNT_KEY_PATH=""
    ACCOUNT_JSON_PATH=""
    CA_CONF=""
    _debug3 "initpath again."
    _initpath "$Le_Domain" "$_isEcc"
  fi

  if [ -z "$FORCE" ] && [ "$Le_NextRenewTime" ] && [ "$(_time)" -lt "$Le_NextRenewTime" ]; then
    _info "Skip, Next renewal time is: $(__green "$Le_NextRenewTimeStr")"
    _info "Add '$(__red '--force')' to force to renew."
    return "$RENEW_SKIP"
  fi

  if [ "$_ACME_IN_CRON" = "1" ] && [ -z "$Le_CertCreateTime" ]; then
    _info "Skip invalid cert for: $Le_Domain"
    return $RENEW_SKIP
  fi

  _ACME_IS_RENEW="1"
  Le_ReloadCmd="$(_readdomainconf Le_ReloadCmd)"
  Le_PreHook="$(_readdomainconf Le_PreHook)"
  Le_PostHook="$(_readdomainconf Le_PostHook)"
  Le_RenewHook="$(_readdomainconf Le_RenewHook)"
  Le_Preferred_Chain="$(_readdomainconf Le_Preferred_Chain)"
  issue "$Le_Webroot" "$Le_Domain" "$Le_Alt" "$Le_Keylength" "$Le_RealCertPath" "$Le_RealKeyPath" "$Le_RealCACertPath" "$Le_ReloadCmd" "$Le_RealFullChainPath" "$Le_PreHook" "$Le_PostHook" "$Le_RenewHook" "$Le_LocalAddress" "$Le_ChallengeAlias" "$Le_Preferred_Chain"
  res="$?"
  if [ "$res" != "0" ]; then
    return "$res"
  fi

  if [ "$Le_DeployHook" ]; then
    _deploy "$Le_Domain" "$Le_DeployHook"
    res="$?"
  fi

  _ACME_IS_RENEW=""

  return "$res"
}

#renewAll  [stopRenewOnError]
renewAll() {
  _initpath
  _stopRenewOnError="$1"
  _debug "_stopRenewOnError" "$_stopRenewOnError"
  _ret="0"
  _success_msg=""
  _error_msg=""
  _skipped_msg=""
  _error_level=$NOTIFY_LEVEL_SKIP
  _notify_code=$RENEW_SKIP
  _set_level=${NOTIFY_LEVEL:-$NOTIFY_LEVEL_DEFAULT}
  _debug "_set_level" "$_set_level"
  for di in "${CERT_HOME}"/*.*/; do
    _debug di "$di"
    if ! [ -d "$di" ]; then
      _debug "Not a directory, skip: $di"
      continue
    fi
    d=$(basename "$di")
    _debug d "$d"
    (
      if _endswith "$d" "$ECC_SUFFIX"; then
        _isEcc=$(echo "$d" | cut -d "$ECC_SEP" -f 2)
        d=$(echo "$d" | cut -d "$ECC_SEP" -f 1)
      fi
      renew "$d" "$_isEcc"
    )
    rc="$?"
    _debug "Return code: $rc"
    if [ "$rc" = "0" ]; then
      if [ $_error_level -gt $NOTIFY_LEVEL_RENEW ]; then
        _error_level="$NOTIFY_LEVEL_RENEW"
        _notify_code=0
      fi
      if [ "$_ACME_IN_CRON" ]; then
        if [ $_set_level -ge $NOTIFY_LEVEL_RENEW ]; then
          if [ "$NOTIFY_MODE" = "$NOTIFY_MODE_CERT" ]; then
            _send_notify "Renew $d success" "Good, the cert is renewed." "$NOTIFY_HOOK" 0
          fi
        fi
      fi
      _success_msg="${_success_msg}    $d
"
    elif [ "$rc" = "$RENEW_SKIP" ]; then
      if [ $_error_level -gt $NOTIFY_LEVEL_SKIP ]; then
        _error_level="$NOTIFY_LEVEL_SKIP"
        _notify_code=$RENEW_SKIP
      fi
      if [ "$_ACME_IN_CRON" ]; then
        if [ $_set_level -ge $NOTIFY_LEVEL_SKIP ]; then
          if [ "$NOTIFY_MODE" = "$NOTIFY_MODE_CERT" ]; then
            _send_notify "Renew $d skipped" "Good, the cert is skipped." "$NOTIFY_HOOK" "$RENEW_SKIP"
          fi
        fi
      fi
      _info "Skipped $d"
      _skipped_msg="${_skipped_msg}    $d
"
    else
      if [ $_error_level -gt $NOTIFY_LEVEL_ERROR ]; then
        _error_level="$NOTIFY_LEVEL_ERROR"
        _notify_code=1
      fi
      if [ "$_ACME_IN_CRON" ]; then
        if [ $_set_level -ge $NOTIFY_LEVEL_ERROR ]; then
          if [ "$NOTIFY_MODE" = "$NOTIFY_MODE_CERT" ]; then
            _send_notify "Renew $d error" "There is an error." "$NOTIFY_HOOK" 1
          fi
        fi
      fi
      _error_msg="${_error_msg}    $d
"
      if [ "$_stopRenewOnError" ]; then
        _err "Error renew $d,  stop now."
        _ret="$rc"
        break
      else
        _ret="$rc"
        _err "Error renew $d."
      fi
    fi
  done
  _debug _error_level "$_error_level"
  _debug _set_level "$_set_level"
  if [ "$_ACME_IN_CRON" ] && [ $_error_level -le $_set_level ]; then
    if [ -z "$NOTIFY_MODE" ] || [ "$NOTIFY_MODE" = "$NOTIFY_MODE_BULK" ]; then
      _msg_subject="Renew"
      if [ "$_error_msg" ]; then
        _msg_subject="${_msg_subject} Error"
        _msg_data="Error certs:
${_error_msg}
"
      fi
      if [ "$_success_msg" ]; then
        _msg_subject="${_msg_subject} Success"
        _msg_data="${_msg_data}Success certs:
${_success_msg}
"
      fi
      if [ "$_skipped_msg" ]; then
        _msg_subject="${_msg_subject} Skipped"
        _msg_data="${_msg_data}Skipped certs:
${_skipped_msg}
"
      fi

      _send_notify "$_msg_subject" "$_msg_data" "$NOTIFY_HOOK" "$_notify_code"
    fi
  fi

  return "$_ret"
}

#csr webroot
signcsr() {
  _csrfile="$1"
  _csrW="$2"
  if [ -z "$_csrfile" ] || [ -z "$_csrW" ]; then
    _usage "Usage: $PROJECT_ENTRY --sign-csr --csr <csr-file> --webroot <directory>"
    return 1
  fi

  _real_cert="$3"
  _real_key="$4"
  _real_ca="$5"
  _reload_cmd="$6"
  _real_fullchain="$7"
  _pre_hook="${8}"
  _post_hook="${9}"
  _renew_hook="${10}"
  _local_addr="${11}"
  _challenge_alias="${12}"

  _csrsubj=$(_readSubjectFromCSR "$_csrfile")
  if [ "$?" != "0" ]; then
    _err "Can not read subject from csr: $_csrfile"
    return 1
  fi
  _debug _csrsubj "$_csrsubj"
  if _contains "$_csrsubj" ' ' || ! _contains "$_csrsubj" '.'; then
    _info "It seems that the subject: $_csrsubj is not a valid domain name. Drop it."
    _csrsubj=""
  fi

  _csrdomainlist=$(_readSubjectAltNamesFromCSR "$_csrfile")
  if [ "$?" != "0" ]; then
    _err "Can not read domain list from csr: $_csrfile"
    return 1
  fi
  _debug "_csrdomainlist" "$_csrdomainlist"

  if [ -z "$_csrsubj" ]; then
    _csrsubj="$(_getfield "$_csrdomainlist" 1)"
    _debug _csrsubj "$_csrsubj"
    _csrdomainlist="$(echo "$_csrdomainlist" | cut -d , -f 2-)"
    _debug "_csrdomainlist" "$_csrdomainlist"
  fi

  if [ -z "$_csrsubj" ]; then
    _err "Can not read subject from csr: $_csrfile"
    return 1
  fi

  _csrkeylength=$(_readKeyLengthFromCSR "$_csrfile")
  if [ "$?" != "0" ] || [ -z "$_csrkeylength" ]; then
    _err "Can not read key length from csr: $_csrfile"
    return 1
  fi

  if [ -z "$ACME_VERSION" ] && _contains "$_csrsubj,$_csrdomainlist" "*."; then
    export ACME_VERSION=2
  fi
  _initpath "$_csrsubj" "$_csrkeylength"
  mkdir -p "$DOMAIN_PATH"

  _info "Copy csr to: $CSR_PATH"
  cp "$_csrfile" "$CSR_PATH"

  issue "$_csrW" "$_csrsubj" "$_csrdomainlist" "$_csrkeylength" "$_real_cert" "$_real_key" "$_real_ca" "$_reload_cmd" "$_real_fullchain" "$_pre_hook" "$_post_hook" "$_renew_hook" "$_local_addr" "$_challenge_alias"

}

showcsr() {
  _csrfile="$1"
  _csrd="$2"
  if [ -z "$_csrfile" ] && [ -z "$_csrd" ]; then
    _usage "Usage: $PROJECT_ENTRY --show-csr --csr <csr-file>"
    return 1
  fi

  _initpath

  _csrsubj=$(_readSubjectFromCSR "$_csrfile")
  if [ "$?" != "0" ] || [ -z "$_csrsubj" ]; then
    _err "Can not read subject from csr: $_csrfile"
    return 1
  fi

  _info "Subject=$_csrsubj"

  _csrdomainlist=$(_readSubjectAltNamesFromCSR "$_csrfile")
  if [ "$?" != "0" ]; then
    _err "Can not read domain list from csr: $_csrfile"
    return 1
  fi
  _debug "_csrdomainlist" "$_csrdomainlist"

  _info "SubjectAltNames=$_csrdomainlist"

  _csrkeylength=$(_readKeyLengthFromCSR "$_csrfile")
  if [ "$?" != "0" ] || [ -z "$_csrkeylength" ]; then
    _err "Can not read key length from csr: $_csrfile"
    return 1
  fi
  _info "KeyLength=$_csrkeylength"
}

#listraw  domain
list() {
  _raw="$1"
  _domain="$2"
  _initpath

  _sep="|"
  if [ "$_raw" ]; then
    if [ -z "$_domain" ]; then
      printf "%s\n" "Main_Domain${_sep}KeyLength${_sep}SAN_Domains${_sep}CA${_sep}Created${_sep}Renew"
    fi
    for di in "${CERT_HOME}"/*.*/; do
      d=$(basename "$di")
      _debug d "$d"
      (
        if _endswith "$d" "$ECC_SUFFIX"; then
          _isEcc="ecc"
          d=$(echo "$d" | cut -d "$ECC_SEP" -f 1)
        fi
        DOMAIN_CONF="$di/$d.conf"
        if [ -f "$DOMAIN_CONF" ]; then
          . "$DOMAIN_CONF"
          _ca="$(_getCAShortName "$Le_API")"
          if [ -z "$_domain" ]; then
            printf "%s\n" "$Le_Domain${_sep}\"$Le_Keylength\"${_sep}$Le_Alt${_sep}$_ca${_sep}$Le_CertCreateTimeStr${_sep}$Le_NextRenewTimeStr"
          else
            if [ "$_domain" = "$d" ]; then
              cat "$DOMAIN_CONF"
            fi
          fi
        fi
      )
    done
  else
    if _exists column; then
      list "raw" "$_domain" | column -t -s "$_sep"
    else
      list "raw" "$_domain" | tr "$_sep" '\t'
    fi
  fi

}

_deploy() {
  _d="$1"
  _hooks="$2"

  for _d_api in $(echo "$_hooks" | tr ',' " "); do
    _deployApi="$(_findHook "$_d" $_SUB_FOLDER_DEPLOY "$_d_api")"
    if [ -z "$_deployApi" ]; then
      _err "The deploy hook $_d_api is not found."
      return 1
    fi
    _debug _deployApi "$_deployApi"

    if ! (
      if ! . "$_deployApi"; then
        _err "Load file $_deployApi error. Please check your api file and try again."
        return 1
      fi

      d_command="${_d_api}_deploy"
      if ! _exists "$d_command"; then
        _err "It seems that your api file is not correct, it must have a function named: $d_command"
        return 1
      fi

      if ! $d_command "$_d" "$CERT_KEY_PATH" "$CERT_PATH" "$CA_CERT_PATH" "$CERT_FULLCHAIN_PATH"; then
        _err "Error deploy for domain:$_d"
        return 1
      fi
    ); then
      _err "Deploy error."
      return 1
    else
      _info "$(__green Success)"
    fi
  done
}

#domain hooks
deploy() {
  _d="$1"
  _hooks="$2"
  _isEcc="$3"
  if [ -z "$_hooks" ]; then
    _usage "Usage: $PROJECT_ENTRY --deploy --domain <domain.tld> --deploy-hook <hookname> [--ecc] "
    return 1
  fi

  _initpath "$_d" "$_isEcc"
  if [ ! -d "$DOMAIN_PATH" ]; then
    _err "The domain '$_d' is not a cert name. You must use the cert name to specify the cert to install."
    _err "Can not find path:'$DOMAIN_PATH'"
    return 1
  fi

  . "$DOMAIN_CONF"

  _savedomainconf Le_DeployHook "$_hooks"

  _deploy "$_d" "$_hooks"
}

installcert() {
  _main_domain="$1"
  if [ -z "$_main_domain" ]; then
    _usage "Usage: $PROJECT_ENTRY --install-cert --domain <domain.tld> [--ecc] [--cert-file <file>] [--key-file <file>] [--ca-file <file>] [ --reloadcmd <command>] [--fullchain-file <file>]"
    return 1
  fi

  _real_cert="$2"
  _real_key="$3"
  _real_ca="$4"
  _reload_cmd="$5"
  _real_fullchain="$6"
  _isEcc="$7"

  _initpath "$_main_domain" "$_isEcc"
  if [ ! -d "$DOMAIN_PATH" ]; then
    _err "The domain '$_main_domain' is not a cert name. You must use the cert name to specify the cert to install."
    _err "Can not find path:'$DOMAIN_PATH'"
    return 1
  fi

  _savedomainconf "Le_RealCertPath" "$_real_cert"
  _savedomainconf "Le_RealCACertPath" "$_real_ca"
  _savedomainconf "Le_RealKeyPath" "$_real_key"
  _savedomainconf "Le_ReloadCmd" "$_reload_cmd" "base64"
  _savedomainconf "Le_RealFullChainPath" "$_real_fullchain"

  _installcert "$_main_domain" "$_real_cert" "$_real_key" "$_real_ca" "$_real_fullchain" "$_reload_cmd"
}

#domain  cert  key  ca  fullchain reloadcmd backup-prefix
_installcert() {
  _main_domain="$1"
  _real_cert="$2"
  _real_key="$3"
  _real_ca="$4"
  _real_fullchain="$5"
  _reload_cmd="$6"
  _backup_prefix="$7"

  if [ "$_real_cert" = "$NO_VALUE" ]; then
    _real_cert=""
  fi
  if [ "$_real_key" = "$NO_VALUE" ]; then
    _real_key=""
  fi
  if [ "$_real_ca" = "$NO_VALUE" ]; then
    _real_ca=""
  fi
  if [ "$_reload_cmd" = "$NO_VALUE" ]; then
    _reload_cmd=""
  fi
  if [ "$_real_fullchain" = "$NO_VALUE" ]; then
    _real_fullchain=""
  fi

  _backup_path="$DOMAIN_BACKUP_PATH/$_backup_prefix"
  mkdir -p "$_backup_path"

  if [ "$_real_cert" ]; then
    _info "Installing cert to:$_real_cert"
    if [ -f "$_real_cert" ] && [ ! "$_ACME_IS_RENEW" ]; then
      cp "$_real_cert" "$_backup_path/cert.bak"
    fi
    cat "$CERT_PATH" >"$_real_cert" || return 1
  fi

  if [ "$_real_ca" ]; then
    _info "Installing CA to:$_real_ca"
    if [ "$_real_ca" = "$_real_cert" ]; then
      echo "" >>"$_real_ca"
      cat "$CA_CERT_PATH" >>"$_real_ca" || return 1
    else
      if [ -f "$_real_ca" ] && [ ! "$_ACME_IS_RENEW" ]; then
        cp "$_real_ca" "$_backup_path/ca.bak"
      fi
      cat "$CA_CERT_PATH" >"$_real_ca" || return 1
    fi
  fi

  if [ "$_real_key" ]; then
    _info "Installing key to:$_real_key"
    if [ -f "$_real_key" ] && [ ! "$_ACME_IS_RENEW" ]; then
      cp "$_real_key" "$_backup_path/key.bak"
    fi
    if [ -f "$_real_key" ]; then
      cat "$CERT_KEY_PATH" >"$_real_key" || return 1
    else
      cat "$CERT_KEY_PATH" >"$_real_key" || return 1
      chmod 600 "$_real_key"
    fi
  fi

  if [ "$_real_fullchain" ]; then
    _info "Installing full chain to:$_real_fullchain"
    if [ -f "$_real_fullchain" ] && [ ! "$_ACME_IS_RENEW" ]; then
      cp "$_real_fullchain" "$_backup_path/fullchain.bak"
    fi
    cat "$CERT_FULLCHAIN_PATH" >"$_real_fullchain" || return 1
  fi

  if [ "$_reload_cmd" ]; then
    _info "Run reload cmd: $_reload_cmd"
    if (
      export CERT_PATH
      export CERT_KEY_PATH
      export CA_CERT_PATH
      export CERT_FULLCHAIN_PATH
      export Le_Domain="$_main_domain"
      cd "$DOMAIN_PATH" && eval "$_reload_cmd"
    ); then
      _info "$(__green "Reload success")"
    else
      _err "Reload error for :$Le_Domain"
    fi
  fi

}

__read_password() {
  unset _pp
  prompt="Enter Password:"
  while IFS= read -p "$prompt" -r -s -n 1 char; do
    if [ "$char" = $'\0' ]; then
      break
    fi
    prompt='*'
    _pp="$_pp$char"
  done
  echo "$_pp"
}

_install_win_taskscheduler() {
  _lesh="$1"
  _centry="$2"
  _randomminute="$3"
  if ! _exists cygpath; then
    _err "cygpath not found"
    return 1
  fi
  if ! _exists schtasks; then
    _err "schtasks.exe is not found, are you on Windows?"
    return 1
  fi
  _winbash="$(cygpath -w $(which bash))"
  _debug _winbash "$_winbash"
  if [ -z "$_winbash" ]; then
    _err "can not find bash path"
    return 1
  fi
  _myname="$(whoami)"
  _debug "_myname" "$_myname"
  if [ -z "$_myname" ]; then
    _err "can not find my user name"
    return 1
  fi
  _debug "_lesh" "$_lesh"

  _info "To install scheduler task in your Windows account, you must input your windows password."
  _info "$PROJECT_NAME doesn't save your password."
  _info "Please input your Windows password for: $(__green "$_myname")"
  _password="$(__read_password)"
  #SCHTASKS.exe '/create' '/SC' 'DAILY' '/TN' "$_WINDOWS_SCHEDULER_NAME" '/F' '/ST' "00:$_randomminute" '/RU' "$_myname" '/RP' "$_password" '/TR' "$_winbash -l -c '$_lesh --cron --home \"$LE_WORKING_DIR\" $_centry'" >/dev/null
  echo SCHTASKS.exe '/create' '/SC' 'DAILY' '/TN' "$_WINDOWS_SCHEDULER_NAME" '/F' '/ST' "00:$_randomminute" '/RU' "$_myname" '/RP' "$_password" '/TR' "\"$_winbash -l -c '$_lesh --cron --home \"$LE_WORKING_DIR\" $_centry'\"" | cmd.exe >/dev/null
  echo

}

_uninstall_win_taskscheduler() {
  if ! _exists schtasks; then
    _err "schtasks.exe is not found, are you on Windows?"
    return 1
  fi
  if ! echo SCHTASKS /query /tn "$_WINDOWS_SCHEDULER_NAME" | cmd.exe >/dev/null; then
    _debug "scheduler $_WINDOWS_SCHEDULER_NAME is not found."
  else
    _info "Removing $_WINDOWS_SCHEDULER_NAME"
    echo SCHTASKS /delete /f /tn "$_WINDOWS_SCHEDULER_NAME" | cmd.exe >/dev/null
  fi
}

#confighome
installcronjob() {
  _c_home="$1"
  _initpath
  _CRONTAB="crontab"
  if [ -f "$LE_WORKING_DIR/$PROJECT_ENTRY" ]; then
    lesh="\"$LE_WORKING_DIR\"/$PROJECT_ENTRY"
  else
    _err "Can not install cronjob, $PROJECT_ENTRY not found."
    return 1
  fi
  if [ "$_c_home" ]; then
    _c_entry="--config-home \"$_c_home\" "
  fi
  _t=$(_time)
  random_minute=$(_math $_t % 60)

  if ! _exists "$_CRONTAB" && _exists "fcrontab"; then
    _CRONTAB="fcrontab"
  fi

  if ! _exists "$_CRONTAB"; then
    if _exists cygpath && _exists schtasks.exe; then
      _info "It seems you are on Windows,  let's install Windows scheduler task."
      if _install_win_taskscheduler "$lesh" "$_c_entry" "$random_minute"; then
        _info "Install Windows scheduler task success."
        return 0
      else
        _err "Install Windows scheduler task failed."
        return 1
      fi
    fi
    _err "crontab/fcrontab doesn't exist, so, we can not install cron jobs."
    _err "All your certs will not be renewed automatically."
    _err "You must add your own cron job to call '$PROJECT_ENTRY --cron' everyday."
    return 1
  fi
  _info "Installing cron job"
  if ! $_CRONTAB -l | grep "$PROJECT_ENTRY --cron"; then
    if _exists uname && uname -a | grep SunOS >/dev/null; then
      $_CRONTAB -l | {
        cat
        echo "$random_minute 0 * * * $lesh --cron --home \"$LE_WORKING_DIR\" $_c_entry> /dev/null"
      } | $_CRONTAB --
    else
      $_CRONTAB -l | {
        cat
        echo "$random_minute 0 * * * $lesh --cron --home \"$LE_WORKING_DIR\" $_c_entry> /dev/null"
      } | $_CRONTAB -
    fi
  fi
  if [ "$?" != "0" ]; then
    _err "Install cron job failed. You need to manually renew your certs."
    _err "Or you can add cronjob by yourself:"
    _err "$lesh --cron --home \"$LE_WORKING_DIR\" > /dev/null"
    return 1
  fi
}

uninstallcronjob() {
  _CRONTAB="crontab"
  if ! _exists "$_CRONTAB" && _exists "fcrontab"; then
    _CRONTAB="fcrontab"
  fi

  if ! _exists "$_CRONTAB"; then
    if _exists cygpath && _exists schtasks.exe; then
      _info "It seems you are on Windows,  let's uninstall Windows scheduler task."
      if _uninstall_win_taskscheduler; then
        _info "Uninstall Windows scheduler task success."
        return 0
      else
        _err "Uninstall Windows scheduler task failed."
        return 1
      fi
    fi
    return
  fi
  _info "Removing cron job"
  cr="$($_CRONTAB -l | grep "$PROJECT_ENTRY --cron")"
  if [ "$cr" ]; then
    if _exists uname && uname -a | grep solaris >/dev/null; then
      $_CRONTAB -l | sed "/$PROJECT_ENTRY --cron/d" | $_CRONTAB --
    else
      $_CRONTAB -l | sed "/$PROJECT_ENTRY --cron/d" | $_CRONTAB -
    fi
    LE_WORKING_DIR="$(echo "$cr" | cut -d ' ' -f 9 | tr -d '"')"
    _info LE_WORKING_DIR "$LE_WORKING_DIR"
    if _contains "$cr" "--config-home"; then
      LE_CONFIG_HOME="$(echo "$cr" | cut -d ' ' -f 11 | tr -d '"')"
      _debug LE_CONFIG_HOME "$LE_CONFIG_HOME"
    fi
  fi
  _initpath

}

#domain  isECC  revokeReason
revoke() {
  Le_Domain="$1"
  if [ -z "$Le_Domain" ]; then
    _usage "Usage: $PROJECT_ENTRY --revoke --domain <domain.tld> [--ecc]"
    return 1
  fi

  _isEcc="$2"
  _reason="$3"
  if [ -z "$_reason" ]; then
    _reason="0"
  fi
  _initpath "$Le_Domain" "$_isEcc"
  if [ ! -f "$DOMAIN_CONF" ]; then
    _err "$Le_Domain is not a issued domain, skip."
    return 1
  fi

  if [ ! -f "$CERT_PATH" ]; then
    _err "Cert for $Le_Domain $CERT_PATH is not found, skip."
    return 1
  fi

  cert="$(_getfile "${CERT_PATH}" "${BEGIN_CERT}" "${END_CERT}" | tr -d "\r\n" | _url_replace)"

  if [ -z "$cert" ]; then
    _err "Cert for $Le_Domain is empty found, skip."
    return 1
  fi

  _initAPI

  if [ "$ACME_VERSION" = "2" ]; then
    data="{\"certificate\": \"$cert\",\"reason\":$_reason}"
  else
    data="{\"resource\": \"revoke-cert\", \"certificate\": \"$cert\"}"
  fi
  uri="${ACME_REVOKE_CERT}"

  if [ -f "$CERT_KEY_PATH" ]; then
    _info "Try domain key first."
    if _send_signed_request "$uri" "$data" "" "$CERT_KEY_PATH"; then
      if [ -z "$response" ]; then
        _info "Revoke success."
        rm -f "$CERT_PATH"
        return 0
      else
        _err "Revoke error by domain key."
        _err "$response"
      fi
    fi
  else
    _info "Domain key file doesn't exist."
  fi

  _info "Try account key."

  if _send_signed_request "$uri" "$data" "" "$ACCOUNT_KEY_PATH"; then
    if [ -z "$response" ]; then
      _info "Revoke success."
      rm -f "$CERT_PATH"
      return 0
    else
      _err "Revoke error."
      _debug "$response"
    fi
  fi
  return 1
}

#domain  ecc
remove() {
  Le_Domain="$1"
  if [ -z "$Le_Domain" ]; then
    _usage "Usage: $PROJECT_ENTRY --remove --domain <domain.tld> [--ecc]"
    return 1
  fi

  _isEcc="$2"

  _initpath "$Le_Domain" "$_isEcc"
  _removed_conf="$DOMAIN_CONF.removed"
  if [ ! -f "$DOMAIN_CONF" ]; then
    if [ -f "$_removed_conf" ]; then
      _err "$Le_Domain is already removed, You can remove the folder by yourself: $DOMAIN_PATH"
    else
      _err "$Le_Domain is not a issued domain, skip."
    fi
    return 1
  fi

  if mv "$DOMAIN_CONF" "$_removed_conf"; then
    _info "$Le_Domain is removed, the key and cert files are in $(__green $DOMAIN_PATH)"
    _info "You can remove them by yourself."
    return 0
  else
    _err "Remove $Le_Domain failed."
    return 1
  fi
}

#domain vtype
_deactivate() {
  _d_domain="$1"
  _d_type="$2"
  _initpath

  if [ "$ACME_VERSION" = "2" ]; then
    _identifiers="{\"type\":\"dns\",\"value\":\"$_d_domain\"}"
    if ! _send_signed_request "$ACME_NEW_ORDER" "{\"identifiers\": [$_identifiers]}"; then
      _err "Can not get domain new order."
      return 1
    fi
    _authorizations_seg="$(echo "$response" | _egrep_o '"authorizations" *: *\[[^\]*\]' | cut -d '[' -f 2 | tr -d ']' | tr -d '"')"
    _debug2 _authorizations_seg "$_authorizations_seg"
    if [ -z "$_authorizations_seg" ]; then
      _err "_authorizations_seg not found."
      _clearup
      _on_issue_err "$_post_hook"
      return 1
    fi

    authzUri="$_authorizations_seg"
    _debug2 "authzUri" "$authzUri"
    if ! _send_signed_request "$authzUri"; then
      _err "get to authz error."
      _err "_authorizations_seg" "$_authorizations_seg"
      _err "authzUri" "$authzUri"
      _clearup
      _on_issue_err "$_post_hook"
      return 1
    fi

    response="$(echo "$response" | _normalizeJson)"
    _debug2 response "$response"
    _URL_NAME="url"
  else
    if ! __get_domain_new_authz "$_d_domain"; then
      _err "Can not get domain new authz token."
      return 1
    fi

    authzUri="$(echo "$responseHeaders" | grep "^Location:" | _head_n 1 | cut -d ':' -f 2- | tr -d "\r\n")"
    _debug "authzUri" "$authzUri"
    if [ "$code" ] && [ ! "$code" = '201' ]; then
      _err "new-authz error: $response"
      return 1
    fi
    _URL_NAME="uri"
  fi

  entries="$(echo "$response" | _egrep_o "[^{]*\"type\":\"[^\"]*\", *\"status\": *\"valid\", *\"$_URL_NAME\"[^}]*")"
  if [ -z "$entries" ]; then
    _info "No valid entries found."
    if [ -z "$thumbprint" ]; then
      thumbprint="$(__calc_account_thumbprint)"
    fi
    _debug "Trigger validation."
    vtype="$VTYPE_DNS"
    entry="$(echo "$response" | _egrep_o '[^\{]*"type":"'$vtype'"[^\}]*')"
    _debug entry "$entry"
    if [ -z "$entry" ]; then
      _err "Error, can not get domain token $d"
      return 1
    fi
    token="$(echo "$entry" | _egrep_o '"token":"[^"]*' | cut -d : -f 2 | tr -d '"')"
    _debug token "$token"

    uri="$(echo "$entry" | _egrep_o "\"$_URL_NAME\":\"[^\"]*" | cut -d : -f 2,3 | tr -d '"')"
    _debug uri "$uri"

    keyauthorization="$token.$thumbprint"
    _debug keyauthorization "$keyauthorization"
    __trigger_validation "$uri" "$keyauthorization"

  fi

  _d_i=0
  _d_max_retry=$(echo "$entries" | wc -l)
  while [ "$_d_i" -lt "$_d_max_retry" ]; do
    _info "Deactivate: $_d_domain"
    _d_i="$(_math $_d_i + 1)"
    entry="$(echo "$entries" | sed -n "${_d_i}p")"
    _debug entry "$entry"

    if [ -z "$entry" ]; then
      _info "No more valid entry found."
      break
    fi

    _vtype="$(echo "$entry" | _egrep_o '"type": *"[^"]*"' | cut -d : -f 2 | tr -d '"')"
    _debug _vtype "$_vtype"
    _info "Found $_vtype"

    uri="$(echo "$entry" | _egrep_o "\"$_URL_NAME\":\"[^\"]*" | cut -d : -f 2,3 | tr -d '"')"
    _debug uri "$uri"

    if [ "$_d_type" ] && [ "$_d_type" != "$_vtype" ]; then
      _info "Skip $_vtype"
      continue
    fi

    _info "Deactivate: $_vtype"

    if [ "$ACME_VERSION" = "2" ]; then
      _djson="{\"status\":\"deactivated\"}"
    else
      _djson="{\"resource\": \"authz\", \"status\":\"deactivated\"}"
    fi

    if _send_signed_request "$authzUri" "$_djson" && _contains "$response" '"deactivated"'; then
      _info "Deactivate: $_vtype success."
    else
      _err "Can not deactivate $_vtype."
      break
    fi

  done
  _debug "$_d_i"
  if [ "$_d_i" -eq "$_d_max_retry" ]; then
    _info "Deactivated success!"
  else
    _err "Deactivate failed."
  fi

}

deactivate() {
  _d_domain_list="$1"
  _d_type="$2"
  _initpath
  _initAPI
  _debug _d_domain_list "$_d_domain_list"
  if [ -z "$(echo $_d_domain_list | cut -d , -f 1)" ]; then
    _usage "Usage: $PROJECT_ENTRY --deactivate --domain <domain.tld> [--domain <domain2.tld> ...]"
    return 1
  fi
  for _d_dm in $(echo "$_d_domain_list" | tr ',' ' '); do
    if [ -z "$_d_dm" ] || [ "$_d_dm" = "$NO_VALUE" ]; then
      continue
    fi
    if ! _deactivate "$_d_dm" "$_d_type"; then
      return 1
    fi
  done
}

# Detect profile file if not specified as environment variable
_detect_profile() {
  if [ -n "$PROFILE" -a -f "$PROFILE" ]; then
    echo "$PROFILE"
    return
  fi

  DETECTED_PROFILE=''
  SHELLTYPE="$(basename "/$SHELL")"

  if [ "$SHELLTYPE" = "bash" ]; then
    if [ -f "$HOME/.bashrc" ]; then
      DETECTED_PROFILE="$HOME/.bashrc"
    elif [ -f "$HOME/.bash_profile" ]; then
      DETECTED_PROFILE="$HOME/.bash_profile"
    fi
  elif [ "$SHELLTYPE" = "zsh" ]; then
    DETECTED_PROFILE="$HOME/.zshrc"
  fi

  if [ -z "$DETECTED_PROFILE" ]; then
    if [ -f "$HOME/.profile" ]; then
      DETECTED_PROFILE="$HOME/.profile"
    elif [ -f "$HOME/.bashrc" ]; then
      DETECTED_PROFILE="$HOME/.bashrc"
    elif [ -f "$HOME/.bash_profile" ]; then
      DETECTED_PROFILE="$HOME/.bash_profile"
    elif [ -f "$HOME/.zshrc" ]; then
      DETECTED_PROFILE="$HOME/.zshrc"
    fi
  fi

  echo "$DETECTED_PROFILE"
}

_initconf() {
  _initpath
  if [ ! -f "$ACCOUNT_CONF_PATH" ]; then
    echo "

#LOG_FILE=\"$DEFAULT_LOG_FILE\"
#LOG_LEVEL=1

#AUTO_UPGRADE=\"1\"

#NO_TIMESTAMP=1

    " >"$ACCOUNT_CONF_PATH"
  fi
}

# nocron
_precheck() {
  _nocron="$1"

  if ! _exists "curl" && ! _exists "wget"; then
    _err "Please install curl or wget first, we need to access http resources."
    return 1
  fi

  if [ -z "$_nocron" ]; then
    if ! _exists "crontab" && ! _exists "fcrontab"; then
      if _exists cygpath && _exists schtasks.exe; then
        _info "It seems you are on Windows,  we will install Windows scheduler task."
      else
        _err "It is recommended to install crontab first. try to install 'cron, crontab, crontabs or vixie-cron'."
        _err "We need to set cron job to renew the certs automatically."
        _err "Otherwise, your certs will not be able to be renewed automatically."
        if [ -z "$FORCE" ]; then
          _err "Please add '--force' and try install again to go without crontab."
          _err "./$PROJECT_ENTRY --install --force"
          return 1
        fi
      fi
    fi
  fi

  if ! _exists "${ACME_OPENSSL_BIN:-openssl}"; then
    _err "Please install openssl first. ACME_OPENSSL_BIN=$ACME_OPENSSL_BIN"
    _err "We need openssl to generate keys."
    return 1
  fi

  if ! _exists "socat"; then
    _err "It is recommended to install socat first."
    _err "We use socat for standalone server if you use standalone mode."
    _err "If you don't use standalone mode, just ignore this warning."
  fi

  return 0
}

_setShebang() {
  _file="$1"
  _shebang="$2"
  if [ -z "$_shebang" ]; then
    _usage "Usage: file shebang"
    return 1
  fi
  cp "$_file" "$_file.tmp"
  echo "$_shebang" >"$_file"
  sed -n 2,99999p "$_file.tmp" >>"$_file"
  rm -f "$_file.tmp"
}

#confighome
_installalias() {
  _c_home="$1"
  _initpath

  _envfile="$LE_WORKING_DIR/$PROJECT_ENTRY.env"
  if [ "$_upgrading" ] && [ "$_upgrading" = "1" ]; then
    echo "$(cat "$_envfile")" | sed "s|^LE_WORKING_DIR.*$||" >"$_envfile"
    echo "$(cat "$_envfile")" | sed "s|^alias le.*$||" >"$_envfile"
    echo "$(cat "$_envfile")" | sed "s|^alias le.sh.*$||" >"$_envfile"
  fi

  if [ "$_c_home" ]; then
    _c_entry=" --config-home '$_c_home'"
  fi

  _setopt "$_envfile" "export LE_WORKING_DIR" "=" "\"$LE_WORKING_DIR\""
  if [ "$_c_home" ]; then
    _setopt "$_envfile" "export LE_CONFIG_HOME" "=" "\"$LE_CONFIG_HOME\""
  else
    _sed_i "/^export LE_CONFIG_HOME/d" "$_envfile"
  fi
  _setopt "$_envfile" "alias $PROJECT_ENTRY" "=" "\"$LE_WORKING_DIR/$PROJECT_ENTRY$_c_entry\""

  _profile="$(_detect_profile)"
  if [ "$_profile" ]; then
    _debug "Found profile: $_profile"
    _info "Installing alias to '$_profile'"
    _setopt "$_profile" ". \"$_envfile\""
    _info "OK, Close and reopen your terminal to start using $PROJECT_NAME"
  else
    _info "No profile is found, you will need to go into $LE_WORKING_DIR to use $PROJECT_NAME"
  fi

  #for csh
  _cshfile="$LE_WORKING_DIR/$PROJECT_ENTRY.csh"
  _csh_profile="$HOME/.cshrc"
  if [ -f "$_csh_profile" ]; then
    _info "Installing alias to '$_csh_profile'"
    _setopt "$_cshfile" "setenv LE_WORKING_DIR" " " "\"$LE_WORKING_DIR\""
    if [ "$_c_home" ]; then
      _setopt "$_cshfile" "setenv LE_CONFIG_HOME" " " "\"$LE_CONFIG_HOME\""
    else
      _sed_i "/^setenv LE_CONFIG_HOME/d" "$_cshfile"
    fi
    _setopt "$_cshfile" "alias $PROJECT_ENTRY" " " "\"$LE_WORKING_DIR/$PROJECT_ENTRY$_c_entry\""
    _setopt "$_csh_profile" "source \"$_cshfile\""
  fi

  #for tcsh
  _tcsh_profile="$HOME/.tcshrc"
  if [ -f "$_tcsh_profile" ]; then
    _info "Installing alias to '$_tcsh_profile'"
    _setopt "$_cshfile" "setenv LE_WORKING_DIR" " " "\"$LE_WORKING_DIR\""
    if [ "$_c_home" ]; then
      _setopt "$_cshfile" "setenv LE_CONFIG_HOME" " " "\"$LE_CONFIG_HOME\""
    fi
    _setopt "$_cshfile" "alias $PROJECT_ENTRY" " " "\"$LE_WORKING_DIR/$PROJECT_ENTRY$_c_entry\""
    _setopt "$_tcsh_profile" "source \"$_cshfile\""
  fi

}

# nocron confighome noprofile
install() {

  if [ -z "$LE_WORKING_DIR" ]; then
    LE_WORKING_DIR="$DEFAULT_INSTALL_HOME"
  fi

  _nocron="$1"
  _c_home="$2"
  _noprofile="$3"
  if ! _initpath; then
    _err "Install failed."
    return 1
  fi
  if [ "$_nocron" ]; then
    _debug "Skip install cron job"
  fi

  if [ "$_ACME_IN_CRON" != "1" ]; then
    if ! _precheck "$_nocron"; then
      _err "Pre-check failed, can not install."
      return 1
    fi
  fi

  if [ -z "$_c_home" ] && [ "$LE_CONFIG_HOME" != "$LE_WORKING_DIR" ]; then
    _info "Using config home: $LE_CONFIG_HOME"
    _c_home="$LE_CONFIG_HOME"
  fi

  #convert from le
  if [ -d "$HOME/.le" ]; then
    for envfile in "le.env" "le.sh.env"; do
      if [ -f "$HOME/.le/$envfile" ]; then
        if grep "le.sh" "$HOME/.le/$envfile" >/dev/null; then
          _upgrading="1"
          _info "You are upgrading from le.sh"
          _info "Renaming \"$HOME/.le\" to $LE_WORKING_DIR"
          mv "$HOME/.le" "$LE_WORKING_DIR"
          mv "$LE_WORKING_DIR/$envfile" "$LE_WORKING_DIR/$PROJECT_ENTRY.env"
          break
        fi
      fi
    done
  fi

  _info "Installing to $LE_WORKING_DIR"

  if [ ! -d "$LE_WORKING_DIR" ]; then
    if ! mkdir -p "$LE_WORKING_DIR"; then
      _err "Can not create working dir: $LE_WORKING_DIR"
      return 1
    fi

    chmod 700 "$LE_WORKING_DIR"
  fi

  if [ ! -d "$LE_CONFIG_HOME" ]; then
    if ! mkdir -p "$LE_CONFIG_HOME"; then
      _err "Can not create config dir: $LE_CONFIG_HOME"
      return 1
    fi

    chmod 700 "$LE_CONFIG_HOME"
  fi

  cp "$PROJECT_ENTRY" "$LE_WORKING_DIR/" && chmod +x "$LE_WORKING_DIR/$PROJECT_ENTRY"

  if [ "$?" != "0" ]; then
    _err "Install failed, can not copy $PROJECT_ENTRY"
    return 1
  fi

  _info "Installed to $LE_WORKING_DIR/$PROJECT_ENTRY"

  if [ "$_ACME_IN_CRON" != "1" ] && [ -z "$_noprofile" ]; then
    _installalias "$_c_home"
  fi

  for subf in $_SUB_FOLDERS; do
    if [ -d "$subf" ]; then
      mkdir -p "$LE_WORKING_DIR/$subf"
      cp "$subf"/* "$LE_WORKING_DIR"/"$subf"/
    fi
  done

  if [ ! -f "$ACCOUNT_CONF_PATH" ]; then
    _initconf
  fi

  if [ "$_DEFAULT_ACCOUNT_CONF_PATH" != "$ACCOUNT_CONF_PATH" ]; then
    _setopt "$_DEFAULT_ACCOUNT_CONF_PATH" "ACCOUNT_CONF_PATH" "=" "\"$ACCOUNT_CONF_PATH\""
  fi

  if [ "$_DEFAULT_CERT_HOME" != "$CERT_HOME" ]; then
    _saveaccountconf "CERT_HOME" "$CERT_HOME"
  fi

  if [ "$_DEFAULT_ACCOUNT_KEY_PATH" != "$ACCOUNT_KEY_PATH" ]; then
    _saveaccountconf "ACCOUNT_KEY_PATH" "$ACCOUNT_KEY_PATH"
  fi

  if [ -z "$_nocron" ]; then
    installcronjob "$_c_home"
  fi

  if [ -z "$NO_DETECT_SH" ]; then
    #Modify shebang
    if _exists bash; then
      _bash_path="$(bash -c "command -v bash 2>/dev/null")"
      if [ -z "$_bash_path" ]; then
        _bash_path="$(bash -c 'echo $SHELL')"
      fi
    fi
    if [ "$_bash_path" ]; then
      _info "Good, bash is found, so change the shebang to use bash as preferred."
      _shebang='#!'"$_bash_path"
      _setShebang "$LE_WORKING_DIR/$PROJECT_ENTRY" "$_shebang"
      for subf in $_SUB_FOLDERS; do
        if [ -d "$LE_WORKING_DIR/$subf" ]; then
          for _apifile in "$LE_WORKING_DIR/$subf/"*.sh; do
            _setShebang "$_apifile" "$_shebang"
          done
        fi
      done
    fi
  fi

  _info OK
}

# nocron
uninstall() {
  _nocron="$1"
  if [ -z "$_nocron" ]; then
    uninstallcronjob
  fi
  _initpath

  _uninstallalias

  rm -f "$LE_WORKING_DIR/$PROJECT_ENTRY"
  _info "The keys and certs are in \"$(__green "$LE_CONFIG_HOME")\", you can remove them by yourself."

}

_uninstallalias() {
  _initpath

  _profile="$(_detect_profile)"
  if [ "$_profile" ]; then
    _info "Uninstalling alias from: '$_profile'"
    text="$(cat "$_profile")"
    echo "$text" | sed "s|^.*\"$LE_WORKING_DIR/$PROJECT_NAME.env\"$||" >"$_profile"
  fi

  _csh_profile="$HOME/.cshrc"
  if [ -f "$_csh_profile" ]; then
    _info "Uninstalling alias from: '$_csh_profile'"
    text="$(cat "$_csh_profile")"
    echo "$text" | sed "s|^.*\"$LE_WORKING_DIR/$PROJECT_NAME.csh\"$||" >"$_csh_profile"
  fi

  _tcsh_profile="$HOME/.tcshrc"
  if [ -f "$_tcsh_profile" ]; then
    _info "Uninstalling alias from: '$_csh_profile'"
    text="$(cat "$_tcsh_profile")"
    echo "$text" | sed "s|^.*\"$LE_WORKING_DIR/$PROJECT_NAME.csh\"$||" >"$_tcsh_profile"
  fi

}

cron() {
  export _ACME_IN_CRON=1
  _initpath
  _info "$(__green "===Starting cron===")"
  if [ "$AUTO_UPGRADE" = "1" ]; then
    export LE_WORKING_DIR
    (
      if ! upgrade; then
        _err "Cron:Upgrade failed!"
        return 1
      fi
    )
    . "$LE_WORKING_DIR/$PROJECT_ENTRY" >/dev/null

    if [ -t 1 ]; then
      __INTERACTIVE="1"
    fi

    _info "Auto upgraded to: $VER"
  fi
  renewAll
  _ret="$?"
  _ACME_IN_CRON=""
  _info "$(__green "===End cron===")"
  exit $_ret
}

version() {
  echo "$PROJECT"
  echo "v$VER"
}

# subject content hooks code
_send_notify() {
  _nsubject="$1"
  _ncontent="$2"
  _nhooks="$3"
  _nerror="$4"

  if [ "$NOTIFY_LEVEL" = "$NOTIFY_LEVEL_DISABLE" ]; then
    _debug "The NOTIFY_LEVEL is $NOTIFY_LEVEL, disabled, just return."
    return 0
  fi

  if [ -z "$_nhooks" ]; then
    _debug "The NOTIFY_HOOK is empty, just return."
    return 0
  fi

  _send_err=0
  for _n_hook in $(echo "$_nhooks" | tr ',' " "); do
    _n_hook_file="$(_findHook "" $_SUB_FOLDER_NOTIFY "$_n_hook")"
    _info "Sending via: $_n_hook"
    _debug "Found $_n_hook_file for $_n_hook"
    if [ -z "$_n_hook_file" ]; then
      _err "Can not find the hook file for $_n_hook"
      continue
    fi
    if ! (
      if ! . "$_n_hook_file"; then
        _err "Load file $_n_hook_file error. Please check your api file and try again."
        return 1
      fi

      d_command="${_n_hook}_send"
      if ! _exists "$d_command"; then
        _err "It seems that your api file is not correct, it must have a function named: $d_command"
        return 1
      fi

      if ! $d_command "$_nsubject" "$_ncontent" "$_nerror"; then
        _err "Error send message by $d_command"
        return 1
      fi

      return 0
    ); then
      _err "Set $_n_hook_file error."
      _send_err=1
    else
      _info "$_n_hook $(__green Success)"
    fi
  done
  return $_send_err

}

# hook
_set_notify_hook() {
  _nhooks="$1"

  _test_subject="Hello, this is a notification from $PROJECT_NAME"
  _test_content="If you receive this message, your notification works."

  _send_notify "$_test_subject" "$_test_content" "$_nhooks" 0

}

#[hook] [level] [mode]
setnotify() {
  _nhook="$1"
  _nlevel="$2"
  _nmode="$3"

  _initpath

  if [ -z "$_nhook$_nlevel$_nmode" ]; then
    _usage "Usage: $PROJECT_ENTRY --set-notify [--notify-hook <hookname>] [--notify-level <0|1|2|3>] [--notify-mode <0|1>]"
    _usage "$_NOTIFY_WIKI"
    return 1
  fi

  if [ "$_nlevel" ]; then
    _info "Set notify level to: $_nlevel"
    export "NOTIFY_LEVEL=$_nlevel"
    _saveaccountconf "NOTIFY_LEVEL" "$NOTIFY_LEVEL"
  fi

  if [ "$_nmode" ]; then
    _info "Set notify mode to: $_nmode"
    export "NOTIFY_MODE=$_nmode"
    _saveaccountconf "NOTIFY_MODE" "$NOTIFY_MODE"
  fi

  if [ "$_nhook" ]; then
    _info "Set notify hook to: $_nhook"
    if [ "$_nhook" = "$NO_VALUE" ]; then
      _info "Clear notify hook"
      _clearaccountconf "NOTIFY_HOOK"
    else
      if _set_notify_hook "$_nhook"; then
        export NOTIFY_HOOK="$_nhook"
        _saveaccountconf "NOTIFY_HOOK" "$NOTIFY_HOOK"
        return 0
      else
        _err "Can not set notify hook to: $_nhook"
        return 1
      fi
    fi
  fi

}

showhelp() {
  _initpath
  version
  echo "Usage: $PROJECT_ENTRY <command> ... [parameters ...]
Commands:
  -h, --help               Show this help message.
  -v, --version            Show version info.
  --install                Install $PROJECT_NAME to your system.
  --uninstall              Uninstall $PROJECT_NAME, and uninstall the cron job.
  --upgrade                Upgrade $PROJECT_NAME to the latest code from $PROJECT.
  --issue                  Issue a cert.
  --deploy                 Deploy the cert to your server.
  -i, --install-cert       Install the issued cert to apache/nginx or any other server.
  -r, --renew              Renew a cert.
  --renew-all              Renew all the certs.
  --revoke                 Revoke a cert.
  --remove                 Remove the cert from list of certs known to $PROJECT_NAME.
  --list                   List all the certs.
  --to-pkcs12              Export the certificate and key to a pfx file.
  --to-pkcs8               Convert to pkcs8 format.
  --sign-csr               Issue a cert from an existing csr.
  --show-csr               Show the content of a csr.
  -ccr, --create-csr       Create CSR, professional use.
  --create-domain-key      Create an domain private key, professional use.
  --update-account         Update account info.
  --register-account       Register account key.
  --deactivate-account     Deactivate the account.
  --create-account-key     Create an account private key, professional use.
  --install-cronjob        Install the cron job to renew certs, you don't need to call this. The 'install' command can automatically install the cron job.
  --uninstall-cronjob      Uninstall the cron job. The 'uninstall' command can do this automatically.
  --cron                   Run cron job to renew all the certs.
  --set-notify             Set the cron notification hook, level or mode.
  --deactivate             Deactivate the domain authz, professional use.
  --set-default-ca         Used with '--server', Set the default CA to use.
                           See: $_SERVER_WIKI


Parameters:
<<<<<<< HEAD
  --domain, -d   domain.tld         Specifies a domain, used to issue, renew or revoke etc.
  --challenge-alias domain.tld      The challenge domain alias for DNS alias mode: $_DNS_ALIAS_WIKI
  --domain-alias domain.tld         The domain alias for DNS alias mode: $_DNS_ALIAS_WIKI
  --force, -f                       Used to force to install or force to renew a cert immediately.
  --sequential, -s                  Used to set txt records and verify them in sequence.
  --staging, --test                 Use staging server, just for test.
  --debug                           Output debug info.
  --output-insecure                 Output all the sensitive messages. By default all the credentials/sensitive messages are hidden from the output/debug/log for security.
  --webroot, -w  /path/to/webroot   Specifies the web root folder for web root mode.
=======
  -d, --domain <domain.tld>         Specifies a domain, used to issue, renew or revoke etc.
  --challenge-alias <domain.tld>    The challenge domain alias for DNS alias mode.
                                    See: $_DNS_ALIAS_WIKI

  --domain-alias <domain.tld>       The domain alias for DNS alias mode.
                                    See: $_DNS_ALIAS_WIKI

  --preferred-chain <chain>         If the CA offers multiple certificate chains, prefer the chain with an issuer matching this Subject Common Name.
                                    If no match, the default offered chain will be used. (default: empty)
                                    See: $_PREFERRED_CHAIN_WIKI

  -f, --force                       Force install, force cert renewal or override sudo restrictions.
  --staging, --test                 Use staging server, for testing.
  --debug [0|1|2|3]                 Output debug info. Defaults to 1 if argument is omitted.
  --output-insecure                 Output all the sensitive messages.
                                    By default all the credentials/sensitive messages are hidden from the output/debug/log for security.
  -w, --webroot <directory>         Specifies the web root folder for web root mode.
>>>>>>> 918c8f92
  --standalone                      Use standalone mode.
  --alpn                            Use standalone alpn mode.
  --stateless                       Use stateless mode.
                                    See: $_STATELESS_WIKI

  --apache                          Use apache mode.
  --dns [dns_hook]                  Use dns manual mode or dns api. Defaults to manual mode when argument is omitted.
                                    See: $_DNS_API_WIKI

  --dnssleep <seconds>              The time in seconds to wait for all the txt records to propagate in dns api mode.
                                    It's not necessary to use this by default, $PROJECT_NAME polls dns status by DOH automatically.
  -k, --keylength <bits>            Specifies the domain key length: 2048, 3072, 4096, 8192 or ec-256, ec-384, ec-521.
  -ak, --accountkeylength <bits>    Specifies the account key length: 2048, 3072, 4096
  --log [file]                      Specifies the log file. Defaults to \"$DEFAULT_LOG_FILE\" if argument is omitted.
  --log-level <1|2>                 Specifies the log level, default is 1.
  --syslog <0|3|6|7>                Syslog level, 0: disable syslog, 3: error, 6: info, 7: debug.
  --eab-kid <eab_key_id>            Key Identifier for External Account Binding.
  --eab-hmac-key <eab_hmac_key>     HMAC key for External Account Binding.


  These parameters are to install the cert to nginx/apache or any other server after issue/renew a cert:

  --cert-file <file>                Path to copy the cert file to after issue/renew..
  --key-file <file>                 Path to copy the key file to after issue/renew.
  --ca-file <file>                  Path to copy the intermediate cert file to after issue/renew.
  --fullchain-file <file>           Path to copy the fullchain cert file to after issue/renew.
  --reloadcmd <command>             Command to execute after issue/renew to reload the server.

  --server <server_uri>             ACME Directory Resource URI. (default: $DEFAULT_CA)
                                    See: $_SERVER_WIKI

  --accountconf <file>              Specifies a customized account config file.
  --home <directory>                Specifies the home dir for $PROJECT_NAME.
  --cert-home <directory>           Specifies the home dir to save all the certs, only valid for '--install' command.
  --config-home <directory>         Specifies the home dir to save all the configurations.
  --useragent <string>              Specifies the user agent string. it will be saved for future use too.
  -m, --accountemail <email>        Specifies the account email, only valid for the '--install' and '--update-account' command.
  --accountkey <file>               Specifies the account key path, only valid for the '--install' command.
  --days <ndays>                    Specifies the days to renew the cert when using '--issue' command. The default value is $DEFAULT_RENEW days.
  --httpport <port>                 Specifies the standalone listening port. Only valid if the server is behind a reverse proxy or load balancer.
  --tlsport <port>                  Specifies the standalone tls listening port. Only valid if the server is behind a reverse proxy or load balancer.
  --local-address <ip>              Specifies the standalone/tls server listening address, in case you have multiple ip addresses.
  --listraw                         Only used for '--list' command, list the certs in raw format.
  -se, --stop-renew-on-error        Only valid for '--renew-all' command. Stop if one cert has error in renewal.
  --insecure                        Do not check the server certificate, in some devices, the api server's certificate may not be trusted.
  --ca-bundle <file>                Specifies the path to the CA certificate bundle to verify api server's certificate.
  --ca-path <directory>             Specifies directory containing CA certificates in PEM format, used by wget or curl.
  --nocron                          Only valid for '--install' command, which means: do not install the default cron job.
                                    In this case, the certs will not be renewed automatically.
  --noprofile                       Only valid for '--install' command, which means: do not install aliases to user profile.
  --no-color                        Do not output color text.
  --force-color                     Force output of color text. Useful for non-interactive use with the aha tool for HTML E-Mails.
  --ecc                             Specifies to use the ECC cert. Valid for '--install-cert', '--renew', '--revoke', '--to-pkcs12' and '--create-csr'
  --csr <file>                      Specifies the input csr.
  --pre-hook <command>              Command to be run before obtaining any certificates.
  --post-hook <command>             Command to be run after attempting to obtain/renew certificates. Runs regardless of whether obtain/renew succeeded or failed.
  --renew-hook <command>            Command to be run after each successfully renewed certificate.
  --deploy-hook <hookname>          The hook file to deploy cert
  --ocsp, --ocsp-must-staple        Generate OCSP-Must-Staple extension.
  --always-force-new-domain-key     Generate new domain key on renewal. Otherwise, the domain key is not changed by default.
  --auto-upgrade [0|1]              Valid for '--upgrade' command, indicating whether to upgrade automatically in future. Defaults to 1 if argument is omitted.
  --listen-v4                       Force standalone/tls server to listen at ipv4.
  --listen-v6                       Force standalone/tls server to listen at ipv6.
  --openssl-bin <file>              Specifies a custom openssl bin location.
  --use-wget                        Force to use wget, if you have both curl and wget installed.
  --yes-I-know-dns-manual-mode-enough-go-ahead-please  Force use of dns manual mode.
                                    See:  $_DNS_MANUAL_WIKI

  -b, --branch <branch>             Only valid for '--upgrade' command, specifies the branch name to upgrade to.
  --notify-level <0|1|2|3>          Set the notification level:  Default value is $NOTIFY_LEVEL_DEFAULT.
                                    0: disabled, no notification will be sent.
                                    1: send notifications only when there is an error.
                                    2: send notifications when a cert is successfully renewed, or there is an error.
                                    3: send notifications when a cert is skipped, renewed, or error.
  --notify-mode <0|1>               Set notification mode. Default value is $NOTIFY_MODE_DEFAULT.
                                    0: Bulk mode. Send all the domain's notifications in one message(mail).
                                    1: Cert mode. Send a message for every single cert.
  --notify-hook <hookname>          Set the notify hook
  --revoke-reason <0-10>            The reason for revocation, can be used in conjunction with the '--revoke' command.
                                    See: $_REVOKE_WIKI

  --password <password>             Add a password to exported pfx file. Use with --to-pkcs12.


"
}

# nocron noprofile
_installOnline() {
  _info "Installing from online archive."
  _nocron="$1"
  _noprofile="$2"
  if [ ! "$BRANCH" ]; then
    BRANCH="master"
  fi

  target="$PROJECT/archive/$BRANCH.tar.gz"
  _info "Downloading $target"
  localname="$BRANCH.tar.gz"
  if ! _get "$target" >$localname; then
    _err "Download error."
    return 1
  fi
  (
    _info "Extracting $localname"
    if ! (tar xzf $localname || gtar xzf $localname); then
      _err "Extraction error."
      exit 1
    fi

    cd "$PROJECT_NAME-$BRANCH"
    chmod +x $PROJECT_ENTRY
    if ./$PROJECT_ENTRY install "$_nocron" "" "$_noprofile"; then
      _info "Install success!"
      _initpath
      _saveaccountconf "UPGRADE_HASH" "$(_getUpgradeHash)"
    fi

    cd ..

    rm -rf "$PROJECT_NAME-$BRANCH"
    rm -f "$localname"
  )
}

_getRepoHash() {
  _hash_path=$1
  shift
  _hash_url="https://api.github.com/repos/acmesh-official/$PROJECT_NAME/git/refs/$_hash_path"
  _get $_hash_url | tr -d "\r\n" | tr '{},' '\n' | grep '"sha":' | cut -d '"' -f 4
}

_getUpgradeHash() {
  _b="$BRANCH"
  if [ -z "$_b" ]; then
    _b="master"
  fi
  _hash=$(_getRepoHash "heads/$_b")
  if [ -z "$_hash" ]; then _hash=$(_getRepoHash "tags/$_b"); fi
  echo $_hash
}

upgrade() {
  if (
    _initpath
    [ -z "$FORCE" ] && [ "$(_getUpgradeHash)" = "$(_readaccountconf "UPGRADE_HASH")" ] && _info "Already uptodate!" && exit 0
    export LE_WORKING_DIR
    cd "$LE_WORKING_DIR"
    _installOnline "nocron" "noprofile"
  ); then
    _info "Upgrade success!"
    exit 0
  else
    _err "Upgrade failed!"
    exit 1
  fi
}

_processAccountConf() {
  if [ "$_useragent" ]; then
    _saveaccountconf "USER_AGENT" "$_useragent"
  elif [ "$USER_AGENT" ] && [ "$USER_AGENT" != "$DEFAULT_USER_AGENT" ]; then
    _saveaccountconf "USER_AGENT" "$USER_AGENT"
  fi

  if [ "$_openssl_bin" ]; then
    _saveaccountconf "ACME_OPENSSL_BIN" "$_openssl_bin"
  elif [ "$ACME_OPENSSL_BIN" ] && [ "$ACME_OPENSSL_BIN" != "$DEFAULT_OPENSSL_BIN" ]; then
    _saveaccountconf "ACME_OPENSSL_BIN" "$ACME_OPENSSL_BIN"
  fi

  if [ "$_auto_upgrade" ]; then
    _saveaccountconf "AUTO_UPGRADE" "$_auto_upgrade"
  elif [ "$AUTO_UPGRADE" ]; then
    _saveaccountconf "AUTO_UPGRADE" "$AUTO_UPGRADE"
  fi

  if [ "$_use_wget" ]; then
    _saveaccountconf "ACME_USE_WGET" "$_use_wget"
  elif [ "$ACME_USE_WGET" ]; then
    _saveaccountconf "ACME_USE_WGET" "$ACME_USE_WGET"
  fi

}

_checkSudo() {
  if [ "$SUDO_GID" ] && [ "$SUDO_COMMAND" ] && [ "$SUDO_USER" ] && [ "$SUDO_UID" ]; then
    if [ "$SUDO_USER" = "root" ] && [ "$SUDO_UID" = "0" ]; then
      #it's root using sudo, no matter it's using sudo or not, just fine
      return 0
    fi
    if [ -n "$SUDO_COMMAND" ]; then
      #it's a normal user doing "sudo su", or `sudo -i` or `sudo -s`
      _endswith "$SUDO_COMMAND" /bin/su || grep "^$SUDO_COMMAND\$" /etc/shells >/dev/null 2>&1
      return $?
    fi
    #otherwise
    return 1
  fi
  return 0
}

#server
_selectServer() {
  _server="$1"
  _server_lower="$(echo "$_server" | _lower_case)"
  _sindex=0
  for snames in $CA_NAMES; do
    snames="$(echo "$snames" | _lower_case)"
    _sindex="$(_math $_sindex + 1)"
    _debug2 "_selectServer try snames" "$snames"
    for sname in $(echo "$snames" | tr ',' ' '); do
      if [ "$_server_lower" = "$sname" ]; then
        _debug2 "_selectServer match $sname"
        _serverdir="$(_getfield "$CA_SERVERS" $_sindex)"
        _debug "Selected server: $_serverdir"
        ACME_DIRECTORY="$_serverdir"
        export ACME_DIRECTORY
        return
      fi
    done
  done
  ACME_DIRECTORY="$_server"
  export ACME_DIRECTORY
}

#url
_getCAShortName() {
  caurl="$1"
  if [ -z "$caurl" ]; then
    caurl="$DEFAULT_CA"
  fi
  caurl_lower="$(echo $caurl | _lower_case)"
  _sindex=0
  for surl in $(echo "$CA_SERVERS" | _lower_case | tr , ' '); do
    _sindex="$(_math $_sindex + 1)"
    if [ "$caurl_lower" = "$surl" ]; then
      _nindex=0
      for snames in $CA_NAMES; do
        _nindex="$(_math $_nindex + 1)"
        if [ $_nindex -ge $_sindex ]; then
          _getfield "$snames" 1
          return
        fi
      done
    fi
  done
  echo "$caurl"
}

#set default ca to $ACME_DIRECTORY
setdefaultca() {
  if [ -z "$ACME_DIRECTORY" ]; then
    _err "Please give a --server parameter."
    return 1
  fi
  _saveaccountconf "DEFAULT_ACME_SERVER" "$ACME_DIRECTORY"
  _info "Changed default CA to: $(__green "$ACME_DIRECTORY")"
}

_process() {
  _CMD=""
  _domain=""
  _altdomains="$NO_VALUE"
  _webroot=""
  _challenge_alias=""
  _keylength=""
  _accountkeylength=""
  _cert_file=""
  _key_file=""
  _ca_file=""
  _fullchain_file=""
  _reloadcmd=""
  _password=""
  _accountconf=""
  _useragent=""
  _accountemail=""
  _accountkey=""
  _certhome=""
  _confighome=""
  _httpport=""
  _tlsport=""
  _dnssleep=""
  _listraw=""
  _stopRenewOnError=""
  #_insecure=""
  _ca_bundle=""
  _ca_path=""
  _nocron=""
  _noprofile=""
  _ecc=""
  _csr=""
  _pre_hook=""
  _post_hook=""
  _renew_hook=""
  _deploy_hook=""
  _logfile=""
  _log=""
  _local_address=""
  _log_level=""
  _auto_upgrade=""
  _listen_v4=""
  _listen_v6=""
  _openssl_bin=""
  _syslog=""
  _use_wget=""
  _server=""
  _notify_hook=""
  _notify_level=""
  _notify_mode=""
  _revoke_reason=""
  _eab_kid=""
  _eab_hmac_key=""
  _preferred_chain=""
  while [ ${#} -gt 0 ]; do
    case "${1}" in

    --help | -h)
      showhelp
      return
      ;;
    --version | -v)
      version
      return
      ;;
    --install)
      _CMD="install"
      ;;
    --uninstall)
      _CMD="uninstall"
      ;;
    --upgrade)
      _CMD="upgrade"
      ;;
    --issue)
      _CMD="issue"
      ;;
    --deploy)
      _CMD="deploy"
      ;;
    --sign-csr | --signcsr)
      _CMD="signcsr"
      ;;
    --show-csr | --showcsr)
      _CMD="showcsr"
      ;;
    -i | --install-cert | --installcert)
      _CMD="installcert"
      ;;
    --renew | -r)
      _CMD="renew"
      ;;
    --renew-all | --renewAll | --renewall)
      _CMD="renewAll"
      ;;
    --revoke)
      _CMD="revoke"
      ;;
    --remove)
      _CMD="remove"
      ;;
    --list)
      _CMD="list"
      ;;
    --install-cronjob | --installcronjob)
      _CMD="installcronjob"
      ;;
    --uninstall-cronjob | --uninstallcronjob)
      _CMD="uninstallcronjob"
      ;;
    --cron)
      _CMD="cron"
      ;;
    --to-pkcs12 | --to-pkcs | --toPkcs)
      _CMD="toPkcs"
      ;;
    --to-pkcs8 | --toPkcs8)
      _CMD="toPkcs8"
      ;;
    --create-account-key | --createAccountKey | --createaccountkey | -cak)
      _CMD="createAccountKey"
      ;;
    --create-domain-key | --createDomainKey | --createdomainkey | -cdk)
      _CMD="createDomainKey"
      ;;
    -ccr | --create-csr | --createCSR | --createcsr)
      _CMD="createCSR"
      ;;
    --deactivate)
      _CMD="deactivate"
      ;;
    --update-account | --updateaccount)
      _CMD="updateaccount"
      ;;
    --register-account | --registeraccount)
      _CMD="registeraccount"
      ;;
    --deactivate-account)
      _CMD="deactivateaccount"
      ;;
    --set-notify)
      _CMD="setnotify"
      ;;
    --set-default-ca)
      _CMD="setdefaultca"
      ;;
    -d | --domain)
      _dvalue="$2"

      if [ "$_dvalue" ]; then
        if _startswith "$_dvalue" "-"; then
          _err "'$_dvalue' is not a valid domain for parameter '$1'"
          return 1
        fi
        if _is_idn "$_dvalue" && ! _exists idn; then
          _err "It seems that $_dvalue is an IDN( Internationalized Domain Names), please install 'idn' command first."
          return 1
        fi

        if _startswith "$_dvalue" "*."; then
          _debug "Wildcard domain"
          export ACME_VERSION=2
        fi
        if [ -z "$_domain" ]; then
          _domain="$_dvalue"
        else
          if [ "$_altdomains" = "$NO_VALUE" ]; then
            _altdomains="$_dvalue"
          else
            _altdomains="$_altdomains,$_dvalue"
          fi
        fi
      fi

      shift
      ;;

<<<<<<< HEAD
      --force | -f)
        FORCE="1"
        ;;
      --sequential | -s)
        SEQUENTIAL="1"
        ;;
      --staging | --test)
        STAGE="1"
        ;;
      --server)
        ACME_DIRECTORY="$2"
        _server="$ACME_DIRECTORY"
        export ACME_DIRECTORY
        shift
        ;;
      --debug)
        if [ -z "$2" ] || _startswith "$2" "-"; then
          DEBUG="$DEBUG_LEVEL_DEFAULT"
        else
          DEBUG="$2"
          shift
        fi
        ;;
      --output-insecure)
        export OUTPUT_INSECURE=1
        ;;
      --webroot | -w)
        wvalue="$2"
        if [ -z "$_webroot" ]; then
          _webroot="$wvalue"
        else
          _webroot="$_webroot,$wvalue"
        fi
        shift
        ;;
      --challenge-alias)
        cvalue="$2"
        _challenge_alias="$_challenge_alias$cvalue,"
        shift
        ;;
      --domain-alias)
        cvalue="$DNS_ALIAS_PREFIX$2"
        _challenge_alias="$_challenge_alias$cvalue,"
=======
    -f | --force)
      FORCE="1"
      ;;
    --staging | --test)
      STAGE="1"
      ;;
    --server)
      _server="$2"
      _selectServer "$_server"
      shift
      ;;
    --debug)
      if [ -z "$2" ] || _startswith "$2" "-"; then
        DEBUG="$DEBUG_LEVEL_DEFAULT"
      else
        DEBUG="$2"
>>>>>>> 918c8f92
        shift
      fi
      ;;
    --output-insecure)
      export OUTPUT_INSECURE=1
      ;;
    -w | --webroot)
      wvalue="$2"
      if [ -z "$_webroot" ]; then
        _webroot="$wvalue"
      else
        _webroot="$_webroot,$wvalue"
      fi
      shift
      ;;
    --challenge-alias)
      cvalue="$2"
      _challenge_alias="$_challenge_alias$cvalue,"
      shift
      ;;
    --domain-alias)
      cvalue="$DNS_ALIAS_PREFIX$2"
      _challenge_alias="$_challenge_alias$cvalue,"
      shift
      ;;
    --standalone)
      wvalue="$NO_VALUE"
      if [ -z "$_webroot" ]; then
        _webroot="$wvalue"
      else
        _webroot="$_webroot,$wvalue"
      fi
      ;;
    --alpn)
      wvalue="$W_ALPN"
      if [ -z "$_webroot" ]; then
        _webroot="$wvalue"
      else
        _webroot="$_webroot,$wvalue"
      fi
      ;;
    --stateless)
      wvalue="$MODE_STATELESS"
      if [ -z "$_webroot" ]; then
        _webroot="$wvalue"
      else
        _webroot="$_webroot,$wvalue"
      fi
      ;;
    --local-address)
      lvalue="$2"
      _local_address="$_local_address$lvalue,"
      shift
      ;;
    --apache)
      wvalue="apache"
      if [ -z "$_webroot" ]; then
        _webroot="$wvalue"
      else
        _webroot="$_webroot,$wvalue"
      fi
      ;;
    --nginx)
      wvalue="$NGINX"
      if [ "$2" ] && ! _startswith "$2" "-"; then
        wvalue="$NGINX$2"
        shift
      fi
      if [ -z "$_webroot" ]; then
        _webroot="$wvalue"
      else
        _webroot="$_webroot,$wvalue"
      fi
      ;;
    --dns)
      wvalue="$W_DNS"
      if [ "$2" ] && ! _startswith "$2" "-"; then
        wvalue="$2"
        shift
      fi
      if [ -z "$_webroot" ]; then
        _webroot="$wvalue"
      else
        _webroot="$_webroot,$wvalue"
      fi
      ;;
    --dnssleep)
      _dnssleep="$2"
      Le_DNSSleep="$_dnssleep"
      shift
      ;;

    --keylength | -k)
      _keylength="$2"
      shift
      ;;
    -ak | --accountkeylength)
      _accountkeylength="$2"
      shift
      ;;

    --cert-file | --certpath)
      _cert_file="$2"
      shift
      ;;
    --key-file | --keypath)
      _key_file="$2"
      shift
      ;;
    --ca-file | --capath)
      _ca_file="$2"
      shift
      ;;
    --fullchain-file | --fullchainpath)
      _fullchain_file="$2"
      shift
      ;;
    --reloadcmd | --reloadCmd)
      _reloadcmd="$2"
      shift
      ;;
    --password)
      _password="$2"
      shift
      ;;
    --accountconf)
      _accountconf="$2"
      ACCOUNT_CONF_PATH="$_accountconf"
      shift
      ;;
    --home)
      LE_WORKING_DIR="$2"
      shift
      ;;
    --cert-home | --certhome)
      _certhome="$2"
      CERT_HOME="$_certhome"
      shift
      ;;
    --config-home)
      _confighome="$2"
      LE_CONFIG_HOME="$_confighome"
      shift
      ;;
    --useragent)
      _useragent="$2"
      USER_AGENT="$_useragent"
      shift
      ;;
    -m | --accountemail)
      _accountemail="$2"
      ACCOUNT_EMAIL="$_accountemail"
      shift
      ;;
    --accountkey)
      _accountkey="$2"
      ACCOUNT_KEY_PATH="$_accountkey"
      shift
      ;;
    --days)
      _days="$2"
      Le_RenewalDays="$_days"
      shift
      ;;
    --httpport)
      _httpport="$2"
      Le_HTTPPort="$_httpport"
      shift
      ;;
    --tlsport)
      _tlsport="$2"
      Le_TLSPort="$_tlsport"
      shift
      ;;
    --listraw)
      _listraw="raw"
      ;;
    -se | --stop-renew-on-error | --stopRenewOnError | --stoprenewonerror)
      _stopRenewOnError="1"
      ;;
    --insecure)
      #_insecure="1"
      HTTPS_INSECURE="1"
      ;;
    --ca-bundle)
      _ca_bundle="$(_readlink "$2")"
      CA_BUNDLE="$_ca_bundle"
      shift
      ;;
    --ca-path)
      _ca_path="$2"
      CA_PATH="$_ca_path"
      shift
      ;;
    --nocron)
      _nocron="1"
      ;;
    --noprofile)
      _noprofile="1"
      ;;
    --no-color)
      export ACME_NO_COLOR=1
      ;;
    --force-color)
      export ACME_FORCE_COLOR=1
      ;;
    --ecc)
      _ecc="isEcc"
      ;;
    --csr)
      _csr="$2"
      shift
      ;;
    --pre-hook)
      _pre_hook="$2"
      shift
      ;;
    --post-hook)
      _post_hook="$2"
      shift
      ;;
    --renew-hook)
      _renew_hook="$2"
      shift
      ;;
    --deploy-hook)
      if [ -z "$2" ] || _startswith "$2" "-"; then
        _usage "Please specify a value for '--deploy-hook'"
        return 1
      fi
      _deploy_hook="$_deploy_hook$2,"
      shift
      ;;
    --ocsp-must-staple | --ocsp)
      Le_OCSP_Staple="1"
      ;;
    --always-force-new-domain-key)
      if [ -z "$2" ] || _startswith "$2" "-"; then
        Le_ForceNewDomainKey=1
      else
        Le_ForceNewDomainKey="$2"
        shift
      fi
      ;;
    --yes-I-know-dns-manual-mode-enough-go-ahead-please)
      export FORCE_DNS_MANUAL=1
      ;;
    --log | --logfile)
      _log="1"
      _logfile="$2"
      if _startswith "$_logfile" '-'; then
        _logfile=""
      else
        shift
      fi
      LOG_FILE="$_logfile"
      if [ -z "$LOG_LEVEL" ]; then
        LOG_LEVEL="$DEFAULT_LOG_LEVEL"
      fi
      ;;
    --log-level)
      _log_level="$2"
      LOG_LEVEL="$_log_level"
      shift
      ;;
    --syslog)
      if ! _startswith "$2" '-'; then
        _syslog="$2"
        shift
      fi
      if [ -z "$_syslog" ]; then
        _syslog="$SYSLOG_LEVEL_DEFAULT"
      fi
      ;;
    --auto-upgrade)
      _auto_upgrade="$2"
      if [ -z "$_auto_upgrade" ] || _startswith "$_auto_upgrade" '-'; then
        _auto_upgrade="1"
      else
        shift
      fi
      AUTO_UPGRADE="$_auto_upgrade"
      ;;
    --listen-v4)
      _listen_v4="1"
      Le_Listen_V4="$_listen_v4"
      ;;
    --listen-v6)
      _listen_v6="1"
      Le_Listen_V6="$_listen_v6"
      ;;
    --openssl-bin)
      _openssl_bin="$2"
      ACME_OPENSSL_BIN="$_openssl_bin"
      shift
      ;;
    --use-wget)
      _use_wget="1"
      ACME_USE_WGET="1"
      ;;
    --branch | -b)
      export BRANCH="$2"
      shift
      ;;
    --notify-hook)
      _nhook="$2"
      if _startswith "$_nhook" "-"; then
        _err "'$_nhook' is not a hook name for '$1'"
        return 1
      fi
      if [ "$_notify_hook" ]; then
        _notify_hook="$_notify_hook,$_nhook"
      else
        _notify_hook="$_nhook"
      fi
      shift
      ;;
    --notify-level)
      _nlevel="$2"
      if _startswith "$_nlevel" "-"; then
        _err "'$_nlevel' is not a integer for '$1'"
        return 1
      fi
      _notify_level="$_nlevel"
      shift
      ;;
    --notify-mode)
      _nmode="$2"
      if _startswith "$_nmode" "-"; then
        _err "'$_nmode' is not a integer for '$1'"
        return 1
      fi
      _notify_mode="$_nmode"
      shift
      ;;
    --revoke-reason)
      _revoke_reason="$2"
      if _startswith "$_revoke_reason" "-"; then
        _err "'$_revoke_reason' is not a integer for '$1'"
        return 1
      fi
      shift
      ;;
    --eab-kid)
      _eab_kid="$2"
      shift
      ;;
    --eab-hmac-key)
      _eab_hmac_key="$2"
      shift
      ;;
    --preferred-chain)
      _preferred_chain="$2"
      shift
      ;;
    *)
      _err "Unknown parameter : $1"
      return 1
      ;;
    esac

    shift 1
  done

  if [ "${_CMD}" != "install" ]; then
    if [ "$__INTERACTIVE" ] && ! _checkSudo; then
      if [ -z "$FORCE" ]; then
        #Use "echo" here, instead of _info. it's too early
        echo "It seems that you are using sudo, please read this link first:"
        echo "$_SUDO_WIKI"
        return 1
      fi
    fi
    __initHome
    if [ "$_log" ]; then
      if [ -z "$_logfile" ]; then
        _logfile="$DEFAULT_LOG_FILE"
      fi
    fi
    if [ "$_logfile" ]; then
      _saveaccountconf "LOG_FILE" "$_logfile"
      LOG_FILE="$_logfile"
    fi

    if [ "$_log_level" ]; then
      _saveaccountconf "LOG_LEVEL" "$_log_level"
      LOG_LEVEL="$_log_level"
    fi

    if [ "$_syslog" ]; then
      if _exists logger; then
        if [ "$_syslog" = "0" ]; then
          _clearaccountconf "SYS_LOG"
        else
          _saveaccountconf "SYS_LOG" "$_syslog"
        fi
        SYS_LOG="$_syslog"
      else
        _err "The 'logger' command is not found, can not enable syslog."
        _clearaccountconf "SYS_LOG"
        SYS_LOG=""
      fi
    fi

    _processAccountConf
  fi

  _debug2 LE_WORKING_DIR "$LE_WORKING_DIR"

  if [ "$DEBUG" ]; then
    version
    if [ "$_server" ]; then
      _debug "Using server: $_server"
    fi
  fi
  _debug "Running cmd: ${_CMD}"
  case "${_CMD}" in
  install) install "$_nocron" "$_confighome" "$_noprofile" ;;
  uninstall) uninstall "$_nocron" ;;
  upgrade) upgrade ;;
  issue)
    issue "$_webroot" "$_domain" "$_altdomains" "$_keylength" "$_cert_file" "$_key_file" "$_ca_file" "$_reloadcmd" "$_fullchain_file" "$_pre_hook" "$_post_hook" "$_renew_hook" "$_local_address" "$_challenge_alias" "$_preferred_chain"
    ;;
  deploy)
    deploy "$_domain" "$_deploy_hook" "$_ecc"
    ;;
  signcsr)
    signcsr "$_csr" "$_webroot" "$_cert_file" "$_key_file" "$_ca_file" "$_reloadcmd" "$_fullchain_file" "$_pre_hook" "$_post_hook" "$_renew_hook" "$_local_address" "$_challenge_alias"
    ;;
  showcsr)
    showcsr "$_csr" "$_domain"
    ;;
  installcert)
    installcert "$_domain" "$_cert_file" "$_key_file" "$_ca_file" "$_reloadcmd" "$_fullchain_file" "$_ecc"
    ;;
  renew)
    renew "$_domain" "$_ecc"
    ;;
  renewAll)
    renewAll "$_stopRenewOnError"
    ;;
  revoke)
    revoke "$_domain" "$_ecc" "$_revoke_reason"
    ;;
  remove)
    remove "$_domain" "$_ecc"
    ;;
  deactivate)
    deactivate "$_domain,$_altdomains"
    ;;
  registeraccount)
    registeraccount "$_accountkeylength" "$_eab_kid" "$_eab_hmac_key"
    ;;
  updateaccount)
    updateaccount
    ;;
  deactivateaccount)
    deactivateaccount
    ;;
  list)
    list "$_listraw" "$_domain"
    ;;
  installcronjob) installcronjob "$_confighome" ;;
  uninstallcronjob) uninstallcronjob ;;
  cron) cron ;;
  toPkcs)
    toPkcs "$_domain" "$_password" "$_ecc"
    ;;
  toPkcs8)
    toPkcs8 "$_domain" "$_ecc"
    ;;
  createAccountKey)
    createAccountKey "$_accountkeylength"
    ;;
  createDomainKey)
    createDomainKey "$_domain" "$_keylength"
    ;;
  createCSR)
    createCSR "$_domain" "$_altdomains" "$_ecc"
    ;;
  setnotify)
    setnotify "$_notify_hook" "$_notify_level" "$_notify_mode"
    ;;
  setdefaultca)
    setdefaultca
    ;;
  *)
    if [ "$_CMD" ]; then
      _err "Invalid command: $_CMD"
    fi
    showhelp
    return 1
    ;;
  esac
  _ret="$?"
  if [ "$_ret" != "0" ]; then
    return $_ret
  fi

  if [ "${_CMD}" = "install" ]; then
    if [ "$_log" ]; then
      if [ -z "$LOG_FILE" ]; then
        LOG_FILE="$DEFAULT_LOG_FILE"
      fi
      _saveaccountconf "LOG_FILE" "$LOG_FILE"
    fi

    if [ "$_log_level" ]; then
      _saveaccountconf "LOG_LEVEL" "$_log_level"
    fi

    if [ "$_syslog" ]; then
      if _exists logger; then
        if [ "$_syslog" = "0" ]; then
          _clearaccountconf "SYS_LOG"
        else
          _saveaccountconf "SYS_LOG" "$_syslog"
        fi
      else
        _err "The 'logger' command is not found, can not enable syslog."
        _clearaccountconf "SYS_LOG"
        SYS_LOG=""
      fi
    fi

    _processAccountConf
  fi

}

if [ "$INSTALLONLINE" ]; then
  INSTALLONLINE=""
  _installOnline
  exit
fi

main() {
  [ -z "$1" ] && showhelp && return
  if _startswith "$1" '-'; then _process "$@"; else "$@"; fi
}

main "$@"<|MERGE_RESOLUTION|>--- conflicted
+++ resolved
@@ -3993,7 +3993,6 @@
 
 }
 
-<<<<<<< HEAD
 _set_one_dns() {
   d=$(echo "$ventry" | cut -d "$sep" -f 1)
   keyauthorization=$(echo "$ventry" | cut -d "$sep" -f 2)
@@ -4308,7 +4307,7 @@
 
   done
   return 2
-=======
+
 #file
 _get_cert_issuers() {
   _cfile="$1"
@@ -4331,7 +4330,6 @@
   _fissuers="$(echo "$_fissuers" | _lower_case)"
   _missuer="$(echo "$_missuer" | _lower_case)"
   _contains "$_fissuers" "$_missuer"
->>>>>>> 918c8f92
 }
 
 #webroot, domain domainlist  keylength
@@ -6499,17 +6497,6 @@
 
 
 Parameters:
-<<<<<<< HEAD
-  --domain, -d   domain.tld         Specifies a domain, used to issue, renew or revoke etc.
-  --challenge-alias domain.tld      The challenge domain alias for DNS alias mode: $_DNS_ALIAS_WIKI
-  --domain-alias domain.tld         The domain alias for DNS alias mode: $_DNS_ALIAS_WIKI
-  --force, -f                       Used to force to install or force to renew a cert immediately.
-  --sequential, -s                  Used to set txt records and verify them in sequence.
-  --staging, --test                 Use staging server, just for test.
-  --debug                           Output debug info.
-  --output-insecure                 Output all the sensitive messages. By default all the credentials/sensitive messages are hidden from the output/debug/log for security.
-  --webroot, -w  /path/to/webroot   Specifies the web root folder for web root mode.
-=======
   -d, --domain <domain.tld>         Specifies a domain, used to issue, renew or revoke etc.
   --challenge-alias <domain.tld>    The challenge domain alias for DNS alias mode.
                                     See: $_DNS_ALIAS_WIKI
@@ -6523,11 +6510,11 @@
 
   -f, --force                       Force install, force cert renewal or override sudo restrictions.
   --staging, --test                 Use staging server, for testing.
+  --sequential, -s                  Used to set txt records and verify them in sequence.
   --debug [0|1|2|3]                 Output debug info. Defaults to 1 if argument is omitted.
   --output-insecure                 Output all the sensitive messages.
                                     By default all the credentials/sensitive messages are hidden from the output/debug/log for security.
   -w, --webroot <directory>         Specifies the web root folder for web root mode.
->>>>>>> 918c8f92
   --standalone                      Use standalone mode.
   --alpn                            Use standalone alpn mode.
   --stateless                       Use stateless mode.
@@ -6964,57 +6951,14 @@
 
       shift
       ;;
-
-<<<<<<< HEAD
-      --force | -f)
-        FORCE="1"
-        ;;
-      --sequential | -s)
-        SEQUENTIAL="1"
-        ;;
-      --staging | --test)
-        STAGE="1"
-        ;;
-      --server)
-        ACME_DIRECTORY="$2"
-        _server="$ACME_DIRECTORY"
-        export ACME_DIRECTORY
-        shift
-        ;;
-      --debug)
-        if [ -z "$2" ] || _startswith "$2" "-"; then
-          DEBUG="$DEBUG_LEVEL_DEFAULT"
-        else
-          DEBUG="$2"
-          shift
-        fi
-        ;;
-      --output-insecure)
-        export OUTPUT_INSECURE=1
-        ;;
-      --webroot | -w)
-        wvalue="$2"
-        if [ -z "$_webroot" ]; then
-          _webroot="$wvalue"
-        else
-          _webroot="$_webroot,$wvalue"
-        fi
-        shift
-        ;;
-      --challenge-alias)
-        cvalue="$2"
-        _challenge_alias="$_challenge_alias$cvalue,"
-        shift
-        ;;
-      --domain-alias)
-        cvalue="$DNS_ALIAS_PREFIX$2"
-        _challenge_alias="$_challenge_alias$cvalue,"
-=======
     -f | --force)
       FORCE="1"
       ;;
     --staging | --test)
       STAGE="1"
+      ;;
+    --sequential | -s)
+      SEQUENTIAL="1"
       ;;
     --server)
       _server="$2"
@@ -7026,7 +6970,6 @@
         DEBUG="$DEBUG_LEVEL_DEFAULT"
       else
         DEBUG="$2"
->>>>>>> 918c8f92
         shift
       fi
       ;;
