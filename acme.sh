#!/usr/bin/env sh
VER=2.2.2

PROJECT_NAME="acme.sh"

PROJECT_ENTRY="acme.sh"

PROJECT="https://github.com/Neilpang/$PROJECT_NAME"

DEFAULT_CA="https://acme-v01.api.letsencrypt.org"
DEFAULT_AGREEMENT="https://letsencrypt.org/documents/LE-SA-v1.0.1-July-27-2015.pdf"

DEFAULT_USER_AGENT="$PROJECT_ENTRY client: $PROJECT"

STAGE_CA="https://acme-staging.api.letsencrypt.org"

VTYPE_HTTP="http-01"
VTYPE_DNS="dns-01"

BEGIN_CSR="-----BEGIN CERTIFICATE REQUEST-----"
END_CSR="-----END CERTIFICATE REQUEST-----"

BEGIN_CERT="-----BEGIN CERTIFICATE-----"
END_CERT="-----END CERTIFICATE-----"

if [ -z "$AGREEMENT" ] ; then
  AGREEMENT="$DEFAULT_AGREEMENT"
fi



_URGLY_PRINTF=""
if [ "$(printf '\x41')" != 'A' ] ; then
  _URGLY_PRINTF=1
fi


_info() {
  if [ -z "$2" ] ; then
    echo "[$(date)] $1"
  else
    echo "[$(date)] $1"="'$2'"
  fi
}

_err() {
  _info "$@" >&2
  return 1
}

_debug() {
  if [ -z "$DEBUG" ] ; then
    return
  fi
  _err "$@"
  return 0
}

_debug2() {
  if [ "$DEBUG" ] && [ "$DEBUG" -ge "2" ] ; then
    _debug "$@"
  fi
  return
}

_startswith(){
  _str="$1"
  _sub="$2"
  echo $_str | grep ^$_sub >/dev/null 2>&1
}

_contains(){
  _str="$1"
  _sub="$2"
  echo $_str | grep $_sub >/dev/null 2>&1
}

_exists(){
  cmd="$1"
  if [ -z "$cmd" ] ; then
    _err "Usage: _exists cmd"
    return 1
  fi
  if type command >/dev/null 2>&1 ; then
    command -v $cmd >/dev/null 2>&1
  else
    type $cmd >/dev/null 2>&1
  fi
  ret="$?"
  _debug2 "$cmd exists=$ret"
  return $ret
}

#a + b
_math(){
  expr "$@"
}

_h_char_2_dec() {
  _ch=$1
  case "${_ch}" in
    a|A)
      echo -n 10
        ;;
    b|B)
      echo -n 11
        ;;
    c|C)
      echo -n 12
        ;;
    d|D)
      echo -n 13
        ;;
    e|E)
      echo -n 14
        ;;
    f|F)
      echo -n 15
        ;;
    *)
      echo -n $_ch
        ;;
  esac       

}

_h2b() {
  hex=$(cat)
  i=1
  j=2
  if _exists let ; then
    uselet="1"
  fi
  _debug uselet "$uselet"
  _debug _URGLY_PRINTF "$_URGLY_PRINTF"
  while [ '1' ] ; do
    if [ -z "$_URGLY_PRINTF" ] ; then
      h=$(printf $hex | cut -c $i-$j)
      if [ -z "$h" ] ; then
        break;
      fi
      printf "\x$h"
    else
      ic=$(printf $hex | cut -c $i)
      jc=$(printf $hex | cut -c $j)
      if [ -z "$ic$jc" ] ; then
        break;
      fi
      ic="$(_h_char_2_dec $ic)"
      jc="$(_h_char_2_dec $jc)"
      printf '\'"$(printf %o "$(_math $ic \* 16 + $jc)")"
    fi
    if [ "$uselet" ] ; then
      let "i+=2" >/dev/null
      let "j+=2" >/dev/null
    else
      i="$(_math $i + 2)"
      j="$(_math $j + 2)"
    fi    
  done
}

#options file
_sed_i() {
  options="$1"
  filename="$2"
  if [ -z "$filename" ] ; then
    _err "Usage:_sed_i options filename"
    return 1
  fi
  
  if sed -h 2>&1 | grep "\-i[SUFFIX]" ; then
    _debug "Using sed  -i"
    sed -i ""
  else
    _debug "No -i support in sed"
    text="$(cat $filename)"
    echo "$text" | sed "$options" > "$filename"
  fi
}

#Usage: file startline endline
_getfile() {
  filename="$1"
  startline="$2"
  endline="$3"
  if [ -z "$endline" ] ; then
    _err "Usage: file startline endline"
    return 1
  fi
  
  i="$(grep -n --  "$startline"  $filename | cut -d : -f 1)"
  if [ -z "$i" ] ; then
    _err "Can not find start line: $startline"
    return 1
  fi
  i="$(_math $i + 1)"
  _debug i $i
  
  j="$(grep -n --  "$endline"  $filename | cut -d : -f 1)"
  if [ -z "$j" ] ; then
    _err "Can not find end line: $endline"
    return 1
  fi
  j="$(_math $j - 1)"
  _debug j $j
  
  sed -n $i,${j}p  "$filename"

}

#Usage: multiline
_base64() {
  if [ "$1" ] ; then
    openssl base64 -e
  else
    openssl base64 -e | tr -d '\r\n'
  fi
}

#Usage: multiline
_dbase64() {
  if [ "$1" ] ; then
    openssl base64 -d -A
  else
    openssl base64 -d
  fi
}

#Usage: hashalg
#Output Base64-encoded digest
_digest() {
  alg="$1"
  if [ -z "$alg" ] ; then
    _err "Usage: _digest hashalg"
    return 1
  fi
  
  if [ "$alg" = "sha256" ] ; then
    openssl dgst -sha256 -binary | _base64
  else
    _err "$alg is not supported yet"
    return 1
  fi

}

#Usage: keyfile hashalg
#Output: Base64-encoded signature value
_sign() {
  keyfile="$1"
  alg="$2"
  if [ -z "$alg" ] ; then
    _err "Usage: _sign keyfile hashalg"
    return 1
  fi
  
  if [ "$alg" = "sha256" ] ; then
    openssl   dgst   -sha256  -sign  "$keyfile" | _base64
  else
    _err "$alg is not supported yet"
    return 1
  fi  
  
}

_ss() {
  _port="$1"
  
  if _exists "ss" ; then
    _debug "Using: ss"
    ss -ntpl | grep :$_port" "
    return 0
  fi

  if _exists "netstat" ; then
    _debug "Using: netstat"
    if netstat -h 2>&1 | grep "\-p proto" >/dev/null ; then
      #for windows version netstat tool
      netstat -anb -p tcp | grep "LISTENING" | grep :$_port" "
    else
      if netstat -help 2>&1 | grep "\-p protocol" >/dev/null ; then
        netstat -an -p tcp | grep LISTEN | grep :$_port" "
      else
        netstat -ntpl | grep :$_port" "
      fi
    fi
    return 0
  fi

  return 1
}

toPkcs() {
  domain="$1"
  pfxPassword="$2"
  if [ -z "$domain" ] ; then
    echo "Usage: $PROJECT_ENTRY --toPkcs -d domain [--password pfx-password]"
    return 1
  fi

  _initpath "$domain"
  
  if [ "$pfxPassword" ] ; then
    openssl pkcs12 -export -out "$CERT_PFX_PATH" -inkey "$CERT_KEY_PATH" -in "$CERT_PATH" -certfile "$CA_CERT_PATH" -password "pass:$pfxPassword"
  else
    openssl pkcs12 -export -out "$CERT_PFX_PATH" -inkey "$CERT_KEY_PATH" -in "$CERT_PATH" -certfile "$CA_CERT_PATH"
  fi
  
  if [ "$?" = "0" ] ; then
    _info "Success, Pfx is exported to: $CERT_PFX_PATH"
  fi

}

#domain [2048]  
createAccountKey() {
  _info "Creating account key"
  if [ -z "$1" ] ; then
    echo Usage: $PROJECT_ENTRY --createAccountKey -d domain.com  [--accountkeylength 2048]
    return
  fi
  
  account=$1
  length=$2
  _debug account "$account"
  _debug length "$length"
  if _startswith "$length" "ec-" ; then
    length=2048
  fi
  
  if [ -z "$2" ] || [ "$2" = "no" ] ; then
    _info "Use default length 2048"
    length=2048
  fi
  _initpath
  
  if [ -f "$ACCOUNT_KEY_PATH" ] ; then
    _info "Account key exists, skip"
    return
  else
    #generate account key
    openssl genrsa $length 2>/dev/null > "$ACCOUNT_KEY_PATH"
  fi

}

#domain length
createDomainKey() {
  _info "Creating domain key"
  if [ -z "$1" ] ; then
    echo Usage: $PROJECT_ENTRY --createDomainKey -d domain.com  [ --keylength 2048 ]
    return
  fi
  
  domain=$1
  length=$2
  isec=""
  if _startswith "$length" "ec-" ; then
    isec="1"
    length=$(printf $length | cut -d '-' -f 2-100)
    eccname="$length"
  fi

  if [ -z "$length" ] ; then
    if [ "$isec" ] ; then
      length=256
    else
      length=2048
    fi
  fi
  _info "Use length $length"

  if [ "$isec" ] ; then
    if [ "$length" = "256" ] ; then
      eccname="prime256v1"
    fi
    if [ "$length" = "384" ] ; then
      eccname="secp384r1"
    fi
    if [ "$length" = "521" ] ; then
      eccname="secp521r1"
    fi
    _info "Using ec name: $eccname"
  fi
  
  _initpath $domain
  
  if [ ! -f "$CERT_KEY_PATH" ] || ( [ "$FORCE" ] && ! [ "$IS_RENEW" ] ); then 
    #generate account key
    if [ "$isec" ] ; then
      openssl ecparam  -name $eccname -genkey 2>/dev/null > "$CERT_KEY_PATH"
    else
      openssl genrsa $length 2>/dev/null > "$CERT_KEY_PATH"
    fi
  else
    if [ "$IS_RENEW" ] ; then
      _info "Domain key exists, skip"
      return 0
    else
      _err "Domain key exists, do you want to overwrite the key?"
      _err "Add '--force', and try again."
      return 1
    fi
  fi

}

# domain  domainlist
createCSR() {
  _info "Creating csr"
  if [ -z "$1" ] ; then
    echo Usage: $PROJECT_ENTRY --createCSR -d domain1.com [-d domain2.com  -d domain3.com ... ]
    return
  fi
  domain=$1
  _initpath $domain
  
  domainlist=$2
  
  if [ -f "$CSR_PATH" ]  && [ "$IS_RENEW" ] && [ -z "$FORCE" ]; then
    _info "CSR exists, skip"
    return
  fi
  
  if [ -z "$domainlist" ] || [ "$domainlist" = "no" ]; then
    #single domain
    _info "Single domain" $domain
    printf "[ req_distinguished_name ]\n[ req ]\ndistinguished_name = req_distinguished_name\n" > "$DOMAIN_SSL_CONF"
    openssl req -new -sha256 -key "$CERT_KEY_PATH" -subj "/CN=$domain" -config "$DOMAIN_SSL_CONF" -out "$CSR_PATH"
  else
    alt="DNS:$(echo $domainlist | sed "s/,/,DNS:/g")"
    #multi 
    _info "Multi domain" "$alt"
    printf "[ req_distinguished_name ]\n[ req ]\ndistinguished_name = req_distinguished_name\n[SAN]\nsubjectAltName=$alt" > "$DOMAIN_SSL_CONF"
    openssl req -new -sha256 -key "$CERT_KEY_PATH" -subj "/CN=$domain" -reqexts SAN -config "$DOMAIN_SSL_CONF" -out "$CSR_PATH"
  fi

}

_urlencode() {
  __n=$(cat)
  echo $__n | tr '/+' '_-' | tr -d '= '
}

_time2str() {
  #BSD
  if date -u -d@$1 2>/dev/null ; then
    return
  fi
  
  #Linux
  if date -u -r $1 2>/dev/null ; then
    return
  fi
  
}

_stat() {
  #Linux
  if stat -c '%U:%G' "$1" 2>/dev/null ; then
    return
  fi
  
  #BSD
  if stat -f  '%Su:%Sg' "$1" 2>/dev/null ; then
    return
  fi
}

#keyfile
_calcjwk() {
  keyfile="$1"
  if [ -z "$keyfile" ] ; then
    _err "Usage: _calcjwk keyfile"
    return 1
  fi
  EC_SIGN=""
  if grep "BEGIN RSA PRIVATE KEY" "$keyfile" > /dev/null 2>&1 ; then
    _debug "RSA key"
    pub_exp=$(openssl rsa -in $keyfile  -noout -text | grep "^publicExponent:"| cut -d '(' -f 2 | cut -d 'x' -f 2 | cut -d ')' -f 1)
    if [ "${#pub_exp}" = "5" ] ; then
      pub_exp=0$pub_exp
    fi
    _debug2 pub_exp "$pub_exp"
    
    e=$(echo $pub_exp | _h2b | _base64)
    _debug2 e "$e"
    
    modulus=$(openssl rsa -in $keyfile -modulus -noout | cut -d '=' -f 2 )
    _debug2 modulus "$modulus"
    n=$(echo -n $modulus| _h2b | _base64 | _urlencode )
    jwk='{"e": "'$e'", "kty": "RSA", "n": "'$n'"}'
    _debug2 jwk "$jwk"
    
    HEADER='{"alg": "RS256", "jwk": '$jwk'}'
    HEADERPLACE='{"nonce": "NONCE", "alg": "RS256", "jwk": '$jwk'}'
  elif grep "BEGIN EC PRIVATE KEY" "$keyfile" > /dev/null 2>&1 ; then
    _debug "EC key"
    EC_SIGN="1"
    crv="$(openssl ec  -in $keyfile  -noout -text 2>/dev/null | grep "^NIST CURVE:" | cut -d ":" -f 2 | tr -d " \r\n")"
    _debug2 crv $crv
    
    pubi="$(openssl ec  -in $keyfile  -noout -text 2>/dev/null | grep -n pub: | cut -d : -f 1)"
    pubi=$(_math $pubi + 1)
    _debug2 pubi $pubi
    
    pubj="$(openssl ec  -in $keyfile  -noout -text 2>/dev/null | grep -n "ASN1 OID:"  | cut -d : -f 1)"
    pubj=$(_math $pubj + 1)
    _debug2 pubj $pubj
    
    pubtext="$(openssl ec  -in $keyfile  -noout -text 2>/dev/null | sed  -n "$pubi,${pubj}p" | tr -d " \n\r")"
    _debug2 pubtext "$pubtext"
    
    xlen="$(printf "$pubtext" | tr -d ':' | wc -c)"
    xlen=$(_math $xlen / 4)
    _debug2 xlen $xlen

    xend=$(_math $xend + 1)
    x="$(printf $pubtext | cut -d : -f 2-$xend)"
    _debug2 x $x
    
    x64="$(printf $x | tr -d : | _h2b | _base64 | _urlencode)"
    _debug2 x64 $x64

    xend=$(_math $xend + 1)
    y="$(printf $pubtext | cut -d : -f $xend-10000)"
    _debug2 y $y
    
    y64="$(printf $y | tr -d : | _h2b | _base64 | _urlencode)"
    _debug2 y64 $y64
   
    jwk='{"kty": "EC", "crv": "'$crv'", "x": "'$x64'", "y": "'$y64'"}'
    _debug2 jwk "$jwk"
    
    HEADER='{"alg": "ES256", "jwk": '$jwk'}'
    HEADERPLACE='{"nonce": "NONCE", "alg": "ES256", "jwk": '$jwk'}'

  else
    _err "Only RSA or EC key is supported."
    return 1
  fi

  _debug2 HEADER "$HEADER"
}
# body  url [needbase64]
_post() {
  body="$1"
  url="$2"
  needbase64="$3"

  if _exists "curl" ; then
    CURL="$CURL --dump-header $HTTP_HEADER "
    if [ "$needbase64" ] ; then
      response="$($CURL -A "User-Agent: $USER_AGENT" -X POST --data "$body" $url | _base64)"
    else
      response="$($CURL -A "User-Agent: $USER_AGENT" -X POST --data "$body" $url)"
    fi
  else
    if [ "$needbase64" ] ; then
      response="$($WGET -S -O - --user-agent="$USER_AGENT" --post-data="$body" $url 2>"$HTTP_HEADER" | _base64)"
    else
      response="$($WGET -S -O - --user-agent="$USER_AGENT" --post-data="$body" $url 2>"$HTTP_HEADER")"
    fi
    _sed_i "s/^ *//g" "$HTTP_HEADER"
  fi
  echo -n "$response"
  
}

# url getheader
_get() {
  url="$1"
  onlyheader="$2"
  _debug url $url
  if _exists "curl" ; then
    if [ "$onlyheader" ] ; then
      $CURL -I -A "User-Agent: $USER_AGENT" $url
    else
      $CURL -A "User-Agent: $USER_AGENT" $url
    fi
  else
    _debug "WGET" "$WGET"
    if [ "$onlyheader" ] ; then
      eval $WGET --user-agent=\"$USER_AGENT\" -S -O /dev/null $url 2>&1 | sed 's/^[ ]*//g'
    else
      eval $WGET --user-agent=\"$USER_AGENT\" -O - $url
    fi
  fi
  ret=$?
  return $ret
}

# url  payload needbase64  keyfile
_send_signed_request() {
  url=$1
  payload=$2
  needbase64=$3
  keyfile=$4
  if [ -z "$keyfile" ] ; then
    keyfile="$ACCOUNT_KEY_PATH"
  fi
  _debug url $url
  _debug payload "$payload"
  
  if ! _calcjwk "$keyfile" ; then
    return 1
  fi

  payload64=$(echo -n $payload | _base64 | _urlencode)
  _debug2 payload64 $payload64
  
  nonceurl="$API/directory"
  nonce="$(_get $nonceurl "onlyheader" | grep -o "Replay-Nonce:.*$" | head -1 | tr -d "\r\n" | cut -d ' ' -f 2)"

  _debug nonce "$nonce"
  
  protected="$(printf "$HEADERPLACE" | sed "s/NONCE/$nonce/" )"
  _debug2 protected "$protected"
  
  protected64="$(printf "$protected" | _base64 | _urlencode)"
  _debug2 protected64 "$protected64"

  sig=$(echo -n "$protected64.$payload64" |  _sign  "$keyfile" "sha256" | _urlencode)
  _debug2 sig "$sig"
  
  body="{\"header\": $HEADER, \"protected\": \"$protected64\", \"payload\": \"$payload64\", \"signature\": \"$sig\"}"
  _debug2 body "$body"
  

  response="$(_post "$body" $url "$needbase64" )"

  responseHeaders="$(cat $HTTP_HEADER)"
  
  _debug2 responseHeaders "$responseHeaders"
  _debug2 response  "$response"
  code="$(grep "^HTTP" $HTTP_HEADER | tail -1 | cut -d " " -f 2 | tr -d "\r\n" )"
  _debug code $code

}


#setopt "file"  "opt"  "="  "value" [";"]
_setopt() {
  __conf="$1"
  __opt="$2"
  __sep="$3"
  __val="$4"
  __end="$5"
  if [ -z "$__opt" ] ; then 
    echo usage: _setopt  '"file"  "opt"  "="  "value" [";"]'
    return
  fi
  if [ ! -f "$__conf" ] ; then
    touch "$__conf"
  fi

  if grep -H -n "^$__opt$__sep" "$__conf" > /dev/null ; then
    _debug2 OK
    if _contains "$__val" "&" ; then
      __val="$(echo $__val | sed 's/&/\\&/g')"
    fi
    text="$(cat $__conf)"
    echo "$text" | sed "s|^$__opt$__sep.*$|$__opt$__sep$__val$__end|" > "$__conf"

  elif grep -H -n "^#$__opt$__sep" "$__conf" > /dev/null ; then
    if _contains "$__val" "&" ; then
      __val="$(echo $__val | sed 's/&/\\&/g')"
    fi
    text="$(cat $__conf)"
    echo "$text" | sed "s|^#$__opt$__sep.*$|$__opt$__sep$__val$__end|" > "$__conf"

  else
    _debug2 APP
    echo "$__opt$__sep$__val$__end" >> "$__conf"
  fi
  _debug "$(grep -H -n "^$__opt$__sep" $__conf)"
}

#_savedomainconf   key  value
#save to domain.conf
_savedomainconf() {
  key="$1"
  value="$2"
  if [ "$DOMAIN_CONF" ] ; then
    _setopt $DOMAIN_CONF "$key" "=" "$value"
  else
    _err "DOMAIN_CONF is empty, can not save $key=$value"
  fi
}

#_saveaccountconf  key  value
_saveaccountconf() {
  key="$1"
  value="$2"
  if [ "$ACCOUNT_CONF_PATH" ] ; then
    _setopt $ACCOUNT_CONF_PATH "$key" "=" "\"$value\""
  else
    _err "ACCOUNT_CONF_PATH is empty, can not save $key=$value"
  fi
}

_startserver() {
  content="$1"
  _debug "startserver: $$"
  nchelp="$(nc -h 2>&1)"
  
  if echo "$nchelp" | grep "\-q[ ,]" >/dev/null ; then
    _NC="nc -q 1 -l"
  else
    if echo "$nchelp" | grep "GNU netcat" >/dev/null && echo "$nchelp" | grep "\-c, \-\-close" >/dev/null ; then
      _NC="nc -c -l"
    elif echo "$nchelp" | grep "\-N" |grep "Shutdown the network socket after EOF on stdin"  >/dev/null ; then
      _NC="nc -N -l"
    else
      _NC="nc -l"
    fi
  fi

  _debug "_NC" "$_NC"
#  while true ; do
    if [ "$DEBUG" ] ; then
<<<<<<< HEAD
      if ! echo -e -n "HTTP/1.1 200 OK\r\n\r\n$content" | $_NC -p $Le_HTTPPort ; then
        echo -e -n "HTTP/1.1 200 OK\r\n\r\n$content" | $_NC $Le_HTTPPort ;
=======
      if ! printf "HTTP/1.1 200 OK\r\n\r\n$content" | $_NC -p $Le_HTTPPort ; then
        printf "HTTP/1.1 200 OK\r\n\r\n$content" | $_NC $Le_HTTPPort ;
>>>>>>> 0cca2128
      fi
    else
      if ! printf "HTTP/1.1 200 OK\r\n\r\n$content" | $_NC -p $Le_HTTPPort > /dev/null 2>&1; then
        printf "HTTP/1.1 200 OK\r\n\r\n$content" | $_NC $Le_HTTPPort > /dev/null 2>&1
      fi      
    fi
    if [ "$?" != "0" ] ; then
      _err "nc listen error."
      exit 1
    fi
#  done
}

_stopserver(){
  pid="$1"
  _debug "pid" "$pid"
  if [ -z "$pid" ] ; then
    return
  fi
  
  if [ "$(ps | grep "$pid")" ] ; then
    _debug "Found proc process, kill it."
    kill -s 9 $pid > /dev/null
  fi
  
  for ncid in $(echo $(ps | grep nc) | cut -d " " -f 1) ; do
    _debug "kill $ncid"
    kill -s 9 $ncid > /dev/null
  done
  
  _get "http://localhost:$Le_HTTPPort" >/dev/null 2>&1

}

_initpath() {

  if [ -z "$LE_WORKING_DIR" ] ; then
    LE_WORKING_DIR=$HOME/.$PROJECT_NAME
  fi
  
  _DEFAULT_ACCOUNT_CONF_PATH="$LE_WORKING_DIR/account.conf"

  if [ -z "$ACCOUNT_CONF_PATH" ] ; then
    if [ -f "$_DEFAULT_ACCOUNT_CONF_PATH" ] ; then
      . "$_DEFAULT_ACCOUNT_CONF_PATH"
    fi
  fi
  
  if [ -z "$ACCOUNT_CONF_PATH" ] ; then
    ACCOUNT_CONF_PATH="$_DEFAULT_ACCOUNT_CONF_PATH"
  fi
  
  if [ -f "$ACCOUNT_CONF_PATH" ] ; then
    . "$ACCOUNT_CONF_PATH"
  fi

  if [ "$IN_CRON" ] ; then
    if [ ! "$_USER_PATH_EXPORTED" ] ; then
      _USER_PATH_EXPORTED=1
      export PATH="$USER_PATH:$PATH"
    fi
  fi

  if [ -z "$API" ] ; then
    if [ -z "$STAGE" ] ; then
      API="$DEFAULT_CA"
    else
      API="$STAGE_CA"
      _info "Using stage api:$API"
    fi  
  fi
  
  if [ -z "$ACME_DIR" ] ; then
    ACME_DIR="/home/.acme"
  fi
  
  if [ -z "$APACHE_CONF_BACKUP_DIR" ] ; then
    APACHE_CONF_BACKUP_DIR="$LE_WORKING_DIR"
  fi
  
  if [ -z "$USER_AGENT" ] ; then
    USER_AGENT="$DEFAULT_USER_AGENT"
  fi
  
  HTTP_HEADER="$LE_WORKING_DIR/http.header"
  
  WGET="wget -q"
  if [ "$DEBUG" ] && [ "$DEBUG" -ge "2" ] ; then
    WGET="$WGET -d "
  fi

  dp="$LE_WORKING_DIR/curl.dump"
  CURL="curl -L --silent"
  if [ "$DEBUG" ] && [ "$DEBUG" -ge "2" ] ; then
    CURL="$CURL -L --trace-ascii $dp "
  fi

  _DEFAULT_ACCOUNT_KEY_PATH="$LE_WORKING_DIR/account.key"
  if [ -z "$ACCOUNT_KEY_PATH" ] ; then
    ACCOUNT_KEY_PATH="$_DEFAULT_ACCOUNT_KEY_PATH"
  fi
  
  _DEFAULT_CERT_HOME="$LE_WORKING_DIR"
  if [ -z "$CERT_HOME" ] ; then
    CERT_HOME="$_DEFAULT_CERT_HOME"
  fi

  domain="$1"

  if [ -z "$domain" ] ; then
    return 0
  fi
  
  domainhome="$CERT_HOME/$domain"
  mkdir -p "$domainhome"

  if [ -z "$DOMAIN_PATH" ] ; then
    DOMAIN_PATH="$domainhome"
  fi
  if [ -z "$DOMAIN_CONF" ] ; then
    DOMAIN_CONF="$domainhome/$domain.conf"
  fi
  
  if [ -z "$DOMAIN_SSL_CONF" ] ; then
    DOMAIN_SSL_CONF="$domainhome/$domain.ssl.conf"
  fi
  
  if [ -z "$CSR_PATH" ] ; then
    CSR_PATH="$domainhome/$domain.csr"
  fi
  if [ -z "$CERT_KEY_PATH" ] ; then 
    CERT_KEY_PATH="$domainhome/$domain.key"
  fi
  if [ -z "$CERT_PATH" ] ; then
    CERT_PATH="$domainhome/$domain.cer"
  fi
  if [ -z "$CA_CERT_PATH" ] ; then
    CA_CERT_PATH="$domainhome/ca.cer"
  fi
  if [ -z "$CERT_FULLCHAIN_PATH" ] ; then
    CERT_FULLCHAIN_PATH="$domainhome/fullchain.cer"
  fi
  if [ -z "$CERT_PFX_PATH" ] ; then
    CERT_PFX_PATH="$domainhome/$domain.pfx"
  fi
}


_apachePath() {
  if ! _exists apachectl ; then
    _err "'apachecrl not found. It seems that apache is not installed, or you are not root user.'"
    _err "Please use webroot mode to try again."
    return 1
  fi
  httpdconfname="$(apachectl -V | grep SERVER_CONFIG_FILE= | cut -d = -f 2 | tr -d '"' )"
  if _startswith "$httpdconfname" '/' ; then
    httpdconf="$httpdconfname"
    httpdconfname="$(basename $httpdconfname)"
  else
    httpdroot="$(apachectl -V | grep HTTPD_ROOT= | cut -d = -f 2 | tr -d '"' )"
    httpdconf="$httpdroot/$httpdconfname"
  fi

  if [ ! -f $httpdconf ] ; then
    _err "Apache Config file not found" $httpdconf
    return 1
  fi
  return 0
}

_restoreApache() {
  if [ -z "$usingApache" ] ; then
    return 0
  fi
  _initpath
  if ! _apachePath ; then
    return 1
  fi
  
  if [ ! -f "$APACHE_CONF_BACKUP_DIR/$httpdconfname" ] ; then
    _debug "No config file to restore."
    return 0
  fi
  
  cp -p "$APACHE_CONF_BACKUP_DIR/$httpdconfname" "$httpdconf"
  _debug "Restored: $httpdconf."
  if ! apachectl  -t ; then
    _err "Sorry, restore apache config error, please contact me."
    return 1;
  fi
  _debug "Restored successfully."
  rm -f "$APACHE_CONF_BACKUP_DIR/$httpdconfname"
  return 0  
}

_setApache() {
  _initpath
  if ! _apachePath ; then
    return 1
  fi

  #backup the conf
  _debug "Backup apache config file" $httpdconf
  cp -p $httpdconf $APACHE_CONF_BACKUP_DIR/
  _info "JFYI, Config file $httpdconf is backuped to $APACHE_CONF_BACKUP_DIR/$httpdconfname"
  _info "In case there is an error that can not be restored automatically, you may try restore it yourself."
  _info "The backup file will be deleted on sucess, just forget it."
  
  #add alias
  
  apacheVer="$(apachectl -V | grep "Server version:" | cut -d : -f 2 | cut -d " " -f 2 | cut -d '/' -f 2 )"
  _debug "apacheVer" "$apacheVer"
  apacheMajer="$(echo "$apacheVer" | cut -d . -f 1)"
  apacheMinor="$(echo "$apacheVer" | cut -d . -f 2)"

  if [ "$apacheVer" ] && [ "$apacheMajer" -ge "2" ] && [ "$apacheMinor" -ge "4" ] ; then
    echo "
Alias /.well-known/acme-challenge  $ACME_DIR

<Directory $ACME_DIR >
Require all granted
</Directory>
  " >> $httpdconf  
  else
    echo "
Alias /.well-known/acme-challenge  $ACME_DIR

<Directory $ACME_DIR >
Order allow,deny
Allow from all
</Directory>
  " >> $httpdconf
  fi

  
  if ! apachectl  -t ; then
    _err "Sorry, apache config error, please contact me."
    _restoreApache
    return 1;
  fi
  
  if [ ! -d "$ACME_DIR" ] ; then
    mkdir -p "$ACME_DIR"
    chmod 755 "$ACME_DIR"
  fi
  
  if ! apachectl  graceful ; then
    _err "Sorry, apachectl  graceful error, please contact me."
    _restoreApache
    return 1;
  fi
  usingApache="1"
  return 0
}

_clearup() {
  _stopserver $serverproc
  serverproc=""
  _restoreApache
}

# webroot  removelevel tokenfile
_clearupwebbroot() {
  __webroot="$1"
  if [ -z "$__webroot" ] ; then
    _debug "no webroot specified, skip"
    return 0
  fi
  
  if [ "$2" = '1' ] ; then
    _debug "remove $__webroot/.well-known"
    rm -rf "$__webroot/.well-known"
  elif [ "$2" = '2' ] ; then
    _debug "remove $__webroot/.well-known/acme-challenge"
    rm -rf "$__webroot/.well-known/acme-challenge"
  elif [ "$2" = '3' ] ; then
    _debug "remove $__webroot/.well-known/acme-challenge/$3"
    rm -rf "$__webroot/.well-known/acme-challenge/$3"
  else
    _info "Skip for removelevel:$2"
  fi
  
  return 0

}

issue() {
  if [ -z "$2" ] ; then
    echo "Usage: $PROJECT_ENTRY --issue  -d  a.com  -w /path/to/webroot/a.com/ "
    return 1
  fi
  Le_Webroot="$1"
  Le_Domain="$2"
  Le_Alt="$3"
  Le_Keylength="$4"
  Le_RealCertPath="$5"
  Le_RealKeyPath="$6"
  Le_RealCACertPath="$7"
  Le_ReloadCmd="$8"
  Le_RealFullChainPath="$9"
  
  #remove these later.
  if [ "$Le_Webroot" = "dns-cf" ] ; then
    Le_Webroot="dns_cf"
  fi
  if [ "$Le_Webroot" = "dns-dp" ] ; then
    Le_Webroot="dns_dp"
  fi
  if [ "$Le_Webroot" = "dns-cx" ] ; then
    Le_Webroot="dns_cx"
  fi
  
  _initpath $Le_Domain

  if [ -f "$DOMAIN_CONF" ] ; then
    Le_NextRenewTime=$(grep "^Le_NextRenewTime=" "$DOMAIN_CONF" | cut -d '=' -f 2)
    if [ -z "$FORCE" ] && [ "$Le_NextRenewTime" ] && [ "$(date -u "+%s" )" -lt "$Le_NextRenewTime" ] ; then 
      _info "Skip, Next renewal time is: $(grep "^Le_NextRenewTimeStr" "$DOMAIN_CONF" | cut -d '=' -f 2)"
      return 2
    fi
  fi

  _setopt "$DOMAIN_CONF"  "Le_Domain"             "="  "$Le_Domain"
  _setopt "$DOMAIN_CONF"  "Le_Alt"                "="  "$Le_Alt"
  _setopt "$DOMAIN_CONF"  "Le_Webroot"            "="  "$Le_Webroot"
  _setopt "$DOMAIN_CONF"  "Le_Keylength"          "="  "$Le_Keylength"
  _setopt "$DOMAIN_CONF"  "Le_RealCertPath"       "="  "\"$Le_RealCertPath\""
  _setopt "$DOMAIN_CONF"  "Le_RealCACertPath"     "="  "\"$Le_RealCACertPath\""
  _setopt "$DOMAIN_CONF"  "Le_RealKeyPath"        "="  "\"$Le_RealKeyPath\""
  _setopt "$DOMAIN_CONF"  "Le_ReloadCmd"          "="  "\"$Le_ReloadCmd\""
  _setopt "$DOMAIN_CONF"  "Le_RealFullChainPath"  "="  "\"$Le_RealFullChainPath\""
  
  if [ "$Le_Alt" = "no" ] ; then
    Le_Alt=""
  fi
  if [ "$Le_Keylength" = "no" ] ; then
    Le_Keylength=""
  fi
  if [ "$Le_RealCertPath" = "no" ] ; then
    Le_RealCertPath=""
  fi
  if [ "$Le_RealKeyPath" = "no" ] ; then
    Le_RealKeyPath=""
  fi
  if [ "$Le_RealCACertPath" = "no" ] ; then
    Le_RealCACertPath=""
  fi
  if [ "$Le_ReloadCmd" = "no" ] ; then
    Le_ReloadCmd=""
  fi
  if [ "$Le_RealFullChainPath" = "no" ] ; then
    Le_RealFullChainPath=""
  fi

  
  if _contains "$Le_Webroot" "no" ; then
    _info "Standalone mode."
    if ! _exists "nc" ; then
      _err "Please install netcat(nc) tools first."
      return 1
    fi
    
    if [ -z "$Le_HTTPPort" ] ; then
      Le_HTTPPort=80
    fi
    _setopt "$DOMAIN_CONF"  "Le_HTTPPort"             "="  "$Le_HTTPPort"
    
    netprc="$(_ss "$Le_HTTPPort" | grep "$Le_HTTPPort")"
    if [ "$netprc" ] ; then
      _err "$netprc"
      _err "tcp port $Le_HTTPPort is already used by $(echo "$netprc" | cut -d :  -f 4)"
      _err "Please stop it first"
      return 1
    fi
  fi
  
  if _contains "$Le_Webroot" "apache" ; then
    if ! _setApache ; then
      _err "set up apache error. Report error to me."
      return 1
    fi
  else
    usingApache=""
  fi
  
  if [ ! -f "$ACCOUNT_KEY_PATH" ] ; then
    if ! createAccountKey $Le_Domain $Le_Keylength ; then
      _err "Create account key error."
      if [ "$usingApache" ] ; then
        _restoreApache
      fi
      return 1
    fi
  fi
  
  if ! _calcjwk "$ACCOUNT_KEY_PATH" ; then
    if [ "$usingApache" ] ; then
        _restoreApache
    fi
    return 1
  fi
  
  accountkey_json=$(echo -n "$jwk" |  tr -d ' ' )
  thumbprint=$(echo -n "$accountkey_json" | _digest "sha256" | _urlencode)
  
  accountkeyhash="$(cat "$ACCOUNT_KEY_PATH" | _digest "sha256" )"
  accountkeyhash="$(echo $accountkeyhash$API | _digest "sha256" )"
  if [ "$accountkeyhash" != "$ACCOUNT_KEY_HASH" ] ; then
    _info "Registering account"
    regjson='{"resource": "new-reg", "agreement": "'$AGREEMENT'"}'
    if [ "$ACCOUNT_EMAIL" ] ; then
      regjson='{"resource": "new-reg", "contact": ["mailto: '$ACCOUNT_EMAIL'"], "agreement": "'$AGREEMENT'"}'
    fi  
    _send_signed_request   "$API/acme/new-reg"  "$regjson"
    
    if [ "$code" = "" ] || [ "$code" = '201' ] ; then
      _info "Registered"
      echo $response > $LE_WORKING_DIR/account.json
    elif [ "$code" = '409' ] ; then
      _info "Already registered"
    else
      _err "Register account Error: $response"
      _clearup
      return 1
    fi
    ACCOUNT_KEY_HASH="$accountkeyhash"
    _saveaccountconf "ACCOUNT_KEY_HASH" "$ACCOUNT_KEY_HASH"
  else
    _info "Skip register account key"
  fi

  if [ ! -f "$CERT_KEY_PATH" ] ; then
    if ! createDomainKey $Le_Domain $Le_Keylength ; then 
      _err "Create domain key error."
      _clearup
      return 1
    fi
  fi
  
  if ! createCSR  $Le_Domain  $Le_Alt ; then
    _err "Create CSR error."
    _clearup
    return 1
  fi

  vlist="$Le_Vlist"
  # verify each domain
  _info "Verify each domain"
  sep='#'
  if [ -z "$vlist" ] ; then
    alldomains=$(echo "$Le_Domain,$Le_Alt" |  tr ',' ' ' )
    _index=1
    _currentRoot=""
    for d in $alldomains   
    do
      _info "Getting webroot for domain" $d
      _w="$(echo $Le_Webroot | cut -d , -f $_index)"
      _debug _w "$_w"
      if [ "$_w" ] ; then
        _currentRoot="$_w"
      fi
      _debug "_currentRoot" "$_currentRoot"
      _index=$(_math $_index + 1)
      
      vtype="$VTYPE_HTTP"
      if _startswith "$_currentRoot" "dns" ; then
        vtype="$VTYPE_DNS"
      fi
      _info "Getting token for domain" $d
      _send_signed_request "$API/acme/new-authz" "{\"resource\": \"new-authz\", \"identifier\": {\"type\": \"dns\", \"value\": \"$d\"}}"
      if [ ! -z "$code" ] && [ ! "$code" = '201' ] ; then
        _err "new-authz error: $response"
        _clearup
        return 1
      fi

      entry="$(printf $response | egrep -o  '\{[^{]*"type":"'$vtype'"[^}]*')"
      _debug entry "$entry"

      token="$(printf "$entry" | egrep -o '"token":"[^"]*' | cut -d : -f 2 | tr -d '"')"
      _debug token $token
      
      uri="$(printf "$entry" | egrep -o '"uri":"[^"]*'| cut -d : -f 2,3 | tr -d '"' )"
      _debug uri $uri
      
      keyauthorization="$token.$thumbprint"
      _debug keyauthorization "$keyauthorization"

      dvlist="$d$sep$keyauthorization$sep$uri$sep$vtype$sep$_currentRoot"
      _debug dvlist "$dvlist"
      
      vlist="$vlist$dvlist,"

    done

    #add entry
    dnsadded=""
    ventries=$(echo "$vlist" |  tr ',' ' ' )
    for ventry in $ventries
    do
      d=$(echo $ventry | cut -d $sep -f 1)
      keyauthorization=$(echo $ventry | cut -d $sep -f 2)
      vtype=$(echo $ventry | cut -d $sep -f 4)
      _currentRoot=$(echo $ventry | cut -d $sep -f 5)
      if [ "$vtype" = "$VTYPE_DNS" ] ; then
        dnsadded='0'
        txtdomain="_acme-challenge.$d"
        _debug txtdomain "$txtdomain"
        txt="$(echo -n $keyauthorization | _digest "sha256" | _urlencode)"
        _debug txt "$txt"
        #dns
        #1. check use api
        d_api=""
        if [ -f "$LE_WORKING_DIR/$d/$_currentRoot" ] ; then
          d_api="$LE_WORKING_DIR/$d/$_currentRoot"
        elif [ -f "$LE_WORKING_DIR/$d/$_currentRoot.sh" ] ; then
          d_api="$LE_WORKING_DIR/$d/$_currentRoot.sh"
        elif [ -f "$LE_WORKING_DIR/$_currentRoot" ] ; then
          d_api="$LE_WORKING_DIR/$_currentRoot"
        elif [ -f "$LE_WORKING_DIR/$_currentRoot.sh" ] ; then
          d_api="$LE_WORKING_DIR/$_currentRoot.sh"
        elif [ -f "$LE_WORKING_DIR/dnsapi/$_currentRoot" ] ; then
          d_api="$LE_WORKING_DIR/dnsapi/$_currentRoot"
        elif [ -f "$LE_WORKING_DIR/dnsapi/$_currentRoot.sh" ] ; then
          d_api="$LE_WORKING_DIR/dnsapi/$_currentRoot.sh"
        fi
        _debug d_api "$d_api"
        
        if [ "$d_api" ] ; then
          _info "Found domain api file: $d_api"
        else
          _err "Add the following TXT record:"
          _err "Domain: $txtdomain"
          _err "TXT value: $txt"
          _err "Please be aware that you prepend _acme-challenge. before your domain"
          _err "so the resulting subdomain will be: $txtdomain"
          continue
        fi
        
        (
          if ! . $d_api ; then
            _err "Load file $d_api error. Please check your api file and try again."
            return 1
          fi
          
          addcommand="${_currentRoot}_add"
          if ! _exists $addcommand ; then 
            _err "It seems that your api file is not correct, it must have a function named: $addcommand"
            return 1
          fi
          
          if ! $addcommand $txtdomain $txt ; then
            _err "Error add txt for domain:$txtdomain"
            return 1
          fi
        )
        
        if [ "$?" != "0" ] ; then
          _clearup
          return 1
        fi
        dnsadded='1'
      fi
    done

    if [ "$dnsadded" = '0' ] ; then
      _setopt "$DOMAIN_CONF"  "Le_Vlist" "=" "\"$vlist\""
      _debug "Dns record not added yet, so, save to $DOMAIN_CONF and exit."
      _err "Please add the TXT records to the domains, and retry again."
      _clearup
      return 1
    fi
    
  fi
  
  if [ "$dnsadded" = '1' ] ; then
    _info "Sleep 60 seconds for the txt records to take effect"
    sleep 60
  fi
  
  _debug "ok, let's start to verify"

  ventries=$(echo "$vlist" |  tr ',' ' ' )
  for ventry in $ventries
  do
    d=$(echo $ventry | cut -d $sep -f 1)
    keyauthorization=$(echo $ventry | cut -d $sep -f 2)
    uri=$(echo $ventry | cut -d $sep -f 3)
    vtype=$(echo $ventry | cut -d $sep -f 4)
    _currentRoot=$(echo $ventry | cut -d $sep -f 5)
    _info "Verifying:$d"
    _debug "d" "$d"
    _debug "keyauthorization" "$keyauthorization"
    _debug "uri" "$uri"
    removelevel=""
    token=""

    _debug "_currentRoot" "$_currentRoot"

      
    if [ "$vtype" = "$VTYPE_HTTP" ] ; then
      if [ "$_currentRoot" = "no" ] ; then
        _info "Standalone mode server"
        _startserver "$keyauthorization" &
        if [ "$?" != "0" ] ; then
          _clearup
          return 1
        fi
        serverproc="$!"
        sleep 2
        _debug serverproc $serverproc

      else
        if [ "$_currentRoot" = "apache" ] ; then
          wellknown_path="$ACME_DIR"
        else
          wellknown_path="$_currentRoot/.well-known/acme-challenge"
          if [ ! -d "$_currentRoot/.well-known" ] ; then 
            removelevel='1'
          elif [ ! -d "$_currentRoot/.well-known/acme-challenge" ] ; then 
            removelevel='2'
          else
            removelevel='3'
          fi
        fi

        _debug wellknown_path "$wellknown_path"

        token="$(echo -e -n "$keyauthorization" | cut -d '.' -f 1)"
        _debug "writing token:$token to $wellknown_path/$token"

        mkdir -p "$wellknown_path"
        echo -n "$keyauthorization" > "$wellknown_path/$token"
        if [ ! "$usingApache" ] ; then
          webroot_owner=$(_stat $_currentRoot)
          _debug "Changing owner/group of .well-known to $webroot_owner"
          chown -R $webroot_owner "$_currentRoot/.well-known"
        fi
        
      fi
    fi
    
    _send_signed_request $uri "{\"resource\": \"challenge\", \"keyAuthorization\": \"$keyauthorization\"}"
    
    if [ ! -z "$code" ] && [ ! "$code" = '202' ] ; then
      _err "$d:Challenge error: $response"
      _clearupwebbroot "$_currentRoot" "$removelevel" "$token"
      _clearup
      return 1
    fi
    
    waittimes=0
    if [ -z "$MAX_RETRY_TIMES" ] ; then
      MAX_RETRY_TIMES=30
    fi
    
    while [ "1" ] ; do
      waittimes=$(_math $waittimes + 1)
      if [ "$waittimes" -ge "$MAX_RETRY_TIMES" ] ; then
        _err "$d:Timeout"
        _clearupwebbroot "$_currentRoot" "$removelevel" "$token"
        _clearup
        return 1
      fi
      
      _debug "sleep 5 secs to verify"
      sleep 5
      _debug "checking"
      response="$(_get $uri)"
      if [ "$?" != "0" ] ; then
        _err "$d:Verify error:$response"
        _clearupwebbroot "$_currentRoot" "$removelevel" "$token"
        _clearup
        return 1
      fi
      
      status=$(echo $response | egrep -o  '"status":"[^"]*' | cut -d : -f 2 | tr -d '"')
      if [ "$status" = "valid" ] ; then
        _info "Success"
        _stopserver $serverproc
        serverproc=""
        _clearupwebbroot "$_currentRoot" "$removelevel" "$token"
        break;
      fi
      
      if [ "$status" = "invalid" ] ; then
         error=$(echo $response | egrep -o '"error":{[^}]*}' | grep -o '"detail":"[^"]*"' | cut -d '"' -f 4)
        _err "$d:Verify error:$error"
        _clearupwebbroot "$_currentRoot" "$removelevel" "$token"
        _clearup
        return 1;
      fi
      
      if [ "$status" = "pending" ] ; then
        _info "Pending"
      else
        _err "$d:Verify error:$response" 
        _clearupwebbroot "$_currentRoot" "$removelevel" "$token"
        _clearup
        return 1
      fi
      
    done
    
  done

  _clearup
  _info "Verify finished, start to sign."
  der="$(_getfile "${CSR_PATH}" "${BEGIN_CSR}" "${END_CSR}" | tr -d "\r\n" | _urlencode)"
  _send_signed_request "$API/acme/new-cert" "{\"resource\": \"new-cert\", \"csr\": \"$der\"}" "needbase64"
  
  
  Le_LinkCert="$(grep -i -o '^Location.*$' $HTTP_HEADER | head -1 | tr -d "\r\n" | cut -d " " -f 2)"
  _setopt "$DOMAIN_CONF"  "Le_LinkCert"           "="  "$Le_LinkCert"

  if [ "$Le_LinkCert" ] ; then
    echo "$BEGIN_CERT" > "$CERT_PATH"
    _get "$Le_LinkCert" | _base64 "multiline"  >> "$CERT_PATH"
    echo "$END_CERT"  >> "$CERT_PATH"
    _info "Cert success."
    cat "$CERT_PATH"
    
    _info "Your cert is in $CERT_PATH"
    cp "$CERT_PATH" "$CERT_FULLCHAIN_PATH"

    if [ ! "$USER_PATH" ] || [ ! "$IN_CRON" ] ; then
      USER_PATH="$PATH"
      _saveaccountconf "USER_PATH" "$USER_PATH"
    fi
  fi
  

  if [ -z "$Le_LinkCert" ] ; then
    response="$(echo $response | _dbase64 "multiline" )"
    _err "Sign failed: $(echo "$response" | grep -o  '"detail":"[^"]*"')"
    return 1
  fi
  
  _setopt "$DOMAIN_CONF"  'Le_Vlist' '=' "\"\""
  
  Le_LinkIssuer=$(grep -i '^Link' $HTTP_HEADER | head -1 | cut -d " " -f 2| cut -d ';' -f 1 | tr -d '<>' )
  _setopt "$DOMAIN_CONF"  "Le_LinkIssuer"         "="  "$Le_LinkIssuer"
  
  if [ "$Le_LinkIssuer" ] ; then
    echo "$BEGIN_CERT" > "$CA_CERT_PATH"
    _get "$Le_LinkIssuer" | _base64 "multiline"  >> "$CA_CERT_PATH"
    echo "$END_CERT"  >> "$CA_CERT_PATH"
    _info "The intermediate CA cert is in $CA_CERT_PATH"
    cat "$CA_CERT_PATH" >> "$CERT_FULLCHAIN_PATH"
    _info "And the full chain certs is there: $CERT_FULLCHAIN_PATH"
  fi
  
  Le_CertCreateTime=$(date -u "+%s")
  _setopt "$DOMAIN_CONF"  "Le_CertCreateTime"     "="  "$Le_CertCreateTime"
  
  Le_CertCreateTimeStr=$(date -u )
  _setopt "$DOMAIN_CONF"  "Le_CertCreateTimeStr"  "="  "\"$Le_CertCreateTimeStr\""
  
  if [ -z "$Le_RenewalDays" ] || [ "$Le_RenewalDays" -lt "0" ] || [ "$Le_RenewalDays" -gt "80" ] ; then
    Le_RenewalDays=80
  fi
  
  _setopt "$DOMAIN_CONF"  "Le_RenewalDays"      "="  "$Le_RenewalDays"

  Le_NextRenewTime=$(_math $Le_CertCreateTime + $Le_RenewalDays \* 24 \* 60 \* 60)
  _setopt "$DOMAIN_CONF"  "Le_NextRenewTime"      "="  "$Le_NextRenewTime"
  
  Le_NextRenewTimeStr=$( _time2str $Le_NextRenewTime )
  _setopt "$DOMAIN_CONF"  "Le_NextRenewTimeStr"      "="  "\"$Le_NextRenewTimeStr\""


  installcert $Le_Domain  "$Le_RealCertPath" "$Le_RealKeyPath" "$Le_RealCACertPath" "$Le_ReloadCmd" "$Le_RealFullChainPath"

}

renew() {
  Le_Domain="$1"
  if [ -z "$Le_Domain" ] ; then
    _err "Usage: $PROJECT_ENTRY --renew  -d domain.com"
    return 1
  fi

  _initpath $Le_Domain

  if [ ! -f "$DOMAIN_CONF" ] ; then
    _info "$Le_Domain is not a issued domain, skip."
    return 0;
  fi
  
  . "$DOMAIN_CONF"
  if [ -z "$FORCE" ] && [ "$Le_NextRenewTime" ] && [ "$(date -u "+%s" )" -lt "$Le_NextRenewTime" ] ; then 
    _info "Skip, Next renewal time is: $Le_NextRenewTimeStr"
    return 2
  fi
  
  IS_RENEW="1"
  issue "$Le_Webroot" "$Le_Domain" "$Le_Alt" "$Le_Keylength" "$Le_RealCertPath" "$Le_RealKeyPath" "$Le_RealCACertPath" "$Le_ReloadCmd" "$Le_RealFullChainPath"
  local res=$?
  IS_RENEW=""

  return $res
}

renewAll() {
  _initpath
  _info "renewAll"
  
  for d in $(ls -F ${CERT_HOME}/ | grep [^.].*[.].*/$ ) ; do
    d=$(echo $d | cut -d '/' -f 1)
    _info "renew $d"
    
    Le_LinkCert=""
    Le_Domain=""
    Le_Alt="no"
    Le_Webroot=""
    Le_Keylength=""
    Le_LinkIssuer=""

    Le_CertCreateTime=""
    Le_CertCreateTimeStr=""
    Le_RenewalDays=""
    Le_NextRenewTime=""
    Le_NextRenewTimeStr=""

    Le_RealCertPath=""
    Le_RealKeyPath=""
    
    Le_RealCACertPath=""

    Le_ReloadCmd=""
    Le_RealFullChainPath=""
    
    DOMAIN_PATH=""
    DOMAIN_CONF=""
    DOMAIN_SSL_CONF=""
    CSR_PATH=""
    CERT_KEY_PATH=""
    CERT_PATH=""
    CA_CERT_PATH=""
    CERT_PFX_PATH=""
    CERT_FULLCHAIN_PATH=""
    ACCOUNT_KEY_PATH=""
    
    wellknown_path=""
    
    renew "$d"  
  done
  
}

installcert() {
  Le_Domain="$1"
  if [ -z "$Le_Domain" ] ; then
    echo "Usage: $PROJECT_ENTRY --installcert -d domain.com  [--certpath cert-file-path]  [--keypath key-file-path]  [--capath ca-cert-file-path]   [ --reloadCmd reloadCmd] [--fullchainpath fullchain-path]"
    return 1
  fi

  Le_RealCertPath="$2"
  Le_RealKeyPath="$3"
  Le_RealCACertPath="$4"
  Le_ReloadCmd="$5"
  Le_RealFullChainPath="$6"

  _initpath $Le_Domain

  _setopt "$DOMAIN_CONF"  "Le_RealCertPath"       "="  "\"$Le_RealCertPath\""
  _setopt "$DOMAIN_CONF"  "Le_RealCACertPath"     "="  "\"$Le_RealCACertPath\""
  _setopt "$DOMAIN_CONF"  "Le_RealKeyPath"        "="  "\"$Le_RealKeyPath\""
  _setopt "$DOMAIN_CONF"  "Le_ReloadCmd"          "="  "\"$Le_ReloadCmd\""
  _setopt "$DOMAIN_CONF"  "Le_RealFullChainPath"  "="  "\"$Le_RealFullChainPath\""
  
  if [ "$Le_RealCertPath" ] ; then
    if [ -f "$Le_RealCertPath" ] ; then
      cp -p "$Le_RealCertPath" "$Le_RealCertPath".bak
    fi
    cat "$CERT_PATH" > "$Le_RealCertPath"
  fi
  
  if [ "$Le_RealCACertPath" ] ; then
    if [ "$Le_RealCACertPath" = "$Le_RealCertPath" ] ; then
      echo "" >> "$Le_RealCACertPath"
      cat "$CA_CERT_PATH" >> "$Le_RealCACertPath"
    else
      if [ -f "$Le_RealCACertPath" ] ; then
        cp -p "$Le_RealCACertPath" "$Le_RealCACertPath".bak
      fi
      cat "$CA_CERT_PATH" > "$Le_RealCACertPath"
    fi
  fi


  if [ "$Le_RealKeyPath" ] ; then
    if [ -f "$Le_RealKeyPath" ] ; then
      cp -p "$Le_RealKeyPath" "$Le_RealKeyPath".bak
    fi
    cat "$CERT_KEY_PATH" > "$Le_RealKeyPath"
  fi
  
  if [ "$Le_RealFullChainPath" ] ; then
    if [ -f "$Le_RealFullChainPath" ] ; then
      cp -p "$Le_RealFullChainPath" "$Le_RealFullChainPath".bak
    fi
    cat "$CERT_FULLCHAIN_PATH" > "$Le_RealFullChainPath"
  fi  

  if [ "$Le_ReloadCmd" ] ; then
    _info "Run Le_ReloadCmd: $Le_ReloadCmd"
    (cd "$DOMAIN_PATH" && eval "$Le_ReloadCmd")
  fi

}

installcronjob() {
  _initpath
  if ! _exists "crontab" ; then
    _err "crontab doesn't exist, so, we can not install cron jobs."
    _err "All your certs will not be renewed automatically."
    _err "You must add your own cron job to call '$PROJECT_ENTRY --cron' everyday."
    return 1
  fi

  _info "Installing cron job"
  if ! crontab -l | grep "$PROJECT_ENTRY --cron" ; then 
    if [ -f "$LE_WORKING_DIR/$PROJECT_ENTRY" ] ; then
      lesh="\"$LE_WORKING_DIR\"/$PROJECT_ENTRY"
    else
      _err "Can not install cronjob, $PROJECT_ENTRY not found."
      return 1
    fi
    crontab -l | { cat; echo "0 0 * * * $lesh --cron --home \"$LE_WORKING_DIR\" > /dev/null"; } | crontab -
  fi
  if [ "$?" != "0" ] ; then
    _err "Install cron job failed. You need to manually renew your certs."
    _err "Or you can add cronjob by yourself:"
    _err "$lesh --cron --home \"$LE_WORKING_DIR\" > /dev/null"
    return 1
  fi
}

uninstallcronjob() {
  if ! _exists "crontab" ; then
    return
  fi
  _info "Removing cron job"
  cr="$(crontab -l | grep "$PROJECT_ENTRY --cron")"
  if [ "$cr" ] ; then 
    crontab -l | sed "/$PROJECT_ENTRY --cron/d" | crontab -
    LE_WORKING_DIR="$(echo "$cr" | cut -d ' ' -f 9 | tr -d '"')"
    _info LE_WORKING_DIR "$LE_WORKING_DIR"
  fi 
  _initpath

}

revoke() {
  Le_Domain="$1"
  if [ -z "$Le_Domain" ] ; then
    echo "Usage: $PROJECT_ENTRY --revoke -d domain.com"
    return 1
  fi
  
  _initpath $Le_Domain
  if [ ! -f "$DOMAIN_CONF" ] ; then
    _err "$Le_Domain is not a issued domain, skip."
    return 1;
  fi
  
  if [ ! -f "$CERT_PATH" ] ; then
    _err "Cert for $Le_Domain $CERT_PATH is not found, skip."
    return 1
  fi
  
  cert="$(_getfile "${CERT_PATH}" "${BEGIN_CERT}" "${END_CERT}"| tr -d "\r\n" | _urlencode)"

  if [ -z "$cert" ] ; then
    _err "Cert for $Le_Domain is empty found, skip."
    return 1
  fi
  
  data="{\"resource\": \"revoke-cert\", \"certificate\": \"$cert\"}"
  uri="$API/acme/revoke-cert"

  _info "Try domain key first."
  if _send_signed_request $uri "$data" "" "$CERT_KEY_PATH"; then
    if [ -z "$response" ] ; then
      _info "Revoke success."
      rm -f $CERT_PATH
      return 0
    else 
      _err "Revoke error by domain key."
      _err "$resource"
    fi
  fi
  
  _info "Then try account key."

  if _send_signed_request $uri "$data" "" "$ACCOUNT_KEY_PATH" ; then
    if [ -z "$response" ] ; then
      _info "Revoke success."
      rm -f $CERT_PATH
      return 0
    else 
      _err "Revoke error."
      _debug "$resource"
    fi
  fi
  return 1
}

# Detect profile file if not specified as environment variable
_detect_profile() {
  if [ -n "$PROFILE" -a -f "$PROFILE" ] ; then
    echo "$PROFILE"
    return
  fi

  local DETECTED_PROFILE
  DETECTED_PROFILE=''
  local SHELLTYPE
  SHELLTYPE="$(basename "/$SHELL")"

  if [ "$SHELLTYPE" = "bash" ] ; then
    if [ -f "$HOME/.bashrc" ] ; then
      DETECTED_PROFILE="$HOME/.bashrc"
    elif [ -f "$HOME/.bash_profile" ] ; then
      DETECTED_PROFILE="$HOME/.bash_profile"
    fi
  elif [ "$SHELLTYPE" = "zsh" ] ; then
    DETECTED_PROFILE="$HOME/.zshrc"
  fi

  if [ -z "$DETECTED_PROFILE" ] ; then
    if [ -f "$HOME/.profile" ] ; then
      DETECTED_PROFILE="$HOME/.profile"
    elif [ -f "$HOME/.bashrc" ] ; then
      DETECTED_PROFILE="$HOME/.bashrc"
    elif [ -f "$HOME/.bash_profile" ] ; then
      DETECTED_PROFILE="$HOME/.bash_profile"
    elif [ -f "$HOME/.zshrc" ] ; then
      DETECTED_PROFILE="$HOME/.zshrc"
    fi
  fi

  if [ ! -z "$DETECTED_PROFILE" ] ; then
    echo "$DETECTED_PROFILE"
  fi
}

_initconf() {
  _initpath
  if [ ! -f "$ACCOUNT_CONF_PATH" ] ; then
    echo "#ACCOUNT_CONF_PATH=xxxx

#Account configurations:
#Here are the supported macros, uncomment them to make them take effect.

#ACCOUNT_EMAIL=aaa@aaa.com  # the account email used to register account.
#ACCOUNT_KEY_PATH=\"/path/to/account.key\"
#CERT_HOME=\"/path/to/cert/home\"

#STAGE=1 # Use the staging api
#FORCE=1 # Force to issue cert
#DEBUG=1 # Debug mode

#ACCOUNT_KEY_HASH=account key hash

USER_AGENT=\"$USER_AGENT\"

#USER_PATH=""

#dns api
#######################
#Cloudflare:
#api key
#CF_Key=\"sdfsdfsdfljlbjkljlkjsdfoiwje\"
#account email
#CF_Email=\"xxxx@sss.com\"

#######################
#Dnspod.cn:
#api key id
#DP_Id=\"1234\"
#api key
#DP_Key=\"sADDsdasdgdsf\"

#######################
#Cloudxns.com:
#CX_Key=\"1234\"
#
#CX_Secret=\"sADDsdasdgdsf\"

    " > $ACCOUNT_CONF_PATH
  fi
}

_precheck() {
  if ! _exists "curl"  && ! _exists "wget"; then
    _err "Please install curl or wget first, we need to access http resources."
    return 1
  fi
  
  if ! _exists "crontab" ; then
    _err "It is recommended to install crontab first. try to install 'cron, crontab, crontabs or vixie-cron'."
    _err "We need to set cron job to renew the certs automatically."
    _err "Otherwise, your certs will not be able to be renewed automatically."
    if [ -z "$FORCE" ] ; then
      _err "Please add '--force' and try install again to go without crontab."
      _err "./$PROJECT_ENTRY --install --force"
      return 1
    fi
  fi
  
  if ! _exists "openssl" ; then
    _err "Please install openssl first."
    _err "We need openssl to generate keys."
    return 1
  fi
  
  if ! _exists "nc" ; then
    _err "It is recommended to install nc first, try to install 'nc' or 'netcat'."
    _err "We use nc for standalone server if you use standalone mode."
    _err "If you don't use standalone mode, just ignore this warning."
  fi
  
  return 0
}

_setShebang() {
  _file="$1"
  _shebang="$2"
  if [ -z "$_shebang" ] ; then
    _err "Usage: file shebang"
    return 1
  fi
  cp "$_file" "$_file.tmp"
  echo "$_shebang" > "$_file"
  sed -n 2,99999p  "$_file.tmp" >> "$_file"
  rm -f "$_file.tmp"  
}

install() {

  if ! _initpath ; then
    _err "Install failed."
    return 1
  fi

  if ! _precheck ; then
    _err "Pre-check failed, can not install."
    return 1
  fi
  
  #convert from le
  if [ -d "$HOME/.le" ] ; then
    for envfile in "le.env" "le.sh.env"
    do
      if [ -f "$HOME/.le/$envfile" ] ; then
        if grep "le.sh" "$HOME/.le/$envfile" >/dev/null ; then
            _upgrading="1"
            _info "You are upgrading from le.sh"
            _info "Renaming \"$HOME/.le\" to $LE_WORKING_DIR"
            mv "$HOME/.le" "$LE_WORKING_DIR"
            mv "$LE_WORKING_DIR/$envfile" "$LE_WORKING_DIR/$PROJECT_ENTRY.env"
          break;
        fi
      fi
    done
  fi

  _info "Installing to $LE_WORKING_DIR"

  if ! mkdir -p "$LE_WORKING_DIR" ; then
    _err "Can not craete working dir: $LE_WORKING_DIR"
    return 1
  fi
  
  cp $PROJECT_ENTRY "$LE_WORKING_DIR/" && chmod +x "$LE_WORKING_DIR/$PROJECT_ENTRY"

  if [ "$?" != "0" ] ; then
    _err "Install failed, can not copy $PROJECT_ENTRY"
    return 1
  fi

  _info "Installed to $LE_WORKING_DIR/$PROJECT_ENTRY"

  _profile="$(_detect_profile)"
  if [ "$_profile" ] ; then
    _debug "Found profile: $_profile"
    
    _envfile="$LE_WORKING_DIR/$PROJECT_ENTRY.env"
    if [ "$_upgrading" ] && [ "$_upgrading" = "1" ] ; then
      echo "$(cat $_envfile)" | sed "s|^LE_WORKING_DIR.*$||" > "$_envfile"
      echo "$(cat $_envfile)" | sed "s|^alias le.*$||" > "$_envfile"
      echo "$(cat $_envfile)" | sed "s|^alias le.sh.*$||" > "$_envfile"
    fi
    
    _setopt "$_envfile" "LE_WORKING_DIR" "=" "\"$LE_WORKING_DIR\""
    _setopt "$_envfile" "alias $PROJECT_ENTRY" "=" "\"$LE_WORKING_DIR/$PROJECT_ENTRY\""
    
    echo "" >> "$_profile"
    _setopt "$_profile" ". \"$LE_WORKING_DIR/$PROJECT_NAME.env\""
    _info "OK, Close and reopen your terminal to start using $PROJECT_NAME"
  else
    _info "No profile is found, you will need to go into $LE_WORKING_DIR to use $PROJECT_NAME"
  fi

  if [ -d "dnsapi" ] ; then
    mkdir -p $LE_WORKING_DIR/dnsapi
    cp  dnsapi/* $LE_WORKING_DIR/dnsapi/
  fi
  
  #to keep compatible mv the .acc file to .key file 
  if [ -f "$LE_WORKING_DIR/account.acc" ] ; then
    mv "$LE_WORKING_DIR/account.acc" "$LE_WORKING_DIR/account.key"
  fi

  if [ ! -f "$ACCOUNT_CONF_PATH" ] ; then
    _initconf
  fi

  if [ "$_DEFAULT_ACCOUNT_CONF_PATH" != "$ACCOUNT_CONF_PATH" ] ; then
    _setopt "$_DEFAULT_ACCOUNT_CONF_PATH" "ACCOUNT_CONF_PATH" "=" "\"$ACCOUNT_CONF_PATH\""
  fi

  if [ "$_DEFAULT_CERT_HOME" != "$CERT_HOME" ] ; then
    _saveaccountconf "CERT_HOME" "$CERT_HOME"
  fi

  if [ "$_DEFAULT_ACCOUNT_KEY_PATH" != "$ACCOUNT_KEY_PATH" ] ; then
    _saveaccountconf "ACCOUNT_KEY_PATH" "$ACCOUNT_KEY_PATH"
  fi
  
  installcronjob

  if [ -z "$NO_DETECT_SH" ] ; then
    #Modify shebang
    if _exists bash ; then
      _info "Good, bash is installed, change the shebang to use bash as prefered."
      _shebang='#!/usr/bin/env bash'
      _setShebang "$LE_WORKING_DIR/$PROJECT_ENTRY" "$_shebang"
      if [ -d "$LE_WORKING_DIR/dnsapi" ] ; then
        for _apifile in $(ls "$LE_WORKING_DIR/dnsapi/"*.sh) ; do
          _setShebang "$_apifile" "$_shebang"
        done
      fi
    fi
  fi

  _info OK
}

uninstall() {
  uninstallcronjob
  _initpath

  _profile="$(_detect_profile)"
  if [ "$_profile" ] ; then
    text="$(cat $_profile)"
    echo "$text" | sed "s|^[.] \"$LE_WORKING_DIR/$PROJECT_NAME.env\"$||" > "$_profile"
  fi

  rm -f $LE_WORKING_DIR/$PROJECT_ENTRY
  _info "The keys and certs are in $LE_WORKING_DIR, you can remove them by yourself."

}

cron() {
  IN_CRON=1
  renewAll
  IN_CRON=""
}

version() {
  echo "$PROJECT"
  echo "v$VER"
}

showhelp() {
  version
  echo "Usage: $PROJECT_ENTRY  command ...[parameters]....
Commands:
  --help, -h               Show this help message.
  --version, -v            Show version info.
  --install                Install $PROJECT_NAME to your system.
  --uninstall              Uninstall $PROJECT_NAME, and uninstall the cron job.
  --issue                  Issue a cert.
  --installcert            Install the issued cert to apache/nginx or any other server.
  --renew, -r              Renew a cert.
  --renewAll               Renew all the certs
  --revoke                 Revoke a cert.
  --installcronjob         Install the cron job to renew certs, you don't need to call this. The 'install' command can automatically install the cron job.
  --uninstallcronjob       Uninstall the cron job. The 'uninstall' command can do this automatically.
  --cron                   Run cron job to renew all the certs.
  --toPkcs                 Export the certificate and key to a pfx file.
  --createAccountKey, -cak Create an account private key, professional use.
  --createDomainKey, -cdk  Create an domain private key, professional use.
  --createCSR, -ccsr       Create CSR , professional use.
  
Parameters:
  --domain, -d   domain.tld         Specifies a domain, used to issue, renew or revoke etc.
  --force, -f                       Used to force to install or force to renew a cert immediately.
  --staging, --test                 Use staging server, just for test.
  --debug                           Output debug info.
    
  --webroot, -w  /path/to/webroot   Specifies the web root folder for web root mode.
  --standalone                      Use standalone mode.
  --apache                          Use apache mode.
  --dns [dns_cf|dns_dp|dns_cx|/path/to/api/file]   Use dns mode or dns api.
  
  --keylength, -k [2048]            Specifies the domain key length: 2048, 3072, 4096, 8192 or ec-256, ec-384.
  --accountkeylength, -ak [2048]    Specifies the account key length.
  
  These parameters are to install the cert to nginx/apache or anyother server after issue/renew a cert:
  
  --certpath /path/to/real/cert/file  After issue/renew, the cert will be copied to this path.
  --keypath /path/to/real/key/file  After issue/renew, the key will be copied to this path.
  --capath /path/to/real/ca/file    After issue/renew, the intermediate cert will be copied to this path.
  --fullchainpath /path/to/fullchain/file After issue/renew, the fullchain cert will be copied to this path.
  
  --reloadcmd \"service nginx reload\" After issue/renew, it's used to reload the server.

  --accountconf                     Specifies a customized account config file.
  --home                            Specifies the home dir for $PROJECT_NAME .
  --certhome                        Specifies the home dir to save all the certs.
  --useragent                       Specifies the user agent string. it will be saved for future use too.
  --accountemail                    Specifies the account email for registering, Only valid for the '--install' command.
  --accountkey                      Specifies the account key path, Only valid for the '--install' command.
  --days                            Specifies the days to renew the cert when using '--issue' command. The max value is 80 days.
  
  "
}

_installOnline() {
  _info "Installing from online archive."
  if [ ! "$BRANCH" ] ; then
    BRANCH="master"
  fi
  _initpath
  target="$PROJECT/archive/$BRANCH.tar.gz"
  _info "Downloading $target"
  localname="$BRANCH.tar.gz"
  if ! _get "$target" > $localname ; then
    _debug "Download error."
    return 1
  fi
  _info "Extracting $localname"
  tar xzf $localname
  cd "$PROJECT_NAME-$BRANCH"
  chmod +x $PROJECT_ENTRY
  if ./$PROJECT_ENTRY install ; then
    _info "Install success!"
  fi
  
  cd ..
  rm -rf "$PROJECT_NAME-$BRANCH"
  rm -f "$localname"
}


_process() {
  _CMD=""
  _domain=""
  _altdomains="no"
  _webroot=""
  _keylength="no"
  _accountkeylength="no"
  _certpath="no"
  _keypath="no"
  _capath="no"
  _fullchainpath="no"
  _reloadcmd="no"
  _password=""
  _accountconf=""
  _useragent=""
  _accountemail=""
  _accountkey=""
  _certhome=""
  while [ ${#} -gt 0 ] ; do
    case "${1}" in
    
    --help|-h)
        showhelp
        return
        ;;
    --version|-v)
        version
        return
        ;;
    --install)
        _CMD="install"
        ;;
    --uninstall)
        _CMD="uninstall"
        ;;
    --issue)
        _CMD="issue"
        ;;
    --installcert|-i)
        _CMD="installcert"
        ;;
    --renew|-r)
        _CMD="renew"
        ;;
    --renewAll|-renewall)
        _CMD="renewAll"
        ;;
    --revoke)
        _CMD="revoke"
        ;;
    --installcronjob)
        _CMD="installcronjob"
        ;;
    --uninstallcronjob)
        _CMD="uninstallcronjob"
        ;;
    --cron)
        _CMD="cron"
        ;;
    --toPkcs)
        _CMD="toPkcs"
        ;; 
    --createAccountKey|--createaccountkey|-cak)
        _CMD="createAccountKey"
        ;;
    --createDomainKey|--createdomainkey|-cdk)
        _CMD="createDomainKey"
        ;;
    --createCSR|--createcsr|-ccr)
        _CMD="createCSR"
        ;;

     
    --domain|-d)
        _dvalue="$2"
        
        if [ -z "$_dvalue" ] || _startswith "$_dvalue" "-" ; then
          _err "'$_dvalue' is not a valid domain for parameter '$1'"
          return 1
        fi
        
        if [ -z "$_domain" ] ; then
          _domain="$_dvalue"
        else
          if [ "$_altdomains" = "no" ] ; then
            _altdomains="$_dvalue"
          else
            _altdomains="$_altdomains,$_dvalue"
          fi
        fi
        shift
        ;;

    --force|-f)
        FORCE="1"
        ;;
    --staging|--test)
        STAGE="1"
        ;;
    --debug)
        if [ -z "$2" ] || _startswith "$2" "-" ; then
          DEBUG="1"
        else
          DEBUG="$2"
          shift
        fi 
        ;;
    --webroot|-w)
        wvalue="$2"
        if [ -z "$_webroot" ] ; then
          _webroot="$wvalue"
        else
          _webroot="$_webroot,$wvalue"
        fi
        shift
        ;;        
    --standalone)
        wvalue="no"
        if [ -z "$_webroot" ] ; then
          _webroot="$wvalue"
        else
          _webroot="$_webroot,$wvalue"
        fi
        ;;
    --apache)
        wvalue="apache"
        if [ -z "$_webroot" ] ; then
          _webroot="$wvalue"
        else
          _webroot="$_webroot,$wvalue"
        fi
        ;;
    --dns)
        wvalue="dns"
        if ! _startswith "$2" "-" ; then
          wvalue="$2"
          shift
        fi
        if [ -z "$_webroot" ] ; then
          _webroot="$wvalue"
        else
          _webroot="$_webroot,$wvalue"
        fi
        ;;
    --keylength|-k)
        _keylength="$2"
        accountkeylength="$2"
        shift
        ;;
    --accountkeylength|-ak)
        accountkeylength="$2"
        shift
        ;;

    --certpath)
        _certpath="$2"
        shift
        ;;
    --keypath)
        _keypath="$2"
        shift
        ;;
    --capath)
        _capath="$2"
        shift
        ;;
    --fullchainpath)
        _fullchainpath="$2"
        shift
        ;;
    --reloadcmd|--reloadCmd)
        _reloadcmd="$2"
        shift
        ;;
    --password)
        _password="$2"
        shift
        ;;
    --accountconf)
        _accountconf="$2"
        ACCOUNT_CONF_PATH="$_accountconf"
        shift
        ;;
    --home)
        LE_WORKING_DIR="$2"
        shift
        ;;
    --certhome)
        _certhome="$2"
        CERT_HOME="$_certhome"
        shift
        ;;        
    --useragent)
        _useragent="$2"
        USER_AGENT="$_useragent"
        shift
        ;;
    --accountemail )
        _accountemail="$2"
        ACCOUNT_EMAIL="$_accountemail"
        shift
        ;;
    --accountkey )
        _accountkey="$2"
        ACCOUNT_KEY_PATH="$_accountkey"
        shift
        ;;
    --days )
        _days="$2"
        Le_RenewalDays="$_days"
        shift
        ;;
    *)
        _err "Unknown parameter : $1"
        return 1
        ;;
    esac

    shift 1
  done


  case "${_CMD}" in
    install) install ;;
    uninstall) uninstall ;;
    issue)
      issue  "$_webroot"  "$_domain" "$_altdomains" "$_keylength" "$_certpath" "$_keypath" "$_capath" "$_reloadcmd" "$_fullchainpath"
      ;;
    installcert)
      installcert "$_domain" "$_certpath" "$_keypath" "$_capath" "$_reloadcmd" "$_fullchainpath"
      ;;
    renew) 
      renew "$_domain" 
      ;;
    renewAll) 
      renewAll 
      ;;
    revoke) 
      revoke "$_domain" 
      ;;
    installcronjob) installcronjob ;;
    uninstallcronjob) uninstallcronjob ;;
    cron) cron ;;
    toPkcs) 
      toPkcs "$_domain" "$_password"
      ;;
    createAccountKey) 
      createAccountKey "$_domain" "$_accountkeylength"
      ;;
    createDomainKey) 
      createDomainKey "$_domain" "$_keylength"
      ;;
    createCSR) 
      createCSR "$_domain" "$_altdomains"
      ;;

    *)
      _err "Invalid command: $_CMD"
      showhelp;
      return 1
    ;;
  esac
  
  if [ "$_useragent" ] ; then
    _saveaccountconf "USER_AGENT" "$_useragent"
  fi
  if [ "$_accountemail" ] ; then
    _saveaccountconf "ACCOUNT_EMAIL" "$_accountemail"
  fi
 

}


if [ "$INSTALLONLINE" ] ; then
  INSTALLONLINE=""
  _installOnline $BRANCH
  exit
fi

if [ -z "$1" ] ; then
  showhelp
else
  if echo "$1" | grep "^-" >/dev/null 2>&1 ; then
    _process "$@"
  else
    "$@"
  fi
fi

<|MERGE_RESOLUTION|>--- conflicted
+++ resolved
@@ -720,13 +720,8 @@
   _debug "_NC" "$_NC"
 #  while true ; do
     if [ "$DEBUG" ] ; then
-<<<<<<< HEAD
-      if ! echo -e -n "HTTP/1.1 200 OK\r\n\r\n$content" | $_NC -p $Le_HTTPPort ; then
-        echo -e -n "HTTP/1.1 200 OK\r\n\r\n$content" | $_NC $Le_HTTPPort ;
-=======
       if ! printf "HTTP/1.1 200 OK\r\n\r\n$content" | $_NC -p $Le_HTTPPort ; then
         printf "HTTP/1.1 200 OK\r\n\r\n$content" | $_NC $Le_HTTPPort ;
->>>>>>> 0cca2128
       fi
     else
       if ! printf "HTTP/1.1 200 OK\r\n\r\n$content" | $_NC -p $Le_HTTPPort > /dev/null 2>&1; then
