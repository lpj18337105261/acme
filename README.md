# An ACME Shell script: acme.sh [![Build Status](https://travis-ci.org/Neilpang/acme.sh.svg?branch=master)](https://travis-ci.org/Neilpang/acme.sh)

[![Join the chat at https://gitter.im/acme-sh/Lobby](https://badges.gitter.im/acme-sh/Lobby.svg)](https://gitter.im/acme-sh/Lobby?utm_source=badge&utm_medium=badge&utm_campaign=pr-badge&utm_content=badge)
- An ACME protocol client written purely in Shell (Unix shell) language.
- Full ACME protocol implementation.
- Support ACME v1 and ACME v2
- Support ACME v2 wildcard certs
- Simple, powerful and very easy to use. You only need 3 minutes to learn it.
- Bash, dash and sh compatible.
- Simplest shell script for Let's Encrypt free certificate client.
- Purely written in Shell with no dependencies on python or the official Let's Encrypt client.
- Just one script to issue, renew and install your certificates automatically.
- DOES NOT require `root/sudoer` access.
- Docker friendly
- IPv6 support

It's probably the `easiest & smartest` shell script to automatically issue & renew the free certificates from Let's Encrypt.

Wiki: https://github.com/Neilpang/acme.sh/wiki

For Docker Fans: [acme.sh :two_hearts: Docker ](https://github.com/Neilpang/acme.sh/wiki/Run-acme.sh-in-docker)

Twitter: [@neilpangxa](https://twitter.com/neilpangxa)


# [中文说明](https://github.com/Neilpang/acme.sh/wiki/%E8%AF%B4%E6%98%8E)

# Who:
- [FreeBSD.org](https://blog.crashed.org/letsencrypt-in-freebsd-org/)
- [ruby-china.org](https://ruby-china.org/topics/31983)
- [Proxmox](https://pve.proxmox.com/wiki/HTTPS_Certificate_Configuration_(Version_4.x_and_newer))
- [pfsense](https://github.com/pfsense/FreeBSD-ports/pull/89)
- [webfaction](https://community.webfaction.com/questions/19988/using-letsencrypt)
- [Loadbalancer.org](https://www.loadbalancer.org/blog/loadbalancer-org-with-lets-encrypt-quick-and-dirty)
- [discourse.org](https://meta.discourse.org/t/setting-up-lets-encrypt/40709)
- [Centminmod](https://centminmod.com/letsencrypt-acmetool-https.html)
- [splynx](https://forum.splynx.com/t/free-ssl-cert-for-splynx-lets-encrypt/297)
- [archlinux](https://aur.archlinux.org/packages/acme.sh-git/)
- [opnsense.org](https://github.com/opnsense/plugins/tree/master/security/acme-client/src/opnsense/scripts/OPNsense/AcmeClient)
- [CentOS Web Panel](http://centos-webpanel.com/)
- [lnmp.org](https://lnmp.org/)
- [more...](https://github.com/Neilpang/acme.sh/wiki/Blogs-and-tutorials)

# Tested OS

| NO | Status| Platform|
|----|-------|---------|
|1|[![](https://cdn.rawgit.com/Neilpang/acmetest/master/status/ubuntu-latest.svg)](https://github.com/Neilpang/letest#here-are-the-latest-status)| Ubuntu
|2|[![](https://cdn.rawgit.com/Neilpang/acmetest/master/status/debian-latest.svg)](https://github.com/Neilpang/letest#here-are-the-latest-status)| Debian
|3|[![](https://cdn.rawgit.com/Neilpang/acmetest/master/status/centos-latest.svg)](https://github.com/Neilpang/letest#here-are-the-latest-status)|CentOS
|4|[![](https://cdn.rawgit.com/Neilpang/acmetest/master/status/windows-cygwin.svg)](https://github.com/Neilpang/letest#here-are-the-latest-status)|Windows (cygwin with curl, openssl and crontab included)
|5|[![](https://cdn.rawgit.com/Neilpang/acmetest/master/status/freebsd.svg)](https://github.com/Neilpang/letest#here-are-the-latest-status)|FreeBSD
|6|[![](https://cdn.rawgit.com/Neilpang/acmetest/master/status/pfsense.svg)](https://github.com/Neilpang/letest#here-are-the-latest-status)|pfsense
|7|[![](https://cdn.rawgit.com/Neilpang/acmetest/master/status/opensuse-latest.svg)](https://github.com/Neilpang/letest#here-are-the-latest-status)|openSUSE
|8|[![](https://cdn.rawgit.com/Neilpang/acmetest/master/status/alpine-latest.svg)](https://github.com/Neilpang/letest#here-are-the-latest-status)|Alpine Linux (with curl)
|9|[![](https://cdn.rawgit.com/Neilpang/acmetest/master/status/base-archlinux.svg)](https://github.com/Neilpang/letest#here-are-the-latest-status)|Archlinux
|10|[![](https://cdn.rawgit.com/Neilpang/acmetest/master/status/fedora-latest.svg)](https://github.com/Neilpang/letest#here-are-the-latest-status)|fedora
|11|[![](https://cdn.rawgit.com/Neilpang/acmetest/master/status/kalilinux-kali-linux-docker.svg)](https://github.com/Neilpang/letest#here-are-the-latest-status)|Kali Linux
|12|[![](https://cdn.rawgit.com/Neilpang/acmetest/master/status/oraclelinux-latest.svg)](https://github.com/Neilpang/letest#here-are-the-latest-status)|Oracle Linux
|13|[![](https://cdn.rawgit.com/Neilpang/acmetest/master/status/proxmox.svg)](https://github.com/Neilpang/letest#here-are-the-latest-status)| Proxmox https://pve.proxmox.com/wiki/HTTPSCertificateConfiguration#Let.27s_Encrypt_using_acme.sh
|14|-----| Cloud Linux  https://github.com/Neilpang/le/issues/111
|15|[![](https://cdn.rawgit.com/Neilpang/acmetest/master/status/openbsd.svg)](https://github.com/Neilpang/letest#here-are-the-latest-status)|OpenBSD
|16|[![](https://cdn.rawgit.com/Neilpang/acmetest/master/status/mageia.svg)](https://github.com/Neilpang/letest#here-are-the-latest-status)|Mageia
|17|-----| OpenWRT: Tested and working. See [wiki page](https://github.com/Neilpang/acme.sh/wiki/How-to-run-on-OpenWRT)
|18|[![](https://cdn.rawgit.com/Neilpang/acmetest/master/status/solaris.svg)](https://github.com/Neilpang/letest#here-are-the-latest-status)|SunOS/Solaris
|19|[![](https://cdn.rawgit.com/Neilpang/acmetest/master/status/gentoo-stage3-amd64.svg)](https://github.com/Neilpang/letest#here-are-the-latest-status)|Gentoo Linux
|20|[![Build Status](https://travis-ci.org/Neilpang/acme.sh.svg?branch=master)](https://travis-ci.org/Neilpang/acme.sh)|Mac OSX

For all build statuses, check our [weekly build project](https://github.com/Neilpang/acmetest):

https://github.com/Neilpang/acmetest


# Supported modes

- Webroot mode
- Standalone mode
- Apache mode
- Nginx mode
- DNS mode
- [DNS alias mode](https://github.com/Neilpang/acme.sh/wiki/DNS-alias-mode)
- [Stateless mode](https://github.com/Neilpang/acme.sh/wiki/Stateless-Mode)


# 1. How to install

### 1. Install online

Check this project: https://github.com/Neilpang/get.acme.sh

```bash
curl https://get.acme.sh | sh
```

Or:

```bash
wget -O -  https://get.acme.sh | sh
```


### 2. Or, Install from git

Clone this project and launch installation:

```bash
git clone https://github.com/Neilpang/acme.sh.git
cd ./acme.sh
./acme.sh --install
```

You `don't have to be root` then, although `it is recommended`.

Advanced Installation: https://github.com/Neilpang/acme.sh/wiki/How-to-install

The installer will perform 3 actions:

1. Create and copy `acme.sh` to your home dir (`$HOME`): `~/.acme.sh/`.
All certs will be placed in this folder too.
2. Create alias for: `acme.sh=~/.acme.sh/acme.sh`.
3. Create daily cron job to check and renew the certs if needed.

Cron entry example:

```bash
0 0 * * * "/home/user/.acme.sh"/acme.sh --cron --home "/home/user/.acme.sh" > /dev/null
```

After the installation, you must close the current terminal and reopen it to make the alias take effect.

Ok, you are ready to issue certs now.

Show help message:

```sh
root@v1:~# acme.sh -h
```

# 2. Just issue a cert

**Example 1:** Single domain.

```bash
acme.sh --issue -d example.com -w /home/wwwroot/example.com
```

or:

```bash
acme.sh --issue -d example.com -w /home/username/public_html
```

or:

```bash
acme.sh --issue -d example.com -w /var/www/html
```

**Example 2:** Multiple domains in the same cert.

```bash
acme.sh --issue -d example.com -d www.example.com -d cp.example.com -w /home/wwwroot/example.com
```

The parameter `/home/wwwroot/example.com` or `/home/username/public_html` or `/var/www/html` is the web root folder where you host your website files. You **MUST** have `write access` to this folder.

Second argument **"example.com"** is the main domain you want to issue the cert for.
You must have at least one domain there.

You must point and bind all the domains to the same webroot dir: `/home/wwwroot/example.com`.

The certs will be placed in `~/.acme.sh/example.com/`

The certs will be renewed automatically every **60** days.

More examples: https://github.com/Neilpang/acme.sh/wiki/How-to-issue-a-cert


# 3. Install the cert to Apache/Nginx etc.

After the cert is generated, you probably want to install/copy the cert to your Apache/Nginx or other servers.
You **MUST** use this command to copy the certs to the target files, **DO NOT** use the certs files in **~/.acme.sh/** folder, they are for internal use only, the folder structure may change in the future.

**Apache** example:
```bash
acme.sh --install-cert -d example.com \
--cert-file      /path/to/certfile/in/apache/cert.pem  \
--key-file       /path/to/keyfile/in/apache/key.pem  \
--fullchain-file /path/to/fullchain/certfile/apache/fullchain.pem \
--reloadcmd     "service apache2 force-reload"
```

**Nginx** example:
```bash
acme.sh --install-cert -d example.com \
--key-file       /path/to/keyfile/in/nginx/key.pem  \
--fullchain-file /path/to/fullchain/nginx/cert.pem \
--reloadcmd     "service nginx force-reload"
```

Only the domain is required, all the other parameters are optional.

The ownership and permission info of existing files are preserved. You can pre-create the files to define the ownership and permission.

Install/copy the cert/key to the production Apache or Nginx path.

The cert will be renewed every **60** days by default (which is configurable). Once the cert is renewed, the Apache/Nginx service will be reloaded automatically by the command: `service apache2 force-reload` or `service nginx force-reload`.


**Please take care:  The reloadcmd is very important. The cert can be automatically renewed, but, without a correct 'reloadcmd' the cert may not be flushed to your server(like nginx or apache), then your website will not be able to show renewed cert in 60 days.**

# 4. Use Standalone server to issue cert

**(requires you to be root/sudoer or have permission to listen on port 80 (TCP))**

Port `80` (TCP) **MUST** be free to listen on, otherwise you will be prompted to free it and try again.

```bash
acme.sh --issue --standalone -d example.com -d www.example.com -d cp.example.com
```

More examples: https://github.com/Neilpang/acme.sh/wiki/How-to-issue-a-cert


# 5. Use Apache mode

**(requires you to be root/sudoer, since it is required to interact with Apache server)**

If you are running a web server, Apache or Nginx, it is recommended to use the `Webroot mode`.

Particularly, if you are running an Apache server, you can use Apache mode instead. This mode doesn't write any files to your web root folder.

Just set string "apache" as the second argument and it will force use of apache plugin automatically.

```sh
acme.sh --issue --apache -d example.com -d www.example.com -d cp.example.com
```

**This apache mode is only to issue the cert, it will not change your apache config files. 
You will need to configure your website config files to use the cert by yourself.
We don't want to mess your apache server, don't worry.**

More examples: https://github.com/Neilpang/acme.sh/wiki/How-to-issue-a-cert

# 6. Use Nginx mode

**(requires you to be root/sudoer, since it is required to interact with Nginx server)**

If you are running a web server, Apache or Nginx, it is recommended to use the `Webroot mode`.

Particularly, if you are running an nginx server, you can use nginx mode instead. This mode doesn't write any files to your web root folder.

Just set string "nginx" as the second argument.

It will configure nginx server automatically to verify the domain and then restore the nginx config to the original version.

So, the config is not changed.

```sh
acme.sh --issue --nginx -d example.com -d www.example.com -d cp.example.com
```

**This nginx mode is only to issue the cert, it will not change your nginx config files. 
You will need to configure your website config files to use the cert by yourself.
We don't want to mess your nginx server, don't worry.**

More examples: https://github.com/Neilpang/acme.sh/wiki/How-to-issue-a-cert

# 7. Automatic DNS API integration

If your DNS provider supports API access, we can use that API to automatically issue the certs.

You don't have to do anything manually!

### Currently acme.sh supports:

1. CloudFlare.com API
1. DNSPod.cn API
1. CloudXNS.com API
1. GoDaddy.com API
1. PowerDNS.com API
1. OVH, kimsufi, soyoustart and runabove API
1. nsupdate API
1. LuaDNS.com API
1. DNSMadeEasy.com API
1. AWS Route 53
1. aliyun.com(阿里云) API
1. ISPConfig 3.1 API
1. Alwaysdata.com API
1. Linode.com API
1. FreeDNS (https://freedns.afraid.org/)
1. cyon.ch
1. Domain-Offensive/Resellerinterface/Domainrobot API
1. Gandi LiveDNS API
1. Knot DNS API
1. DigitalOcean API (native)
1. ClouDNS.net API
1. Infoblox NIOS API (https://www.infoblox.com/)
1. VSCALE (https://vscale.io/)
1. Dynu API (https://www.dynu.com)
1. DNSimple API
1. NS1.com API
1. DuckDNS.org API
1. Name.com API
1. Dyn Managed DNS API
1. Yandex PDD API (https://pdd.yandex.ru)
1. Hurricane Electric DNS service (https://dns.he.net)
1. UnoEuro API (https://www.unoeuro.com/)
1. INWX (https://www.inwx.de/)
1. Servercow (https://servercow.de)
1. Namesilo (https://www.namesilo.com)
1. InternetX autoDNS API (https://internetx.com)
1. Azure DNS
1. selectel.com(selectel.ru) DNS API
1. zonomi.com DNS API
1. DreamHost.com API
1. DirectAdmin API
1. KingHost (https://www.kinghost.com.br/)
1. Zilore (https://zilore.com)
1. Loopia.se API
1. acme-dns (https://github.com/joohoi/acme-dns)
1. TELE3 (https://www.tele3.cz)
1. EUSERV.EU (https://www.euserv.eu)
1. DNSPod.com API (https://www.dnspod.com)
1. Google Cloud DNS API
1. ConoHa (https://www.conoha.jp)
1. netcup DNS API (https://www.netcup.de)
1. GratisDNS.dk (https://gratisdns.dk)
<<<<<<< HEAD
1. Hosteurope (https://www.hosteurope.de/)
=======
1. Namecheap API (https://www.namecheap.com/)
>>>>>>> 6a81b0f8

And: 

**lexicon DNS API: https://github.com/Neilpang/acme.sh/wiki/How-to-use-lexicon-dns-api
   (DigitalOcean, DNSimple, DNSMadeEasy, DNSPark, EasyDNS, Namesilo, NS1, PointHQ, Rage4 and Vultr etc.)**


**More APIs coming soon...**

If your DNS provider is not on the supported list above, you can write your own DNS API script easily. If you do, please consider submitting a [Pull Request](https://github.com/Neilpang/acme.sh/pulls) and contribute it to the project.

For more details: [How to use DNS API](dnsapi)

# 8. Use DNS manual mode:

See: https://github.com/Neilpang/acme.sh/wiki/dns-manual-mode first.

If your dns provider doesn't support any api access, you can add the txt record by your hand.

```bash
acme.sh --issue --dns -d example.com -d www.example.com -d cp.example.com
```

You should get an output like below:

```sh
Add the following txt record:
Domain:_acme-challenge.example.com
Txt value:9ihDbjYfTExAYeDs4DBUeuTo18KBzwvTEjUnSwd32-c

Add the following txt record:
Domain:_acme-challenge.www.example.com
Txt value:9ihDbjxxxxxxxxxxxxxxxxxxxxxxxxxxxxxxxxxxxxx

Please add those txt records to the domains. Waiting for the dns to take effect.
```

Then just rerun with `renew` argument:

```bash
acme.sh --renew -d example.com
```

Ok, it's done.

**Take care, this is dns manual mode, it can not be renewed automatically. you will have to add a new txt record to your domain by your hand when you renew your cert.**

**Please use dns api mode instead.**

# 9. Issue ECC certificates

`Let's Encrypt` can now issue **ECDSA** certificates.

And we support them too!

Just set the `keylength` parameter with a prefix `ec-`.

For example:

### Single domain ECC certificate

```bash
acme.sh --issue -w /home/wwwroot/example.com -d example.com --keylength ec-256
```

### SAN multi domain ECC certificate

```bash
acme.sh --issue -w /home/wwwroot/example.com -d example.com -d www.example.com --keylength ec-256
```

Please look at the `keylength` parameter above.

Valid values are:

1. **ec-256 (prime256v1, "ECDSA P-256")**
2. **ec-384 (secp384r1,  "ECDSA P-384")**
3. **ec-521 (secp521r1,  "ECDSA P-521", which is not supported by Let's Encrypt yet.)**



# 10. Issue Wildcard certificates

It's simple, just give a wildcard domain as the `-d` parameter.

```sh
acme.sh  --issue -d example.com  -d '*.example.com'  --dns dns_cf
```



# 11. How to renew the certs

No, you don't need to renew the certs manually. All the certs will be renewed automatically every **60** days.

However, you can also force to renew a cert:

```sh
acme.sh --renew -d example.com --force
```

or, for ECC cert:

```sh
acme.sh --renew -d example.com --force --ecc
```


# 12. How to stop cert renewal

To stop renewal of a cert, you can execute the following to remove the cert from the renewal list:

```sh
acme.sh --remove -d example.com [--ecc]
```

The cert/key file is not removed from the disk.

You can remove the respective directory (e.g. `~/.acme.sh/example.com`) by yourself.


# 13. How to upgrade `acme.sh`

acme.sh is in constant development, so it's strongly recommended to use the latest code.

You can update acme.sh to the latest code:

```sh
acme.sh --upgrade
```

You can also enable auto upgrade:

```sh
acme.sh --upgrade --auto-upgrade
```

Then **acme.sh** will be kept up to date automatically.

Disable auto upgrade:

```sh
acme.sh --upgrade --auto-upgrade 0
```


# 14. Issue a cert from an existing CSR

https://github.com/Neilpang/acme.sh/wiki/Issue-a-cert-from-existing-CSR


# 15. Under the Hood

Speak ACME language using shell, directly to "Let's Encrypt".

TODO:


# 16. Acknowledgments

1. Acme-tiny: https://github.com/diafygi/acme-tiny
2. ACME protocol: https://github.com/ietf-wg-acme/acme


# 17. License & Others

License is GPLv3

Please Star and Fork me.

[Issues](https://github.com/Neilpang/acme.sh/issues) and [pull requests](https://github.com/Neilpang/acme.sh/pulls) are welcome.


# 18. Donate
Your donation makes **acme.sh** better:

1. PayPal/Alipay(支付宝)/Wechat(微信): [https://donate.acme.sh/](https://donate.acme.sh/)
  
[Donate List](https://github.com/Neilpang/acme.sh/wiki/Donate-list)<|MERGE_RESOLUTION|>--- conflicted
+++ resolved
@@ -326,11 +326,8 @@
 1. ConoHa (https://www.conoha.jp)
 1. netcup DNS API (https://www.netcup.de)
 1. GratisDNS.dk (https://gratisdns.dk)
-<<<<<<< HEAD
+1. Namecheap API (https://www.namecheap.com/)
 1. Hosteurope (https://www.hosteurope.de/)
-=======
-1. Namecheap API (https://www.namecheap.com/)
->>>>>>> 6a81b0f8
 
 And: 
 
