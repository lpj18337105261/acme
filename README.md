--- conflicted
+++ resolved
@@ -320,18 +320,14 @@
 1. Loopia.se API
 1. acme-dns (https://github.com/joohoi/acme-dns)
 1. TELE3 (https://www.tele3.cz)
-<<<<<<< HEAD
-1. EUSERV.EU (https://www.euserv.eu
-1. Nexcess API (https://www.nexcess.net)
-1. Thermo.io API (https://www.thermo.io)
-1. Futurehosting API (https://www.futurehosting.com)
-=======
 1. EUSERV.EU (https://www.euserv.eu)
 1. DNSPod.com API (https://www.dnspod.com)
 1. Google Cloud DNS API
 1. ConoHa (https://www.conoha.jp)
 1. netcup DNS API (https://www.netcup.de)
->>>>>>> 21b2ffa4
+1. Nexcess API (https://www.nexcess.net)
+1. Thermo.io API (https://www.thermo.io)
+1. Futurehosting API (https://www.futurehosting.com)
 
 And:
 
