--- conflicted
+++ resolved
@@ -315,24 +315,10 @@
 1. Azure DNS
 1. selectel.com(selectel.ru) DNS API
 1. zonomi.com DNS API
-<<<<<<< HEAD
-1. DNSEver(https://www.dnsever.com)
-=======
-
-
-
-
-
-
->>>>>>> 2655e726
-
-And: 
-
 1. lexicon DNS API: https://github.com/Neilpang/acme.sh/wiki/How-to-use-lexicon-dns-api
    (DigitalOcean, DNSimple, DNSMadeEasy, DNSPark, EasyDNS, Namesilo, NS1, PointHQ, Rage4 and Vultr etc.)
-
-
-   
+1. DNSEver(https://www.dnsever.com)
+
 **More APIs coming soon...**
 
 If your DNS provider is not on the supported list above, you can write your own DNS API script easily. If you do, please consider submitting a [Pull Request](https://github.com/Neilpang/acme.sh/pulls) and contribute it to the project.
