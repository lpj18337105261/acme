--- conflicted
+++ resolved
@@ -315,16 +315,12 @@
 1. zonomi.com DNS API
 1. DreamHost.com API
 1. DirectAdmin API
-<<<<<<< HEAD
-1. All-inkl/Kasserver API
-
-=======
 1. KingHost (https://www.kinghost.com.br/)
 1. Zilore (https://zilore.com)
 1. Loopia.se API
 1. acme-dns (https://github.com/joohoi/acme-dns)
 1. TELE3 (https://www.tele3.cz)
->>>>>>> 206be3c1
+1. All-inkl/Kasserver API (https://all-inkl.com)
 
 And: 
 
