# An ACME Shell script: acme.sh [![Build Status](https://travis-ci.org/Neilpang/acme.sh.svg?branch=master)](https://travis-ci.org/Neilpang/acme.sh)

[![Join the chat at https://gitter.im/acme-sh/Lobby](https://badges.gitter.im/acme-sh/Lobby.svg)](https://gitter.im/acme-sh/Lobby?utm_source=badge&utm_medium=badge&utm_campaign=pr-badge&utm_content=badge)
- An ACME protocol client written purely in Shell (Unix shell) language.
- Full ACME protocol implementation.
- Support ACME v1 and ACME v2
- Support ACME v2 wildcard certs
- Simple, powerful and very easy to use. You only need 3 minutes to learn it.
- Bash, dash and sh compatible.
- Simplest shell script for Let's Encrypt free certificate client.
- Purely written in Shell with no dependencies on python or the official Let's Encrypt client.
- Just one script to issue, renew and install your certificates automatically.
- DOES NOT require `root/sudoer` access.
- Docker friendly
- IPv6 support

It's probably the `easiest & smartest` shell script to automatically issue & renew the free certificates from Let's Encrypt.

Wiki: https://github.com/Neilpang/acme.sh/wiki

For Docker Fans: [acme.sh :two_hearts: Docker ](https://github.com/Neilpang/acme.sh/wiki/Run-acme.sh-in-docker)

Twitter: [@neilpangxa](https://twitter.com/neilpangxa)


# [中文说明](https://github.com/Neilpang/acme.sh/wiki/%E8%AF%B4%E6%98%8E)

# Who:
- [FreeBSD.org](https://blog.crashed.org/letsencrypt-in-freebsd-org/)
- [ruby-china.org](https://ruby-china.org/topics/31983)
- [Proxmox](https://pve.proxmox.com/wiki/HTTPS_Certificate_Configuration_(Version_4.x_and_newer))
- [pfsense](https://github.com/pfsense/FreeBSD-ports/pull/89)
- [webfaction](https://community.webfaction.com/questions/19988/using-letsencrypt)
- [Loadbalancer.org](https://www.loadbalancer.org/blog/loadbalancer-org-with-lets-encrypt-quick-and-dirty)
- [discourse.org](https://meta.discourse.org/t/setting-up-lets-encrypt/40709)
- [Centminmod](http://centminmod.com/letsencrypt-acmetool-https.html)
- [splynx](https://forum.splynx.com/t/free-ssl-cert-for-splynx-lets-encrypt/297)
- [archlinux](https://aur.archlinux.org/packages/acme.sh-git/)
- [opnsense.org](https://github.com/opnsense/plugins/tree/master/security/acme-client/src/opnsense/scripts/OPNsense/AcmeClient)
- [CentOS Web Panel](http://centos-webpanel.com/)
- [lnmp.org](https://lnmp.org/)
- [more...](https://github.com/Neilpang/acme.sh/wiki/Blogs-and-tutorials)

# Tested OS

| NO | Status| Platform|
|----|-------|---------|
|1|[![](https://cdn.rawgit.com/Neilpang/acmetest/master/status/ubuntu-latest.svg)](https://github.com/Neilpang/letest#here-are-the-latest-status)| Ubuntu
|2|[![](https://cdn.rawgit.com/Neilpang/acmetest/master/status/debian-latest.svg)](https://github.com/Neilpang/letest#here-are-the-latest-status)| Debian
|3|[![](https://cdn.rawgit.com/Neilpang/acmetest/master/status/centos-latest.svg)](https://github.com/Neilpang/letest#here-are-the-latest-status)|CentOS
|4|[![](https://cdn.rawgit.com/Neilpang/acmetest/master/status/windows-cygwin.svg)](https://github.com/Neilpang/letest#here-are-the-latest-status)|Windows (cygwin with curl, openssl and crontab included)
|5|[![](https://cdn.rawgit.com/Neilpang/acmetest/master/status/freebsd.svg)](https://github.com/Neilpang/letest#here-are-the-latest-status)|FreeBSD
|6|[![](https://cdn.rawgit.com/Neilpang/acmetest/master/status/pfsense.svg)](https://github.com/Neilpang/letest#here-are-the-latest-status)|pfsense
|7|[![](https://cdn.rawgit.com/Neilpang/acmetest/master/status/opensuse-latest.svg)](https://github.com/Neilpang/letest#here-are-the-latest-status)|openSUSE
|8|[![](https://cdn.rawgit.com/Neilpang/acmetest/master/status/alpine-latest.svg)](https://github.com/Neilpang/letest#here-are-the-latest-status)|Alpine Linux (with curl)
|9|[![](https://cdn.rawgit.com/Neilpang/acmetest/master/status/base-archlinux.svg)](https://github.com/Neilpang/letest#here-are-the-latest-status)|Archlinux
|10|[![](https://cdn.rawgit.com/Neilpang/acmetest/master/status/fedora-latest.svg)](https://github.com/Neilpang/letest#here-are-the-latest-status)|fedora
|11|[![](https://cdn.rawgit.com/Neilpang/acmetest/master/status/kalilinux-kali-linux-docker.svg)](https://github.com/Neilpang/letest#here-are-the-latest-status)|Kali Linux
|12|[![](https://cdn.rawgit.com/Neilpang/acmetest/master/status/oraclelinux-latest.svg)](https://github.com/Neilpang/letest#here-are-the-latest-status)|Oracle Linux
|13|[![](https://cdn.rawgit.com/Neilpang/acmetest/master/status/proxmox.svg)](https://github.com/Neilpang/letest#here-are-the-latest-status)| Proxmox https://pve.proxmox.com/wiki/HTTPSCertificateConfiguration#Let.27s_Encrypt_using_acme.sh
|14|-----| Cloud Linux  https://github.com/Neilpang/le/issues/111
|15|[![](https://cdn.rawgit.com/Neilpang/acmetest/master/status/openbsd.svg)](https://github.com/Neilpang/letest#here-are-the-latest-status)|OpenBSD
|16|[![](https://cdn.rawgit.com/Neilpang/acmetest/master/status/mageia.svg)](https://github.com/Neilpang/letest#here-are-the-latest-status)|Mageia
|17|-----| OpenWRT: Tested and working. See [wiki page](https://github.com/Neilpang/acme.sh/wiki/How-to-run-on-OpenWRT)
|18|[![](https://cdn.rawgit.com/Neilpang/acmetest/master/status/solaris.svg)](https://github.com/Neilpang/letest#here-are-the-latest-status)|SunOS/Solaris
|19|[![](https://cdn.rawgit.com/Neilpang/acmetest/master/status/gentoo-stage3-amd64.svg)](https://github.com/Neilpang/letest#here-are-the-latest-status)|Gentoo Linux
|20|[![Build Status](https://travis-ci.org/Neilpang/acme.sh.svg?branch=master)](https://travis-ci.org/Neilpang/acme.sh)|Mac OSX

For all build statuses, check our [weekly build project](https://github.com/Neilpang/acmetest):

https://github.com/Neilpang/acmetest


# Supported modes

- Webroot mode
- Standalone mode
- Apache mode
- Nginx mode
- DNS mode
- [DNS alias mode](https://github.com/Neilpang/acme.sh/wiki/DNS-alias-mode)
- [Stateless mode](https://github.com/Neilpang/acme.sh/wiki/Stateless-Mode)


# 1. How to install

### 1. Install online

Check this project: https://github.com/Neilpang/get.acme.sh

```bash
curl https://get.acme.sh | sh
```

Or:

```bash
wget -O -  https://get.acme.sh | sh
```


### 2. Or, Install from git

Clone this project and launch installation:

```bash
git clone https://github.com/Neilpang/acme.sh.git
cd ./acme.sh
./acme.sh --install
```

You `don't have to be root` then, although `it is recommended`.

Advanced Installation: https://github.com/Neilpang/acme.sh/wiki/How-to-install

The installer will perform 3 actions:

1. Create and copy `acme.sh` to your home dir (`$HOME`): `~/.acme.sh/`.
All certs will be placed in this folder too.
2. Create alias for: `acme.sh=~/.acme.sh/acme.sh`.
3. Create daily cron job to check and renew the certs if needed.

Cron entry example:

```bash
0 0 * * * "/home/user/.acme.sh"/acme.sh --cron --home "/home/user/.acme.sh" > /dev/null
```

After the installation, you must close the current terminal and reopen it to make the alias take effect.

Ok, you are ready to issue certs now.

Show help message:

```sh
root@v1:~# acme.sh -h
```

# 2. Just issue a cert

**Example 1:** Single domain.

```bash
acme.sh --issue -d example.com -w /home/wwwroot/example.com
```

or:

```bash
acme.sh --issue -d example.com -w /home/username/public_html
```

or:

```bash
acme.sh --issue -d example.com -w /var/www/html
```

**Example 2:** Multiple domains in the same cert.

```bash
acme.sh --issue -d example.com -d www.example.com -d cp.example.com -w /home/wwwroot/example.com
```

The parameter `/home/wwwroot/example.com` or `/home/username/public_html` or `/var/www/html` is the web root folder where you host your website files. You **MUST** have `write access` to this folder.

Second argument **"example.com"** is the main domain you want to issue the cert for.
You must have at least one domain there.

You must point and bind all the domains to the same webroot dir: `/home/wwwroot/example.com`.

The certs will be placed in `~/.acme.sh/example.com/`

The certs will be renewed automatically every **60** days.

More examples: https://github.com/Neilpang/acme.sh/wiki/How-to-issue-a-cert


# 3. Install the cert to Apache/Nginx etc.

After the cert is generated, you probably want to install/copy the cert to your Apache/Nginx or other servers.
You **MUST** use this command to copy the certs to the target files, **DO NOT** use the certs files in **~/.acme.sh/** folder, they are for internal use only, the folder structure may change in the future.

**Apache** example:
```bash
acme.sh --install-cert -d example.com \
--cert-file      /path/to/certfile/in/apache/cert.pem  \
--key-file       /path/to/keyfile/in/apache/key.pem  \
--fullchain-file /path/to/fullchain/certfile/apache/fullchain.pem \
--reloadcmd     "service apache2 force-reload"
```

**Nginx** example:
```bash
acme.sh --install-cert -d example.com \
--key-file       /path/to/keyfile/in/nginx/key.pem  \
--fullchain-file /path/to/fullchain/nginx/cert.pem \
--reloadcmd     "service nginx force-reload"
```

Only the domain is required, all the other parameters are optional.

The ownership and permission info of existing files are preserved. You can pre-create the files to define the ownership and permission.

Install/copy the cert/key to the production Apache or Nginx path.

The cert will be renewed every **60** days by default (which is configurable). Once the cert is renewed, the Apache/Nginx service will be reloaded automatically by the command: `service apache2 force-reload` or `service nginx force-reload`.


**Please take care:  The reloadcmd is very important. The cert can be automatically renewed, but, without a correct 'reloadcmd' the cert may not be flushed to your server(like nginx or apache), then your website will not be able to show renewed cert in 60 days.**

# 4. Use Standalone server to issue cert

**(requires you to be root/sudoer or have permission to listen on port 80 (TCP))**

Port `80` (TCP) **MUST** be free to listen on, otherwise you will be prompted to free it and try again.

```bash
acme.sh --issue --standalone -d example.com -d www.example.com -d cp.example.com
```

More examples: https://github.com/Neilpang/acme.sh/wiki/How-to-issue-a-cert


# 5. Use Apache mode

**(requires you to be root/sudoer, since it is required to interact with Apache server)**

If you are running a web server, Apache or Nginx, it is recommended to use the `Webroot mode`.

Particularly, if you are running an Apache server, you can use Apache mode instead. This mode doesn't write any files to your web root folder.

Just set string "apache" as the second argument and it will force use of apache plugin automatically.

```sh
acme.sh --issue --apache -d example.com -d www.example.com -d cp.example.com
```

**This apache mode is only to issue the cert, it will not change your apache config files. 
You will need to configure your website config files to use the cert by yourself.
We don't want to mess your apache server, don't worry.**

More examples: https://github.com/Neilpang/acme.sh/wiki/How-to-issue-a-cert

# 6. Use Nginx mode

**(requires you to be root/sudoer, since it is required to interact with Nginx server)**

If you are running a web server, Apache or Nginx, it is recommended to use the `Webroot mode`.

Particularly, if you are running an nginx server, you can use nginx mode instead. This mode doesn't write any files to your web root folder.

Just set string "nginx" as the second argument.

It will configure nginx server automatically to verify the domain and then restore the nginx config to the original version.

So, the config is not changed.

```sh
acme.sh --issue --nginx -d example.com -d www.example.com -d cp.example.com
```

**This nginx mode is only to issue the cert, it will not change your nginx config files. 
You will need to configure your website config files to use the cert by yourself.
We don't want to mess your nginx server, don't worry.**

More examples: https://github.com/Neilpang/acme.sh/wiki/How-to-issue-a-cert

# 7. Automatic DNS API integration

If your DNS provider supports API access, we can use that API to automatically issue the certs.

You don't have to do anything manually!

### Currently acme.sh supports:

1. CloudFlare.com API
1. DNSPod.cn API
1. CloudXNS.com API
1. GoDaddy.com API
1. PowerDNS.com API
1. OVH, kimsufi, soyoustart and runabove API
1. nsupdate API
1. LuaDNS.com API
1. DNSMadeEasy.com API
1. AWS Route 53
1. aliyun.com(阿里云) API
1. ISPConfig 3.1 API
1. Alwaysdata.com API
1. Linode.com API
1. FreeDNS (https://freedns.afraid.org/)
1. cyon.ch
1. Domain-Offensive/Resellerinterface/Domainrobot API
1. Gandi LiveDNS API
1. Knot DNS API
1. DigitalOcean API (native)
1. ClouDNS.net API
1. Infoblox NIOS API (https://www.infoblox.com/)
1. VSCALE (https://vscale.io/)
1. Dynu API (https://www.dynu.com)
1. DNSimple API
1. NS1.com API
1. DuckDNS.org API
1. Name.com API
1. Dyn Managed DNS API
1. Yandex PDD API (https://pdd.yandex.ru)
1. Hurricane Electric DNS service (https://dns.he.net)
1. UnoEuro API (https://www.unoeuro.com/)
1. INWX (https://www.inwx.de/)
1. Servercow (https://servercow.de)
1. Namesilo (https://www.namesilo.com)
1. InternetX autoDNS API (https://internetx.com)
1. Azure DNS
1. selectel.com(selectel.ru) DNS API
1. zonomi.com DNS API
1. DreamHost.com API
1. DirectAdmin API
<<<<<<< HEAD
1. Loopia.se API
=======
1. KingHost (https://www.kinghost.com.br/)
>>>>>>> f0365d32


And: 

**lexicon DNS API: https://github.com/Neilpang/acme.sh/wiki/How-to-use-lexicon-dns-api
   (DigitalOcean, DNSimple, DNSMadeEasy, DNSPark, EasyDNS, Namesilo, NS1, PointHQ, Rage4 and Vultr etc.)**


**More APIs coming soon...**

If your DNS provider is not on the supported list above, you can write your own DNS API script easily. If you do, please consider submitting a [Pull Request](https://github.com/Neilpang/acme.sh/pulls) and contribute it to the project.

For more details: [How to use DNS API](dnsapi)

# 8. Use DNS manual mode:

See: https://github.com/Neilpang/acme.sh/wiki/dns-manual-mode first.

If your dns provider doesn't support any api access, you can add the txt record by your hand.

```bash
acme.sh --issue --dns -d example.com -d www.example.com -d cp.example.com
```

You should get an output like below:

```sh
Add the following txt record:
Domain:_acme-challenge.example.com
Txt value:9ihDbjYfTExAYeDs4DBUeuTo18KBzwvTEjUnSwd32-c

Add the following txt record:
Domain:_acme-challenge.www.example.com
Txt value:9ihDbjxxxxxxxxxxxxxxxxxxxxxxxxxxxxxxxxxxxxx

Please add those txt records to the domains. Waiting for the dns to take effect.
```

Then just rerun with `renew` argument:

```bash
acme.sh --renew -d example.com
```

Ok, it's done.

**Take care, this is dns manual mode, it can not be renewed automatically. you will have to add a new txt record to your domain by your hand when you renew your cert.**

**Please use dns api mode instead.**

# 9. Issue ECC certificates

`Let's Encrypt` can now issue **ECDSA** certificates.

And we support them too!

Just set the `keylength` parameter with a prefix `ec-`.

For example:

### Single domain ECC certificate

```bash
acme.sh --issue -w /home/wwwroot/example.com -d example.com --keylength ec-256
```

### SAN multi domain ECC certificate

```bash
acme.sh --issue -w /home/wwwroot/example.com -d example.com -d www.example.com --keylength ec-256
```

Please look at the `keylength` parameter above.

Valid values are:

1. **ec-256 (prime256v1, "ECDSA P-256")**
2. **ec-384 (secp384r1,  "ECDSA P-384")**
3. **ec-521 (secp521r1,  "ECDSA P-521", which is not supported by Let's Encrypt yet.)**



# 10. Issue Wildcard certificates

It's simple, just give a wildcard domain as the `-d` parameter.

```sh
acme.sh  --issue -d example.com  -d '*.example.com'  --dns dns_cf
```



# 11. How to renew the certs

No, you don't need to renew the certs manually. All the certs will be renewed automatically every **60** days.

However, you can also force to renew a cert:

```sh
acme.sh --renew -d example.com --force
```

or, for ECC cert:

```sh
acme.sh --renew -d example.com --force --ecc
```


# 12. How to stop cert renewal

To stop renewal of a cert, you can execute the following to remove the cert from the renewal list:

```sh
acme.sh --remove -d example.com [--ecc]
```

The cert/key file is not removed from the disk.

You can remove the respective directory (e.g. `~/.acme.sh/example.com`) by yourself.


# 13. How to upgrade `acme.sh`

acme.sh is in constant development, so it's strongly recommended to use the latest code.

You can update acme.sh to the latest code:

```sh
acme.sh --upgrade
```

You can also enable auto upgrade:

```sh
acme.sh --upgrade --auto-upgrade
```

Then **acme.sh** will be kept up to date automatically.

Disable auto upgrade:

```sh
acme.sh --upgrade --auto-upgrade 0
```


# 14. Issue a cert from an existing CSR

https://github.com/Neilpang/acme.sh/wiki/Issue-a-cert-from-existing-CSR


# 15. Under the Hood

Speak ACME language using shell, directly to "Let's Encrypt".

TODO:


# 16. Acknowledgments

1. Acme-tiny: https://github.com/diafygi/acme-tiny
2. ACME protocol: https://github.com/ietf-wg-acme/acme


# 17. License & Others

License is GPLv3

Please Star and Fork me.

[Issues](https://github.com/Neilpang/acme.sh/issues) and [pull requests](https://github.com/Neilpang/acme.sh/pulls) are welcome.


# 18. Donate
Your donation makes **acme.sh** better:

1. PayPal/Alipay(支付宝)/Wechat(微信): [https://donate.acme.sh/](https://donate.acme.sh/)
  
[Donate List](https://github.com/Neilpang/acme.sh/wiki/Donate-list)<|MERGE_RESOLUTION|>--- conflicted
+++ resolved
@@ -315,12 +315,8 @@
 1. zonomi.com DNS API
 1. DreamHost.com API
 1. DirectAdmin API
-<<<<<<< HEAD
+1. KingHost (https://www.kinghost.com.br/)
 1. Loopia.se API
-=======
-1. KingHost (https://www.kinghost.com.br/)
->>>>>>> f0365d32
-
 
 And: 
 
