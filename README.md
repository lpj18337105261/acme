--- conflicted
+++ resolved
@@ -1,146 +1,3 @@
-<<<<<<< HEAD
-=======
-# An ACME Shell script: acme.sh [![Build Status](https://travis-ci.org/Neilpang/acme.sh.svg?branch=master)](https://travis-ci.org/Neilpang/acme.sh)
-
-<a href="https://opencollective.com/acmesh" alt="Financial Contributors on Open Collective"><img src="https://opencollective.com/acmesh/all/badge.svg?label=financial+contributors" /></a> [![Join the chat at https://gitter.im/acme-sh/Lobby](https://badges.gitter.im/acme-sh/Lobby.svg)](https://gitter.im/acme-sh/Lobby?utm_source=badge&utm_medium=badge&utm_campaign=pr-badge&utm_content=badge)
-- An ACME protocol client written purely in Shell (Unix shell) language.
-- Full ACME protocol implementation.
-- Support ACME v1 and ACME v2
-- Support ACME v2 wildcard certs
-- Simple, powerful and very easy to use. You only need 3 minutes to learn it.
-- Bash, dash and sh compatible.
-- Simplest shell script for Let's Encrypt free certificate client.
-- Purely written in Shell with no dependencies on python or the official Let's Encrypt client.
-- Just one script to issue, renew and install your certificates automatically.
-- DOES NOT require `root/sudoer` access.
-- Docker friendly
-- IPv6 support
-- Cron job notifications for renewal or error etc.
-
-It's probably the `easiest & smartest` shell script to automatically issue & renew the free certificates from Let's Encrypt.
-
-Wiki: https://github.com/Neilpang/acme.sh/wiki
-
-For Docker Fans: [acme.sh :two_hearts: Docker ](https://github.com/Neilpang/acme.sh/wiki/Run-acme.sh-in-docker)
-
-Twitter: [@neilpangxa](https://twitter.com/neilpangxa)
-
-
-# [中文说明](https://github.com/Neilpang/acme.sh/wiki/%E8%AF%B4%E6%98%8E)
-
-# Who:
-- [FreeBSD.org](https://blog.crashed.org/letsencrypt-in-freebsd-org/)
-- [ruby-china.org](https://ruby-china.org/topics/31983)
-- [Proxmox](https://pve.proxmox.com/wiki/HTTPS_Certificate_Configuration_(Version_4.x_and_newer))
-- [pfsense](https://github.com/pfsense/FreeBSD-ports/pull/89)
-- [webfaction](https://community.webfaction.com/questions/19988/using-letsencrypt)
-- [Loadbalancer.org](https://www.loadbalancer.org/blog/loadbalancer-org-with-lets-encrypt-quick-and-dirty)
-- [discourse.org](https://meta.discourse.org/t/setting-up-lets-encrypt/40709)
-- [Centminmod](https://centminmod.com/letsencrypt-acmetool-https.html)
-- [splynx](https://forum.splynx.com/t/free-ssl-cert-for-splynx-lets-encrypt/297)
-- [archlinux](https://www.archlinux.org/packages/community/any/acme.sh)
-- [opnsense.org](https://github.com/opnsense/plugins/tree/master/security/acme-client/src/opnsense/scripts/OPNsense/AcmeClient)
-- [CentOS Web Panel](http://centos-webpanel.com/)
-- [lnmp.org](https://lnmp.org/)
-- [more...](https://github.com/Neilpang/acme.sh/wiki/Blogs-and-tutorials)
-
-# Tested OS
-
-| NO | Status| Platform|
-|----|-------|---------|
-|1|[![](https://neilpang.github.io/acmetest/status/ubuntu-latest.svg)](https://github.com/Neilpang/letest#here-are-the-latest-status)| Ubuntu
-|2|[![](https://neilpang.github.io/acmetest/status/debian-latest.svg)](https://github.com/Neilpang/letest#here-are-the-latest-status)| Debian
-|3|[![](https://neilpang.github.io/acmetest/status/centos-latest.svg)](https://github.com/Neilpang/letest#here-are-the-latest-status)|CentOS
-|4|[![](https://neilpang.github.io/acmetest/status/windows-cygwin.svg)](https://github.com/Neilpang/letest#here-are-the-latest-status)|Windows (cygwin with curl, openssl and crontab included)
-|5|[![](https://neilpang.github.io/acmetest/status/freebsd.svg)](https://github.com/Neilpang/letest#here-are-the-latest-status)|FreeBSD
-|6|[![](https://neilpang.github.io/acmetest/status/pfsense.svg)](https://github.com/Neilpang/letest#here-are-the-latest-status)|pfsense
-|7|[![](https://neilpang.github.io/acmetest/status/opensuse-latest.svg)](https://github.com/Neilpang/letest#here-are-the-latest-status)|openSUSE
-|8|[![](https://neilpang.github.io/acmetest/status/alpine-latest.svg)](https://github.com/Neilpang/letest#here-are-the-latest-status)|Alpine Linux (with curl)
-|9|[![](https://neilpang.github.io/acmetest/status/base-archlinux.svg)](https://github.com/Neilpang/letest#here-are-the-latest-status)|Archlinux
-|10|[![](https://neilpang.github.io/acmetest/status/fedora-latest.svg)](https://github.com/Neilpang/letest#here-are-the-latest-status)|fedora
-|11|[![](https://neilpang.github.io/acmetest/status/kalilinux-kali-linux-docker.svg)](https://github.com/Neilpang/letest#here-are-the-latest-status)|Kali Linux
-|12|[![](https://neilpang.github.io/acmetest/status/oraclelinux-latest.svg)](https://github.com/Neilpang/letest#here-are-the-latest-status)|Oracle Linux
-|13|[![](https://neilpang.github.io/acmetest/status/proxmox.svg)](https://github.com/Neilpang/letest#here-are-the-latest-status)| Proxmox https://pve.proxmox.com/wiki/HTTPSCertificateConfiguration#Let.27s_Encrypt_using_acme.sh
-|14|-----| Cloud Linux  https://github.com/Neilpang/le/issues/111
-|15|[![](https://neilpang.github.io/acmetest/status/openbsd.svg)](https://github.com/Neilpang/letest#here-are-the-latest-status)|OpenBSD
-|16|[![](https://neilpang.github.io/acmetest/status/mageia.svg)](https://github.com/Neilpang/letest#here-are-the-latest-status)|Mageia
-|17|-----| OpenWRT: Tested and working. See [wiki page](https://github.com/Neilpang/acme.sh/wiki/How-to-run-on-OpenWRT)
-|18|[![](https://neilpang.github.io/acmetest/status/solaris.svg)](https://github.com/Neilpang/letest#here-are-the-latest-status)|SunOS/Solaris
-|19|[![](https://neilpang.github.io/acmetest/status/gentoo-stage3-amd64.svg)](https://github.com/Neilpang/letest#here-are-the-latest-status)|Gentoo Linux
-|20|[![Build Status](https://travis-ci.org/Neilpang/acme.sh.svg?branch=master)](https://travis-ci.org/Neilpang/acme.sh)|Mac OSX
-
-For all build statuses, check our [weekly build project](https://github.com/Neilpang/acmetest):
-
-https://github.com/Neilpang/acmetest
-
-# Supported CA
-
-- Letsencrypt.org CA(default)
-- [BuyPass.com CA](https://github.com/Neilpang/acme.sh/wiki/BuyPass.com-CA)
-- [Pebble strict Mode](https://github.com/letsencrypt/pebble)
-
-# Supported modes
-
-- Webroot mode
-- Standalone mode
-- Standalone tls-alpn mode
-- Apache mode
-- Nginx mode
-- DNS mode
-- [DNS alias mode](https://github.com/Neilpang/acme.sh/wiki/DNS-alias-mode)
-- [Stateless mode](https://github.com/Neilpang/acme.sh/wiki/Stateless-Mode)
-
-
-# 1. How to install
-
-### 1. Install online
-
-Check this project: https://github.com/Neilpang/get.acme.sh
-
-```bash
-curl https://get.acme.sh | sh
-```
-
-Or:
-
-```bash
-wget -O -  https://get.acme.sh | sh
-```
-
-
-### 2. Or, Install from git
-
-Clone this project and launch installation:
-
-```bash
-git clone https://github.com/Neilpang/acme.sh.git
-cd ./acme.sh
-./acme.sh --install
-```
-
-You `don't have to be root` then, although `it is recommended`.
-
-Advanced Installation: https://github.com/Neilpang/acme.sh/wiki/How-to-install
-
-The installer will perform 3 actions:
-
-1. Create and copy `acme.sh` to your home dir (`$HOME`): `~/.acme.sh/`.
-All certs will be placed in this folder too.
-2. Create alias for: `acme.sh=~/.acme.sh/acme.sh`.
-3. Create daily cron job to check and renew the certs if needed.
-
-Cron entry example:
-
-```bash
-0 0 * * * "/home/user/.acme.sh"/acme.sh --cron --home "/home/user/.acme.sh" > /dev/null
-```
-
-After the installation, you must close the current terminal and reopen it to make the alias take effect.
-
-Ok, you are ready to issue certs now.
-
-Show help message:
->>>>>>> c5045064
 
 Skip to content
 Pull requests
@@ -171,119 +28,9 @@
 
 1
 
-<<<<<<< HEAD
-# An ACME Shell script: acme.sh [![Build Status](https://travis-ci.org/Neilpang/acme.sh.svg?branch=master)](https://travis-ci.org/Neilpang/acme.sh)
 
 2
-=======
-or:
 
-```bash
-acme.sh --issue -d example.com -w /var/www/html
-```
-
-**Example 2:** Multiple domains in the same cert.
-
-```bash
-acme.sh --issue -d example.com -d www.example.com -d cp.example.com -w /home/wwwroot/example.com
-```
-
-The parameter `/home/wwwroot/example.com` or `/home/username/public_html` or `/var/www/html` is the web root folder where you host your website files. You **MUST** have `write access` to this folder.
-
-Second argument **"example.com"** is the main domain you want to issue the cert for.
-You must have at least one domain there.
-
-You must point and bind all the domains to the same webroot dir: `/home/wwwroot/example.com`.
-
-The certs will be placed in `~/.acme.sh/example.com/`
-
-The certs will be renewed automatically every **60** days.
-
-More examples: https://github.com/Neilpang/acme.sh/wiki/How-to-issue-a-cert
-
-
-# 3. Install the cert to Apache/Nginx etc.
-
-After the cert is generated, you probably want to install/copy the cert to your Apache/Nginx or other servers.
-You **MUST** use this command to copy the certs to the target files, **DO NOT** use the certs files in **~/.acme.sh/** folder, they are for internal use only, the folder structure may change in the future.
-
-**Apache** example:
-```bash
-acme.sh --install-cert -d example.com \
---cert-file      /path/to/certfile/in/apache/cert.pem  \
---key-file       /path/to/keyfile/in/apache/key.pem  \
---fullchain-file /path/to/fullchain/certfile/apache/fullchain.pem \
---reloadcmd     "service apache2 force-reload"
-```
-
-**Nginx** example:
-```bash
-acme.sh --install-cert -d example.com \
---key-file       /path/to/keyfile/in/nginx/key.pem  \
---fullchain-file /path/to/fullchain/nginx/cert.pem \
---reloadcmd     "service nginx force-reload"
-```
-
-Only the domain is required, all the other parameters are optional.
-
-The ownership and permission info of existing files are preserved. You can pre-create the files to define the ownership and permission.
-
-Install/copy the cert/key to the production Apache or Nginx path.
-
-The cert will be renewed every **60** days by default (which is configurable). Once the cert is renewed, the Apache/Nginx service will be reloaded automatically by the command: `service apache2 force-reload` or `service nginx force-reload`.
-
-
-**Please take care:  The reloadcmd is very important. The cert can be automatically renewed, but, without a correct 'reloadcmd' the cert may not be flushed to your server(like nginx or apache), then your website will not be able to show renewed cert in 60 days.**
-
-# 4. Use Standalone server to issue cert
-
-**(requires you to be root/sudoer or have permission to listen on port 80 (TCP))**
-
-Port `80` (TCP) **MUST** be free to listen on, otherwise you will be prompted to free it and try again.
-
-```bash
-acme.sh --issue --standalone -d example.com -d www.example.com -d cp.example.com
-```
-
-More examples: https://github.com/Neilpang/acme.sh/wiki/How-to-issue-a-cert
-
-# 5. Use Standalone ssl server to issue cert
-
-**(requires you to be root/sudoer or have permission to listen on port 443 (TCP))**
-
-Port `443` (TCP) **MUST** be free to listen on, otherwise you will be prompted to free it and try again.
-
-```bash
-acme.sh --issue --alpn -d example.com -d www.example.com -d cp.example.com
-```
-
-More examples: https://github.com/Neilpang/acme.sh/wiki/How-to-issue-a-cert
-
-
-# 6. Use Apache mode
-
-**(requires you to be root/sudoer, since it is required to interact with Apache server)**
-
-If you are running a web server, Apache or Nginx, it is recommended to use the `Webroot mode`.
-
-Particularly, if you are running an Apache server, you can use Apache mode instead. This mode doesn't write any files to your web root folder.
-
-Just set string "apache" as the second argument and it will force use of apache plugin automatically.
-
-```sh
-acme.sh --issue --apache -d example.com -d www.example.com -d cp.example.com
-```
-
-**This apache mode is only to issue the cert, it will not change your apache config files.
-You will need to configure your website config files to use the cert by yourself.
-We don't want to mess your apache server, don't worry.**
-
-More examples: https://github.com/Neilpang/acme.sh/wiki/How-to-issue-a-cert
-
-# 7. Use Nginx mode
->>>>>>> c5045064
-
-​
 
 3
 
@@ -297,53 +44,15 @@
 
 - Full ACME protocol implementation.
 
-<<<<<<< HEAD
 6
-=======
-**This nginx mode is only to issue the cert, it will not change your nginx config files.
-You will need to configure your website config files to use the cert by yourself.
-We don't want to mess your nginx server, don't worry.**
->>>>>>> c5045064
 
-- Support ACME v1 and ACME v2
 
-<<<<<<< HEAD
 7
-=======
-# 8. Automatic DNS API integration
->>>>>>> c5045064
 
-- Support ACME v2 wildcard certs
 
 8
 
-<<<<<<< HEAD
 - Simple, powerful and very easy to use. You only need 3 minutes to learn it.
-
-9
-
-- Bash, dash and sh compatible.
-
-10
-
-- Simplest shell script for Let's Encrypt free certificate client.
-
-11
-
-- Purely written in Shell with no dependencies on python or the official Let's Encrypt client.
-
-12
-
-- Just one script to issue, renew and install your certificates automatically.
-=======
-### Currently acme.sh supports most of the dns providers:
-
-https://github.com/Neilpang/acme.sh/wiki/dnsapi
-
-# 9. Use DNS manual mode:
->>>>>>> c5045064
-
-13
 
 - DOES NOT require `root/sudoer` access.
 
@@ -367,13 +76,8 @@
 
 It's probably the `easiest & smartest` shell script to automatically issue & renew the free certificates from Let's Encrypt.
 
-<<<<<<< HEAD
 19
-=======
-# 10. Issue ECC certificates
->>>>>>> c5045064
 
-​
 
 20
 
@@ -399,13 +103,8 @@
 
 ​
 
-<<<<<<< HEAD
 26
-=======
-# 11. Issue Wildcard certificates
->>>>>>> c5045064
 
-​
 
 27
 
@@ -413,13 +112,8 @@
 
 28
 
-<<<<<<< HEAD
 ​
-=======
-# 12. How to renew the certs
->>>>>>> c5045064
 
-29
 
 # Who:
 
@@ -431,13 +125,8 @@
 
 - [ruby-china.org](https://ruby-china.org/topics/31983)
 
-<<<<<<< HEAD
 32
-=======
-# 13. How to stop cert renewal
->>>>>>> c5045064
 
-- [Proxmox](https://pve.proxmox.com/wiki/HTTPS_Certificate_Configuration_(Version_4.x_and_newer))
 
 33
 
@@ -447,13 +136,8 @@
 
 - [webfaction](https://community.webfaction.com/questions/19988/using-letsencrypt)
 
-<<<<<<< HEAD
 35
-=======
-# 14. How to upgrade `acme.sh`
->>>>>>> c5045064
 
-- [Loadbalancer.org](https://www.loadbalancer.org/blog/loadbalancer-org-with-lets-encrypt-quick-and-dirty)
 
 36
 
@@ -471,80 +155,25 @@
 
 - [archlinux](https://www.archlinux.org/packages/community/any/acme.sh)
 
-<<<<<<< HEAD
 40
-=======
-# 15. Issue a cert from an existing CSR
->>>>>>> c5045064
 
-- [opnsense.org](https://github.com/opnsense/plugins/tree/master/security/acme-client/src/opnsense/scripts/OPNsense/AcmeClient)
 
 41
 
-<<<<<<< HEAD
 - [CentOS Web Panel](http://centos-webpanel.com/)
-=======
-# 16. Send notifications in cronjob
 
-https://github.com/Neilpang/acme.sh/wiki/notify
-
-
-# 17. Under the Hood
->>>>>>> c5045064
-
-42
 
 - [lnmp.org](https://lnmp.org/)
 
 43
 
-<<<<<<< HEAD
 - [more...](https://github.com/Neilpang/acme.sh/wiki/Blogs-and-tutorials)
-=======
-# 18. Acknowledgments
->>>>>>> c5045064
 
-44
 
 ​
 
-<<<<<<< HEAD
 45
-=======
-## Contributors
 
-### Code Contributors
-
-This project exists thanks to all the people who contribute. [[Contribute](CONTRIBUTING.md)].
-<a href="https://github.com/Neilpang/acme.sh/graphs/contributors"><img src="https://opencollective.com/acmesh/contributors.svg?width=890&button=false" /></a>
-
-### Financial Contributors
-
-Become a financial contributor and help us sustain our community. [[Contribute](https://opencollective.com/acmesh/contribute)]
-
-#### Individuals
-
-<a href="https://opencollective.com/acmesh"><img src="https://opencollective.com/acmesh/individuals.svg?width=890"></a>
-
-#### Organizations
-
-Support this project with your organization. Your logo will show up here with a link to your website. [[Contribute](https://opencollective.com/acmesh/contribute)]
-
-<a href="https://opencollective.com/acmesh/organization/0/website"><img src="https://opencollective.com/acmesh/organization/0/avatar.svg"></a>
-<a href="https://opencollective.com/acmesh/organization/1/website"><img src="https://opencollective.com/acmesh/organization/1/avatar.svg"></a>
-<a href="https://opencollective.com/acmesh/organization/2/website"><img src="https://opencollective.com/acmesh/organization/2/avatar.svg"></a>
-<a href="https://opencollective.com/acmesh/organization/3/website"><img src="https://opencollective.com/acmesh/organization/3/avatar.svg"></a>
-<a href="https://opencollective.com/acmesh/organization/4/website"><img src="https://opencollective.com/acmesh/organization/4/avatar.svg"></a>
-<a href="https://opencollective.com/acmesh/organization/5/website"><img src="https://opencollective.com/acmesh/organization/5/avatar.svg"></a>
-<a href="https://opencollective.com/acmesh/organization/6/website"><img src="https://opencollective.com/acmesh/organization/6/avatar.svg"></a>
-<a href="https://opencollective.com/acmesh/organization/7/website"><img src="https://opencollective.com/acmesh/organization/7/avatar.svg"></a>
-<a href="https://opencollective.com/acmesh/organization/8/website"><img src="https://opencollective.com/acmesh/organization/8/avatar.svg"></a>
-<a href="https://opencollective.com/acmesh/organization/9/website"><img src="https://opencollective.com/acmesh/organization/9/avatar.svg"></a>
-
-# 19. License & Others
->>>>>>> c5045064
-
-# Tested OS
 
 46
 
@@ -552,32 +181,4 @@
 
 47
 
-<<<<<<< HEAD
 | NO | Status| Platform|
-
-@stilez
-Propose file change
-Commit summary
-Optional extended description
-
-    © 2019 GitHub, Inc.
-    Terms
-    Privacy
-    Security
-    Status
-    Help
-
-    Contact GitHub
-    Pricing
-    API
-    Training
-    Blog
-    About
-=======
-# 20. Donate
-Your donation makes **acme.sh** better:
-
-1. PayPal/Alipay(支付宝)/Wechat(微信): [https://donate.acme.sh/](https://donate.acme.sh/)
-
-[Donate List](https://github.com/Neilpang/acme.sh/wiki/Donate-list)
->>>>>>> c5045064
