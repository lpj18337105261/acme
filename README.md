--- conflicted
+++ resolved
@@ -324,11 +324,8 @@
 1. DNSPod.com API (https://www.dnspod.com)
 1. Google Cloud DNS API
 1. ConoHa (https://www.conoha.jp)
-<<<<<<< HEAD
+1. netcup DNS API (https://www.netcup.de)
 1. http.net DNS API (https://www.http.net)
-=======
-1. netcup DNS API (https://www.netcup.de)
->>>>>>> b6efdac1
 
 And: 
 
