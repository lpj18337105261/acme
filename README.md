--- conflicted
+++ resolved
@@ -314,12 +314,9 @@
 1. InternetX autoDNS API (https://internetx.com)
 1. Azure DNS
 1. selectel.com(selectel.ru) DNS API
-<<<<<<< HEAD
+1. zonomi.com DNS API
 1. DNSEver(https://www.dnsever.com)
 
-=======
-1. zonomi.com DNS API
->>>>>>> 0c63090a
 And: 
 
 1. lexicon DNS API: https://github.com/Neilpang/acme.sh/wiki/How-to-use-lexicon-dns-api
