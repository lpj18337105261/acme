--- conflicted
+++ resolved
@@ -321,15 +321,12 @@
 1. acme-dns (https://github.com/joohoi/acme-dns)
 1. TELE3 (https://www.tele3.cz)
 1. EUSERV.EU (https://www.euserv.eu)
-<<<<<<< HEAD
-1. hosting.de (https://www.hosting.de)
-=======
 1. DNSPod.com API (https://www.dnspod.com)
 1. Google Cloud DNS API
 1. ConoHa (https://www.conoha.jp)
 1. netcup DNS API (https://www.netcup.de)
 1. GratisDNS.dk (https://gratisdns.dk)
->>>>>>> 8eb4efad
+1. hosting.de (https://www.hosting.de)
 
 And: 
 
