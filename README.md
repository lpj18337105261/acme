--- conflicted
+++ resolved
@@ -339,14 +339,11 @@
 1. Dyn Managed DNS API
 1. Yandex PDD API (https://pdd.yandex.ru)
 1. Hurricane Electric DNS service (https://dns.he.net)
-<<<<<<< HEAD
-=======
 1. UnoEuro API (https://www.unoeuro.com/)
 1. INWX (https://www.inwx.de/)
 1. Servercow (https://servercow.de)
 1. Namesilo (https://www.namesilo.com)
->>>>>>> 4f209e89
-
+1. DNSEver(https://www.dnsever.com)
 
 And: 
 
