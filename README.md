# An ACME Shell script: acme.sh [![Build Status](https://travis-ci.org/Neilpang/acme.sh.svg?branch=master)](https://travis-ci.org/Neilpang/acme.sh)

[![Join the chat at https://gitter.im/acme-sh/Lobby](https://badges.gitter.im/acme-sh/Lobby.svg)](https://gitter.im/acme-sh/Lobby?utm_source=badge&utm_medium=badge&utm_campaign=pr-badge&utm_content=badge)
- An ACME protocol client written purely in Shell (Unix shell) language.
- Full ACME protocol implementation.
- Support ACME v1 and ACME v2
- Support ACME v2 wildcard certs
- Simple, powerful and very easy to use. You only need 3 minutes to learn it.
- Bash, dash and sh compatible.
- Simplest shell script for Let's Encrypt free certificate client.
- Purely written in Shell with no dependencies on python or the official Let's Encrypt client.
- Just one script to issue, renew and install your certificates automatically.
- DOES NOT require `root/sudoer` access.
- Docker friendly
- IPv6 support

It's probably the `easiest & smartest` shell script to automatically issue & renew the free certificates from Let's Encrypt.

Wiki: https://github.com/Neilpang/acme.sh/wiki

For Docker Fans: [acme.sh :two_hearts: Docker ](https://github.com/Neilpang/acme.sh/wiki/Run-acme.sh-in-docker)

Twitter: [@neilpangxa](https://twitter.com/neilpangxa)


# [中文说明](https://github.com/Neilpang/acme.sh/wiki/%E8%AF%B4%E6%98%8E)

# Who:
- [FreeBSD.org](https://blog.crashed.org/letsencrypt-in-freebsd-org/)
- [ruby-china.org](https://ruby-china.org/topics/31983)
- [Proxmox](https://pve.proxmox.com/wiki/HTTPS_Certificate_Configuration_(Version_4.x_and_newer))
- [pfsense](https://github.com/pfsense/FreeBSD-ports/pull/89)
- [webfaction](https://community.webfaction.com/questions/19988/using-letsencrypt)
- [Loadbalancer.org](https://www.loadbalancer.org/blog/loadbalancer-org-with-lets-encrypt-quick-and-dirty)
- [discourse.org](https://meta.discourse.org/t/setting-up-lets-encrypt/40709)
- [Centminmod](https://centminmod.com/letsencrypt-acmetool-https.html)
- [splynx](https://forum.splynx.com/t/free-ssl-cert-for-splynx-lets-encrypt/297)
- [archlinux](https://aur.archlinux.org/packages/acme.sh-git/)
- [opnsense.org](https://github.com/opnsense/plugins/tree/master/security/acme-client/src/opnsense/scripts/OPNsense/AcmeClient)
- [CentOS Web Panel](http://centos-webpanel.com/)
- [lnmp.org](https://lnmp.org/)
- [more...](https://github.com/Neilpang/acme.sh/wiki/Blogs-and-tutorials)

# Tested OS

| NO | Status| Platform|
|----|-------|---------|
|1|[![](https://cdn.rawgit.com/Neilpang/acmetest/master/status/ubuntu-latest.svg)](https://github.com/Neilpang/letest#here-are-the-latest-status)| Ubuntu
|2|[![](https://cdn.rawgit.com/Neilpang/acmetest/master/status/debian-latest.svg)](https://github.com/Neilpang/letest#here-are-the-latest-status)| Debian
|3|[![](https://cdn.rawgit.com/Neilpang/acmetest/master/status/centos-latest.svg)](https://github.com/Neilpang/letest#here-are-the-latest-status)|CentOS
|4|[![](https://cdn.rawgit.com/Neilpang/acmetest/master/status/windows-cygwin.svg)](https://github.com/Neilpang/letest#here-are-the-latest-status)|Windows (cygwin with curl, openssl and crontab included)
|5|[![](https://cdn.rawgit.com/Neilpang/acmetest/master/status/freebsd.svg)](https://github.com/Neilpang/letest#here-are-the-latest-status)|FreeBSD
|6|[![](https://cdn.rawgit.com/Neilpang/acmetest/master/status/pfsense.svg)](https://github.com/Neilpang/letest#here-are-the-latest-status)|pfsense
|7|[![](https://cdn.rawgit.com/Neilpang/acmetest/master/status/opensuse-latest.svg)](https://github.com/Neilpang/letest#here-are-the-latest-status)|openSUSE
|8|[![](https://cdn.rawgit.com/Neilpang/acmetest/master/status/alpine-latest.svg)](https://github.com/Neilpang/letest#here-are-the-latest-status)|Alpine Linux (with curl)
|9|[![](https://cdn.rawgit.com/Neilpang/acmetest/master/status/base-archlinux.svg)](https://github.com/Neilpang/letest#here-are-the-latest-status)|Archlinux
|10|[![](https://cdn.rawgit.com/Neilpang/acmetest/master/status/fedora-latest.svg)](https://github.com/Neilpang/letest#here-are-the-latest-status)|fedora
|11|[![](https://cdn.rawgit.com/Neilpang/acmetest/master/status/kalilinux-kali-linux-docker.svg)](https://github.com/Neilpang/letest#here-are-the-latest-status)|Kali Linux
|12|[![](https://cdn.rawgit.com/Neilpang/acmetest/master/status/oraclelinux-latest.svg)](https://github.com/Neilpang/letest#here-are-the-latest-status)|Oracle Linux
|13|[![](https://cdn.rawgit.com/Neilpang/acmetest/master/status/proxmox.svg)](https://github.com/Neilpang/letest#here-are-the-latest-status)| Proxmox https://pve.proxmox.com/wiki/HTTPSCertificateConfiguration#Let.27s_Encrypt_using_acme.sh
|14|-----| Cloud Linux  https://github.com/Neilpang/le/issues/111
|15|[![](https://cdn.rawgit.com/Neilpang/acmetest/master/status/openbsd.svg)](https://github.com/Neilpang/letest#here-are-the-latest-status)|OpenBSD
|16|[![](https://cdn.rawgit.com/Neilpang/acmetest/master/status/mageia.svg)](https://github.com/Neilpang/letest#here-are-the-latest-status)|Mageia
|17|-----| OpenWRT: Tested and working. See [wiki page](https://github.com/Neilpang/acme.sh/wiki/How-to-run-on-OpenWRT)
|18|[![](https://cdn.rawgit.com/Neilpang/acmetest/master/status/solaris.svg)](https://github.com/Neilpang/letest#here-are-the-latest-status)|SunOS/Solaris
|19|[![](https://cdn.rawgit.com/Neilpang/acmetest/master/status/gentoo-stage3-amd64.svg)](https://github.com/Neilpang/letest#here-are-the-latest-status)|Gentoo Linux
|20|[![Build Status](https://travis-ci.org/Neilpang/acme.sh.svg?branch=master)](https://travis-ci.org/Neilpang/acme.sh)|Mac OSX

For all build statuses, check our [weekly build project](https://github.com/Neilpang/acmetest):

https://github.com/Neilpang/acmetest


# Supported modes

- Webroot mode
- Standalone mode
- Apache mode
- Nginx mode
- DNS mode
- [DNS alias mode](https://github.com/Neilpang/acme.sh/wiki/DNS-alias-mode)
- [Stateless mode](https://github.com/Neilpang/acme.sh/wiki/Stateless-Mode)


# 1. How to install

### 1. Install online

Check this project: https://github.com/Neilpang/get.acme.sh

```bash
curl https://get.acme.sh | sh
```

Or:

```bash
wget -O -  https://get.acme.sh | sh
```


### 2. Or, Install from git

Clone this project and launch installation:

```bash
git clone https://github.com/Neilpang/acme.sh.git
cd ./acme.sh
./acme.sh --install
```

You `don't have to be root` then, although `it is recommended`.

Advanced Installation: https://github.com/Neilpang/acme.sh/wiki/How-to-install

The installer will perform 3 actions:

1. Create and copy `acme.sh` to your home dir (`$HOME`): `~/.acme.sh/`.
All certs will be placed in this folder too.
2. Create alias for: `acme.sh=~/.acme.sh/acme.sh`.
3. Create daily cron job to check and renew the certs if needed.

Cron entry example:

```bash
0 0 * * * "/home/user/.acme.sh"/acme.sh --cron --home "/home/user/.acme.sh" > /dev/null
```

After the installation, you must close the current terminal and reopen it to make the alias take effect.

Ok, you are ready to issue certs now.

Show help message:

```sh
root@v1:~# acme.sh -h
```

# 2. Just issue a cert

**Example 1:** Single domain.

```bash
acme.sh --issue -d example.com -w /home/wwwroot/example.com
```

or:

```bash
acme.sh --issue -d example.com -w /home/username/public_html
```

or:

```bash
acme.sh --issue -d example.com -w /var/www/html
```

**Example 2:** Multiple domains in the same cert.

```bash
acme.sh --issue -d example.com -d www.example.com -d cp.example.com -w /home/wwwroot/example.com
```

The parameter `/home/wwwroot/example.com` or `/home/username/public_html` or `/var/www/html` is the web root folder where you host your website files. You **MUST** have `write access` to this folder.

Second argument **"example.com"** is the main domain you want to issue the cert for.
You must have at least one domain there.

You must point and bind all the domains to the same webroot dir: `/home/wwwroot/example.com`.

The certs will be placed in `~/.acme.sh/example.com/`

The certs will be renewed automatically every **60** days.

More examples: https://github.com/Neilpang/acme.sh/wiki/How-to-issue-a-cert


# 3. Install the cert to Apache/Nginx etc.

After the cert is generated, you probably want to install/copy the cert to your Apache/Nginx or other servers.
You **MUST** use this command to copy the certs to the target files, **DO NOT** use the certs files in **~/.acme.sh/** folder, they are for internal use only, the folder structure may change in the future.

**Apache** example:
```bash
acme.sh --install-cert -d example.com \
--cert-file      /path/to/certfile/in/apache/cert.pem  \
--key-file       /path/to/keyfile/in/apache/key.pem  \
--fullchain-file /path/to/fullchain/certfile/apache/fullchain.pem \
--reloadcmd     "service apache2 force-reload"
```

**Nginx** example:
```bash
acme.sh --install-cert -d example.com \
--key-file       /path/to/keyfile/in/nginx/key.pem  \
--fullchain-file /path/to/fullchain/nginx/cert.pem \
--reloadcmd     "service nginx force-reload"
```

Only the domain is required, all the other parameters are optional.

The ownership and permission info of existing files are preserved. You can pre-create the files to define the ownership and permission.

Install/copy the cert/key to the production Apache or Nginx path.

The cert will be renewed every **60** days by default (which is configurable). Once the cert is renewed, the Apache/Nginx service will be reloaded automatically by the command: `service apache2 force-reload` or `service nginx force-reload`.


**Please take care:  The reloadcmd is very important. The cert can be automatically renewed, but, without a correct 'reloadcmd' the cert may not be flushed to your server(like nginx or apache), then your website will not be able to show renewed cert in 60 days.**

# 4. Use Standalone server to issue cert

**(requires you to be root/sudoer or have permission to listen on port 80 (TCP))**

Port `80` (TCP) **MUST** be free to listen on, otherwise you will be prompted to free it and try again.

```bash
acme.sh --issue --standalone -d example.com -d www.example.com -d cp.example.com
```

More examples: https://github.com/Neilpang/acme.sh/wiki/How-to-issue-a-cert


# 5. Use Apache mode

**(requires you to be root/sudoer, since it is required to interact with Apache server)**

If you are running a web server, Apache or Nginx, it is recommended to use the `Webroot mode`.

Particularly, if you are running an Apache server, you can use Apache mode instead. This mode doesn't write any files to your web root folder.

Just set string "apache" as the second argument and it will force use of apache plugin automatically.

```sh
acme.sh --issue --apache -d example.com -d www.example.com -d cp.example.com
```

**This apache mode is only to issue the cert, it will not change your apache config files. 
You will need to configure your website config files to use the cert by yourself.
We don't want to mess your apache server, don't worry.**

More examples: https://github.com/Neilpang/acme.sh/wiki/How-to-issue-a-cert

# 6. Use Nginx mode

**(requires you to be root/sudoer, since it is required to interact with Nginx server)**

If you are running a web server, Apache or Nginx, it is recommended to use the `Webroot mode`.

Particularly, if you are running an nginx server, you can use nginx mode instead. This mode doesn't write any files to your web root folder.

Just set string "nginx" as the second argument.

It will configure nginx server automatically to verify the domain and then restore the nginx config to the original version.

So, the config is not changed.

```sh
acme.sh --issue --nginx -d example.com -d www.example.com -d cp.example.com
```

**This nginx mode is only to issue the cert, it will not change your nginx config files. 
You will need to configure your website config files to use the cert by yourself.
We don't want to mess your nginx server, don't worry.**

More examples: https://github.com/Neilpang/acme.sh/wiki/How-to-issue-a-cert

# 7. Automatic DNS API integration

If your DNS provider supports API access, we can use that API to automatically issue the certs.

You don't have to do anything manually!

### Currently acme.sh supports:

1. CloudFlare.com API
1. DNSPod.cn API
1. CloudXNS.com API
1. GoDaddy.com API
1. PowerDNS.com API
1. OVH, kimsufi, soyoustart and runabove API
1. nsupdate API
1. LuaDNS.com API
1. DNSMadeEasy.com API
1. AWS Route 53
1. aliyun.com(阿里云) API
1. ISPConfig 3.1 API
1. Alwaysdata.com API
1. Linode.com API
1. FreeDNS (https://freedns.afraid.org/)
1. cyon.ch
1. Domain-Offensive/Resellerinterface/Domainrobot API
1. Gandi LiveDNS API
1. Knot DNS API
1. DigitalOcean API (native)
1. ClouDNS.net API
1. Infoblox NIOS API (https://www.infoblox.com/)
1. VSCALE (https://vscale.io/)
1. Dynu API (https://www.dynu.com)
1. DNSimple API
1. NS1.com API
1. DuckDNS.org API
1. Name.com API
1. Dyn Managed DNS API
1. Yandex PDD API (https://pdd.yandex.ru)
1. Hurricane Electric DNS service (https://dns.he.net)
1. UnoEuro API (https://www.unoeuro.com/)
1. INWX (https://www.inwx.de/)
1. Servercow (https://servercow.de)
1. Namesilo (https://www.namesilo.com)
1. InternetX autoDNS API (https://internetx.com)
1. Azure DNS
1. selectel.com(selectel.ru) DNS API
1. zonomi.com DNS API
1. DreamHost.com API
1. DirectAdmin API
1. KingHost (https://www.kinghost.com.br/)
1. Zilore (https://zilore.com)
1. Loopia.se API
1. acme-dns (https://github.com/joohoi/acme-dns)
1. TELE3 (https://www.tele3.cz)
1. EUSERV.EU (https://www.euserv.eu)
1. DNSPod.com API (https://www.dnspod.com)
1. Google Cloud DNS API
<<<<<<< HEAD
1. netcup DNS API (https://www.netcup.de)
=======
1. ConoHa (https://www.conoha.jp)
>>>>>>> 9133de50

And: 

**lexicon DNS API: https://github.com/Neilpang/acme.sh/wiki/How-to-use-lexicon-dns-api
   (DigitalOcean, DNSimple, DNSMadeEasy, DNSPark, EasyDNS, Namesilo, NS1, PointHQ, Rage4 and Vultr etc.)**


**More APIs coming soon...**

If your DNS provider is not on the supported list above, you can write your own DNS API script easily. If you do, please consider submitting a [Pull Request](https://github.com/Neilpang/acme.sh/pulls) and contribute it to the project.

For more details: [How to use DNS API](dnsapi)

# 8. Use DNS manual mode:

See: https://github.com/Neilpang/acme.sh/wiki/dns-manual-mode first.

If your dns provider doesn't support any api access, you can add the txt record by your hand.

```bash
acme.sh --issue --dns -d example.com -d www.example.com -d cp.example.com
```

You should get an output like below:

```sh
Add the following txt record:
Domain:_acme-challenge.example.com
Txt value:9ihDbjYfTExAYeDs4DBUeuTo18KBzwvTEjUnSwd32-c

Add the following txt record:
Domain:_acme-challenge.www.example.com
Txt value:9ihDbjxxxxxxxxxxxxxxxxxxxxxxxxxxxxxxxxxxxxx

Please add those txt records to the domains. Waiting for the dns to take effect.
```

Then just rerun with `renew` argument:

```bash
acme.sh --renew -d example.com
```

Ok, it's done.

**Take care, this is dns manual mode, it can not be renewed automatically. you will have to add a new txt record to your domain by your hand when you renew your cert.**

**Please use dns api mode instead.**

# 9. Issue ECC certificates

`Let's Encrypt` can now issue **ECDSA** certificates.

And we support them too!

Just set the `keylength` parameter with a prefix `ec-`.

For example:

### Single domain ECC certificate

```bash
acme.sh --issue -w /home/wwwroot/example.com -d example.com --keylength ec-256
```

### SAN multi domain ECC certificate

```bash
acme.sh --issue -w /home/wwwroot/example.com -d example.com -d www.example.com --keylength ec-256
```

Please look at the `keylength` parameter above.

Valid values are:

1. **ec-256 (prime256v1, "ECDSA P-256")**
2. **ec-384 (secp384r1,  "ECDSA P-384")**
3. **ec-521 (secp521r1,  "ECDSA P-521", which is not supported by Let's Encrypt yet.)**



# 10. Issue Wildcard certificates

It's simple, just give a wildcard domain as the `-d` parameter.

```sh
acme.sh  --issue -d example.com  -d '*.example.com'  --dns dns_cf
```



# 11. How to renew the certs

No, you don't need to renew the certs manually. All the certs will be renewed automatically every **60** days.

However, you can also force to renew a cert:

```sh
acme.sh --renew -d example.com --force
```

or, for ECC cert:

```sh
acme.sh --renew -d example.com --force --ecc
```


# 12. How to stop cert renewal

To stop renewal of a cert, you can execute the following to remove the cert from the renewal list:

```sh
acme.sh --remove -d example.com [--ecc]
```

The cert/key file is not removed from the disk.

You can remove the respective directory (e.g. `~/.acme.sh/example.com`) by yourself.


# 13. How to upgrade `acme.sh`

acme.sh is in constant development, so it's strongly recommended to use the latest code.

You can update acme.sh to the latest code:

```sh
acme.sh --upgrade
```

You can also enable auto upgrade:

```sh
acme.sh --upgrade --auto-upgrade
```

Then **acme.sh** will be kept up to date automatically.

Disable auto upgrade:

```sh
acme.sh --upgrade --auto-upgrade 0
```


# 14. Issue a cert from an existing CSR

https://github.com/Neilpang/acme.sh/wiki/Issue-a-cert-from-existing-CSR


# 15. Under the Hood

Speak ACME language using shell, directly to "Let's Encrypt".

TODO:


# 16. Acknowledgments

1. Acme-tiny: https://github.com/diafygi/acme-tiny
2. ACME protocol: https://github.com/ietf-wg-acme/acme


# 17. License & Others

License is GPLv3

Please Star and Fork me.

[Issues](https://github.com/Neilpang/acme.sh/issues) and [pull requests](https://github.com/Neilpang/acme.sh/pulls) are welcome.


# 18. Donate
Your donation makes **acme.sh** better:

1. PayPal/Alipay(支付宝)/Wechat(微信): [https://donate.acme.sh/](https://donate.acme.sh/)
  
[Donate List](https://github.com/Neilpang/acme.sh/wiki/Donate-list)<|MERGE_RESOLUTION|>--- conflicted
+++ resolved
@@ -323,11 +323,8 @@
 1. EUSERV.EU (https://www.euserv.eu)
 1. DNSPod.com API (https://www.dnspod.com)
 1. Google Cloud DNS API
-<<<<<<< HEAD
+1. ConoHa (https://www.conoha.jp)
 1. netcup DNS API (https://www.netcup.de)
-=======
-1. ConoHa (https://www.conoha.jp)
->>>>>>> 9133de50
 
 And: 
 
